<?php

declare(strict_types=1);

namespace Doctrine\DBAL\Schema;

use Doctrine\DBAL\Platforms\AbstractPlatform;

use function array_keys;
use function array_map;
use function strrpos;
use function strtolower;
use function strtoupper;
use function substr;

/**
 * An abstraction class for a foreign key constraint.
 */
class ForeignKeyConstraint extends AbstractAsset implements Constraint
{
    /**
     * Instance of the referencing table the foreign key constraint is associated with.
     *
     * @var Table
     */
    protected $_localTable;

    /**
     * Asset identifier instances of the referencing table column names the foreign key constraint is associated with.
     *
     * @var array<string, Identifier>
     */
    protected $_localColumnNames;

    /**
     * Table or asset identifier instance of the referenced table name the foreign key constraint is associated with.
     *
     * @var Table|Identifier
     */
    protected $_foreignTableName;

    /**
     * Asset identifier instances of the referenced table column names the foreign key constraint is associated with.
     *
     * @var array<string, Identifier>
     */
    protected $_foreignColumnNames;

    /**
     * Options associated with the foreign key constraint.
     *
     * @var array<string, mixed>
     */
    protected $_options;

    /**
     * Initializes the foreign key constraint.
     *
     * @param array<int, string>   $localColumnNames   Names of the referencing table columns.
     * @param Table|string         $foreignTableName   Referenced table.
     * @param array<int, string>   $foreignColumnNames Names of the referenced table columns.
     * @param string               $name               Name of the foreign key constraint.
     * @param array<string, mixed> $options            Options associated with the foreign key constraint.
     */
<<<<<<< HEAD
    public function __construct(array $localColumnNames, $foreignTableName, array $foreignColumnNames, string $name = '', array $options = [])
    {
        $this->_setName($name);
=======
    public function __construct(
        array $localColumnNames,
        $foreignTableName,
        array $foreignColumnNames,
        $name = null,
        array $options = []
    ) {
        if ($name !== null) {
            $this->_setName($name);
        }
>>>>>>> 95b40a13

        $this->_localColumnNames = $this->createIdentifierMap($localColumnNames);

        if ($foreignTableName instanceof Table) {
            $this->_foreignTableName = $foreignTableName;
        } else {
            $this->_foreignTableName = new Identifier($foreignTableName);
        }

        $this->_foreignColumnNames = $this->createIdentifierMap($foreignColumnNames);
        $this->_options            = $options;
    }

    /**
     * @param array<int, string> $names
     *
     * @return array<string, Identifier>
     */
    private function createIdentifierMap(array $names): array
    {
        $identifiers = [];

        foreach ($names as $name) {
            $identifiers[$name] = new Identifier($name ?? '');
        }

        return $identifiers;
    }

    /**
     * Returns the name of the referencing table
     * the foreign key constraint is associated with.
     */
    public function getLocalTableName(): string
    {
        return $this->_localTable->getName();
    }

    /**
     * Sets the Table instance of the referencing table
     * the foreign key constraint is associated with.
     */
    public function setLocalTable(Table $table): void
    {
        $this->_localTable = $table;
    }

    public function getLocalTable(): Table
    {
        return $this->_localTable;
    }

    /**
     * Returns the names of the referencing table columns
     * the foreign key constraint is associated with.
     *
     * @return array<int, string>
     */
    public function getLocalColumns(): array
    {
        return array_keys($this->_localColumnNames);
    }

    /**
     * Returns the quoted representation of the referencing table column names
     * the foreign key constraint is associated with.
     *
     * But only if they were defined with one or the referencing table column name
     * is a keyword reserved by the platform.
     * Otherwise the plain unquoted value as inserted is returned.
     *
     * @param AbstractPlatform $platform The platform to use for quotation.
     *
     * @return array<int, string>
     */
    public function getQuotedLocalColumns(AbstractPlatform $platform): array
    {
        $columns = [];

        foreach ($this->_localColumnNames as $column) {
            $columns[] = $column->getQuotedName($platform);
        }

        return $columns;
    }

    /**
     * Returns unquoted representation of local table column names for comparison with other FK
     *
     * @return array<int, string>
     */
    public function getUnquotedLocalColumns(): array
    {
        return array_map([$this, 'trimQuotes'], $this->getLocalColumns());
    }

    /**
     * Returns unquoted representation of foreign table column names for comparison with other FK
     *
     * @return array<int, string>
     */
    public function getUnquotedForeignColumns(): array
    {
        return array_map([$this, 'trimQuotes'], $this->getForeignColumns());
    }

    /**
     * {@inheritdoc}
     *
     * @see getLocalColumns
     */
    public function getColumns(): array
    {
        return $this->getLocalColumns();
    }

    /**
     * Returns the quoted representation of the referencing table column names
     * the foreign key constraint is associated with.
     *
     * But only if they were defined with one or the referencing table column name
     * is a keyword reserved by the platform.
     * Otherwise the plain unquoted value as inserted is returned.
     *
     * @see getQuotedLocalColumns
     *
     * @param AbstractPlatform $platform The platform to use for quotation.
     *
     * @return array<int, string>
     */
    public function getQuotedColumns(AbstractPlatform $platform): array
    {
        return $this->getQuotedLocalColumns($platform);
    }

    /**
     * Returns the name of the referenced table
     * the foreign key constraint is associated with.
     */
    public function getForeignTableName(): string
    {
        return $this->_foreignTableName->getName();
    }

    /**
     * Returns the non-schema qualified foreign table name.
     */
    public function getUnqualifiedForeignTableName(): string
    {
        $name     = $this->_foreignTableName->getName();
        $position = strrpos($name, '.');

        if ($position !== false) {
            $name = substr($name, $position + 1);
        }

        return strtolower($name);
    }

    /**
     * Returns the quoted representation of the referenced table name
     * the foreign key constraint is associated with.
     *
     * But only if it was defined with one or the referenced table name
     * is a keyword reserved by the platform.
     * Otherwise the plain unquoted value as inserted is returned.
     *
     * @param AbstractPlatform $platform The platform to use for quotation.
     */
    public function getQuotedForeignTableName(AbstractPlatform $platform): string
    {
        return $this->_foreignTableName->getQuotedName($platform);
    }

    /**
     * Returns the names of the referenced table columns
     * the foreign key constraint is associated with.
     *
     * @return array<int, string>
     */
    public function getForeignColumns(): array
    {
        return array_keys($this->_foreignColumnNames);
    }

    /**
     * Returns the quoted representation of the referenced table column names
     * the foreign key constraint is associated with.
     *
     * But only if they were defined with one or the referenced table column name
     * is a keyword reserved by the platform.
     * Otherwise the plain unquoted value as inserted is returned.
     *
     * @param AbstractPlatform $platform The platform to use for quotation.
     *
     * @return array<int, string>
     */
    public function getQuotedForeignColumns(AbstractPlatform $platform): array
    {
        $columns = [];

        foreach ($this->_foreignColumnNames as $column) {
            $columns[] = $column->getQuotedName($platform);
        }

        return $columns;
    }

    /**
     * Returns whether or not a given option
     * is associated with the foreign key constraint.
     */
    public function hasOption(string $name): bool
    {
        return isset($this->_options[$name]);
    }

    /**
     * Returns an option associated with the foreign key constraint.
     *
     * @return mixed
     */
    public function getOption(string $name)
    {
        return $this->_options[$name];
    }

    /**
     * Returns the options associated with the foreign key constraint.
     *
     * @return array<string, mixed>
     */
    public function getOptions(): array
    {
        return $this->_options;
    }

    /**
     * Returns the referential action for UPDATE operations
     * on the referenced table the foreign key constraint is associated with.
     */
    public function onUpdate(): ?string
    {
        return $this->onEvent('onUpdate');
    }

    /**
     * Returns the referential action for DELETE operations
     * on the referenced table the foreign key constraint is associated with.
     */
    public function onDelete(): ?string
    {
        return $this->onEvent('onDelete');
    }

    /**
     * Returns the referential action for a given database operation
     * on the referenced table the foreign key constraint is associated with.
     *
     * @param string $event Name of the database operation/event to return the referential action for.
     */
    private function onEvent(string $event): ?string
    {
        if (isset($this->_options[$event])) {
            $onEvent = strtoupper($this->_options[$event]);

            if ($onEvent !== 'NO ACTION' && $onEvent !== 'RESTRICT') {
                return $onEvent;
            }
        }

        return null;
    }

    /**
     * Checks whether this foreign key constraint intersects the given index columns.
     *
     * Returns `true` if at least one of this foreign key's local columns
     * matches one of the given index's columns, `false` otherwise.
     *
     * @param Index $index The index to be checked against.
     */
    public function intersectsIndexColumns(Index $index): bool
    {
        foreach ($index->getColumns() as $indexColumn) {
            foreach ($this->_localColumnNames as $localColumn) {
                if (strtolower($indexColumn) === strtolower($localColumn->getName())) {
                    return true;
                }
            }
        }

        return false;
    }
}<|MERGE_RESOLUTION|>--- conflicted
+++ resolved
@@ -62,22 +62,14 @@
      * @param string               $name               Name of the foreign key constraint.
      * @param array<string, mixed> $options            Options associated with the foreign key constraint.
      */
-<<<<<<< HEAD
-    public function __construct(array $localColumnNames, $foreignTableName, array $foreignColumnNames, string $name = '', array $options = [])
-    {
-        $this->_setName($name);
-=======
     public function __construct(
         array $localColumnNames,
         $foreignTableName,
         array $foreignColumnNames,
-        $name = null,
+        string $name = '',
         array $options = []
     ) {
-        if ($name !== null) {
-            $this->_setName($name);
-        }
->>>>>>> 95b40a13
+        $this->_setName($name);
 
         $this->_localColumnNames = $this->createIdentifierMap($localColumnNames);
 
