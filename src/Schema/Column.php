--- conflicted
+++ resolved
@@ -41,17 +41,8 @@
 
     protected string $_comment = '';
 
-<<<<<<< HEAD
     /** @var array<string, mixed> */
     protected array $_customSchemaOptions = [];
-=======
-    /**
-     * @deprecated Use {@link $_platformOptions instead}
-     *
-     * @var mixed[]
-     */
-    protected $_customSchemaOptions = [];
->>>>>>> 3be3e53a
 
     /**
      * Creates a new Column.
@@ -254,19 +245,10 @@
         return $this->_comment;
     }
 
-<<<<<<< HEAD
+    /**
+     * @deprecated Use {@link setPlatformOption()} instead
+     */
     public function setCustomSchemaOption(string $name, mixed $value): self
-=======
-    /**
-     * @deprecated Use {@link setPlatformOption() instead}
-     *
-     * @param string $name
-     * @param mixed  $value
-     *
-     * @return Column
-     */
-    public function setCustomSchemaOption($name, $value)
->>>>>>> 3be3e53a
     {
         Deprecation::trigger(
             'doctrine/dbal',
@@ -279,18 +261,10 @@
         return $this;
     }
 
-<<<<<<< HEAD
+    /**
+     * @deprecated Use {@link hasPlatformOption()} instead
+     */
     public function hasCustomSchemaOption(string $name): bool
-=======
-    /**
-     * @deprecated Use {@link hasPlatformOption() instead}
-     *
-     * @param string $name
-     *
-     * @return bool
-     */
-    public function hasCustomSchemaOption($name)
->>>>>>> 3be3e53a
     {
         Deprecation::trigger(
             'doctrine/dbal',
@@ -301,18 +275,10 @@
         return isset($this->_customSchemaOptions[$name]);
     }
 
-<<<<<<< HEAD
+    /**
+     * @deprecated Use {@link getPlatformOption()} instead
+     */
     public function getCustomSchemaOption(string $name): mixed
-=======
-    /**
-     * @deprecated Use {@link getPlatformOption() instead}
-     *
-     * @param string $name
-     *
-     * @return mixed
-     */
-    public function getCustomSchemaOption($name)
->>>>>>> 3be3e53a
     {
         Deprecation::trigger(
             'doctrine/dbal',
@@ -324,15 +290,9 @@
     }
 
     /**
-<<<<<<< HEAD
+     * @deprecated Use {@link setPlatformOptions()} instead
+     *
      * @param array<string, mixed> $customSchemaOptions
-=======
-     * @deprecated Use {@link setPlatformOptions() instead}
-     *
-     * @param mixed[] $customSchemaOptions
-     *
-     * @return Column
->>>>>>> 3be3e53a
      */
     public function setCustomSchemaOptions(array $customSchemaOptions): self
     {
@@ -348,13 +308,9 @@
     }
 
     /**
-<<<<<<< HEAD
+     * @deprecated Use {@link getPlatformOptions()} instead
+     *
      * @return array<string, mixed>
-=======
-     * @deprecated Use {@link getPlatformOptions() instead}
-     *
-     * @return mixed[]
->>>>>>> 3be3e53a
      */
     public function getCustomSchemaOptions(): array
     {
