<?php

declare(strict_types=1);

namespace Doctrine\DBAL\Schema;

use Doctrine\DBAL\Platforms\AbstractPlatform;
use Doctrine\Deprecations\Deprecation;

use function array_filter;
use function array_merge;
<<<<<<< HEAD
use function array_values;
=======
use function count;
>>>>>>> 45a2bb42

/**
 * Differences between two schemas.
 */
class SchemaDiff
{
    /**
     * Constructs an SchemaDiff object.
     *
     * @internal The diff can be only instantiated by a {@see Comparator}.
     *
     * @param array<string>    $createdSchemas
     * @param array<string>    $droppedSchemas
     * @param array<Table>     $createdTables
     * @param array<TableDiff> $alteredTables
     * @param array<Table>     $droppedTables
     * @param array<Sequence>  $createdSequences
     * @param array<Sequence>  $alteredSequences
     * @param array<Sequence>  $droppedSequences
     */
    public function __construct(
        private readonly array $createdSchemas,
        private readonly array $droppedSchemas,
        private readonly array $createdTables,
        private readonly array $alteredTables,
        private readonly array $droppedTables,
        private readonly array $createdSequences,
        private readonly array $alteredSequences,
        private readonly array $droppedSequences,
    ) {
<<<<<<< HEAD
=======
        $this->newTables = $newTables;

        $this->changedTables = array_filter($changedTables, static function (TableDiff $diff): bool {
            return ! $diff->isEmpty();
        });

        $this->removedTables     = $removedTables;
        $this->fromSchema        = $fromSchema;
        $this->newNamespaces     = $createdSchemas;
        $this->removedNamespaces = $droppedSchemas;
        $this->newSequences      = $createdSequences;
        $this->changedSequences  = $alteredSequences;
        $this->removedSequences  = $droppedSequences;
>>>>>>> 45a2bb42
    }

    /** @return array<string> */
    public function getCreatedSchemas(): array
    {
        return $this->createdSchemas;
    }

    /** @return array<string> */
    public function getDroppedSchemas(): array
    {
        return $this->droppedSchemas;
    }

    /** @return array<Table> */
    public function getCreatedTables(): array
    {
        return $this->createdTables;
    }

    /** @return array<TableDiff> */
    public function getAlteredTables(): array
    {
        return $this->alteredTables;
    }

    /** @return array<Table> */
    public function getDroppedTables(): array
    {
        return $this->droppedTables;
    }

    /** @return array<Sequence> */
    public function getCreatedSequences(): array
    {
        return $this->createdSequences;
    }

    /** @return array<Sequence> */
    public function getAlteredSequences(): array
    {
        return $this->alteredSequences;
    }

    /** @return array<Sequence> */
    public function getDroppedSequences(): array
    {
        return $this->droppedSequences;
    }

    /**
     * Returns whether the diff is empty (contains no changes).
     */
    public function isEmpty(): bool
    {
        return count($this->newNamespaces) === 0
            && count($this->removedNamespaces) === 0
            && count($this->newTables) === 0
            && count($this->changedTables) === 0
            && count($this->removedTables) === 0
            && count($this->newSequences) === 0
            && count($this->changedSequences) === 0
            && count($this->removedSequences) === 0;
    }

    /**
     * The to save sql mode ensures that the following things don't happen:
     *
     * 1. Tables are deleted
     * 2. Sequences are deleted
     * 3. Foreign Keys which reference tables that would otherwise be deleted.
     *
     * This way it is ensured that assets are deleted which might not be relevant to the metadata schema at all.
     *
     * @deprecated
     *
     * @return list<string>
     */
    public function toSaveSql(AbstractPlatform $platform): array
    {
        Deprecation::trigger(
            'doctrine/dbal',
            'https://github.com/doctrine/dbal/pull/5766',
            '%s is deprecated.',
            __METHOD__,
        );

        return $this->_toSql($platform, true);
    }

<<<<<<< HEAD
    /** @return list<string> */
    public function toSql(AbstractPlatform $platform): array
=======
    /**
     * @deprecated Use {@link AbstractPlatform::getAlterSchemaSQL()} instead.
     *
     * @return list<string>
     */
    public function toSql(AbstractPlatform $platform)
>>>>>>> 45a2bb42
    {
        Deprecation::triggerIfCalledFromOutside(
            'doctrine/dbal',
            'https://github.com/doctrine/dbal/pull/5766',
            '%s is deprecated. Use AbstractPlatform::getAlterSchemaSQL() instead.',
            __METHOD__,
        );

        return $this->_toSql($platform, false);
    }

    /** @return list<string> */
    protected function _toSql(AbstractPlatform $platform, bool $saveMode = false): array
    {
        $sql = [];

        if ($platform->supportsSchemas()) {
            foreach ($this->getCreatedSchemas() as $schema) {
                $sql[] = $platform->getCreateSchemaSQL($schema);
            }
        }

        if ($platform->supportsSequences()) {
            foreach ($this->getAlteredSequences() as $sequence) {
                $sql[] = $platform->getAlterSequenceSQL($sequence);
            }

            if ($saveMode === false) {
                foreach ($this->getDroppedSequences() as $sequence) {
                    $sql[] = $platform->getDropSequenceSQL($sequence->getQuotedName($platform));
                }
            }

            foreach ($this->getCreatedSequences() as $sequence) {
                $sql[] = $platform->getCreateSequenceSQL($sequence);
            }
        }

        $sql = array_merge($sql, $platform->getCreateTablesSQL(array_values($this->getCreatedTables())));

        if ($saveMode === false) {
            $sql = array_merge($sql, $platform->getDropTablesSQL(array_values($this->getDroppedTables())));
        }

        foreach ($this->getAlteredTables() as $tableDiff) {
            $sql = array_merge($sql, $platform->getAlterTableSQL($tableDiff));
        }

        return $sql;
    }
}<|MERGE_RESOLUTION|>--- conflicted
+++ resolved
@@ -9,17 +9,17 @@
 
 use function array_filter;
 use function array_merge;
-<<<<<<< HEAD
 use function array_values;
-=======
 use function count;
->>>>>>> 45a2bb42
 
 /**
  * Differences between two schemas.
  */
 class SchemaDiff
 {
+    /** @var array<TableDiff> */
+    private readonly array $alteredTables;
+
     /**
      * Constructs an SchemaDiff object.
      *
@@ -38,28 +38,15 @@
         private readonly array $createdSchemas,
         private readonly array $droppedSchemas,
         private readonly array $createdTables,
-        private readonly array $alteredTables,
+        array $alteredTables,
         private readonly array $droppedTables,
         private readonly array $createdSequences,
         private readonly array $alteredSequences,
         private readonly array $droppedSequences,
     ) {
-<<<<<<< HEAD
-=======
-        $this->newTables = $newTables;
-
-        $this->changedTables = array_filter($changedTables, static function (TableDiff $diff): bool {
+        $this->alteredTables = array_filter($alteredTables, static function (TableDiff $diff): bool {
             return ! $diff->isEmpty();
         });
-
-        $this->removedTables     = $removedTables;
-        $this->fromSchema        = $fromSchema;
-        $this->newNamespaces     = $createdSchemas;
-        $this->removedNamespaces = $droppedSchemas;
-        $this->newSequences      = $createdSequences;
-        $this->changedSequences  = $alteredSequences;
-        $this->removedSequences  = $droppedSequences;
->>>>>>> 45a2bb42
     }
 
     /** @return array<string> */
@@ -115,14 +102,14 @@
      */
     public function isEmpty(): bool
     {
-        return count($this->newNamespaces) === 0
-            && count($this->removedNamespaces) === 0
-            && count($this->newTables) === 0
-            && count($this->changedTables) === 0
-            && count($this->removedTables) === 0
-            && count($this->newSequences) === 0
-            && count($this->changedSequences) === 0
-            && count($this->removedSequences) === 0;
+        return count($this->createdSchemas) === 0
+            && count($this->droppedSchemas) === 0
+            && count($this->createdTables) === 0
+            && count($this->alteredTables) === 0
+            && count($this->droppedTables) === 0
+            && count($this->createdSequences) === 0
+            && count($this->alteredSequences) === 0
+            && count($this->droppedSequences) === 0;
     }
 
     /**
@@ -150,17 +137,12 @@
         return $this->_toSql($platform, true);
     }
 
-<<<<<<< HEAD
-    /** @return list<string> */
-    public function toSql(AbstractPlatform $platform): array
-=======
     /**
      * @deprecated Use {@link AbstractPlatform::getAlterSchemaSQL()} instead.
      *
      * @return list<string>
      */
-    public function toSql(AbstractPlatform $platform)
->>>>>>> 45a2bb42
+    public function toSql(AbstractPlatform $platform): array
     {
         Deprecation::triggerIfCalledFromOutside(
             'doctrine/dbal',
