--- conflicted
+++ resolved
@@ -64,22 +64,18 @@
         return in_array($propertyName, $this->changedProperties, true);
     }
 
-<<<<<<< HEAD
     /**
      * @deprecated Use {@see $fromColumn} instead.
      *
      * @return Identifier
      */
-=======
-    /** @return Identifier */
->>>>>>> a24b89d6
     public function getOldColumnName()
     {
         Deprecation::trigger(
             'doctrine/dbal',
             'https://github.com/doctrine/dbal/pull/5622',
             '%s is deprecated. Use $fromColumn instead.',
-            __METHOD__
+            __METHOD__,
         );
 
         if ($this->fromColumn !== null) {
