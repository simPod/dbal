--- conflicted
+++ resolved
@@ -318,15 +318,8 @@
      * Closes currently active connections on the given database.
      *
      * This is useful to force DROP DATABASE operations which could fail because of active connections.
-<<<<<<< HEAD
-=======
-     *
-     * @param string $database The name of the database to close currently active connections for.
-     *
-     * @return void
      *
      * @throws DBALException
->>>>>>> 4cc12da9
      */
     private function closeActiveDatabaseConnections(string $database): void
     {
@@ -340,16 +333,10 @@
         );
     }
 
-<<<<<<< HEAD
-    public function listTableDetails(string $tableName): Table
-=======
-    /**
-     * @param string $name
-     *
+    /**
      * @throws DBALException
      */
-    public function listTableDetails($name): Table
->>>>>>> 4cc12da9
+    public function listTableDetails(string $name): Table
     {
         $table = parent::listTableDetails($name);
 
