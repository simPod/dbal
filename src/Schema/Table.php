<?php

declare(strict_types=1);

namespace Doctrine\DBAL\Schema;

use Doctrine\DBAL\Exception;
use Doctrine\DBAL\Schema\Exception\ColumnAlreadyExists;
use Doctrine\DBAL\Schema\Exception\ColumnDoesNotExist;
use Doctrine\DBAL\Schema\Exception\ForeignKeyDoesNotExist;
use Doctrine\DBAL\Schema\Exception\IndexAlreadyExists;
use Doctrine\DBAL\Schema\Exception\IndexDoesNotExist;
use Doctrine\DBAL\Schema\Exception\IndexNameInvalid;
use Doctrine\DBAL\Schema\Exception\InvalidTableName;
use Doctrine\DBAL\Schema\Exception\UniqueConstraintDoesNotExist;
use Doctrine\DBAL\Schema\Visitor\Visitor;
use Doctrine\DBAL\Types\Type;

use function array_filter;
use function array_keys;
use function array_merge;
use function array_search;
use function array_unique;
use function in_array;
use function is_string;
use function preg_match;
use function sprintf;
use function strtolower;
use function uksort;

use const ARRAY_FILTER_USE_KEY;

/**
 * Object Representation of a table.
 */
class Table extends AbstractAsset
{
    /** @var Column[] */
    protected $_columns = [];

    /** @var Index[] */
    private $implicitIndexes = [];

    /** @var Index[] */
    protected $_indexes = [];

    /** @var string|null */
    protected $_primaryKeyName;

    /** @var UniqueConstraint[] */
    protected $uniqueConstraints = [];

    /** @var ForeignKeyConstraint[] */
    protected $_fkConstraints = [];

    /** @var mixed[] */
    protected $_options = [
        'create_options' => [],
    ];

    /** @var SchemaConfig|null */
    protected $_schemaConfig;

    /**
     * @param array<Column>               $columns
     * @param array<Index>                $indexes
     * @param array<UniqueConstraint>     $uniqueConstraints
     * @param array<ForeignKeyConstraint> $fkConstraints
     * @param array<string, mixed>        $options
     *
     * @throws SchemaException
     * @throws Exception
     */
    public function __construct(
        string $name,
        array $columns = [],
        array $indexes = [],
        array $uniqueConstraints = [],
        array $fkConstraints = [],
        array $options = []
    ) {
        if ($name === '') {
            throw InvalidTableName::new($name);
        }

        $this->_setName($name);

        foreach ($columns as $column) {
            $this->_addColumn($column);
        }

        foreach ($indexes as $idx) {
            $this->_addIndex($idx);
        }

        foreach ($uniqueConstraints as $uniqueConstraint) {
            $this->_addUniqueConstraint($uniqueConstraint);
        }

        foreach ($fkConstraints as $fkConstraint) {
            $this->_addForeignKeyConstraint($fkConstraint);
        }

        $this->_options = array_merge($this->_options, $options);
    }

    public function setSchemaConfig(SchemaConfig $schemaConfig): void
    {
        $this->_schemaConfig = $schemaConfig;
    }

    /**
     * Sets the Primary Key.
     *
     * @param array<int, string> $columnNames
     *
     * @throws SchemaException
     */
    public function setPrimaryKey(array $columnNames, ?string $indexName = null): self
    {
        if ($indexName === null) {
            $indexName = 'primary';
        }

        $this->_addIndex($this->_createIndex($columnNames, $indexName, true, true));

        foreach ($columnNames as $columnName) {
            $column = $this->getColumn($columnName);
            $column->setNotnull(true);
        }

        return $this;
    }

    /**
     * @param array<int, string>   $columnNames
     * @param array<int, string>   $flags
     * @param array<string, mixed> $options
     *
     * @throws SchemaException
     */
    public function addUniqueConstraint(
        array $columnNames,
        ?string $indexName = null,
        array $flags = [],
        array $options = []
    ): self {
        if ($indexName === null) {
            $indexName = $this->_generateIdentifierName(
                array_merge([$this->getName()], $columnNames),
                'uniq',
                $this->_getMaxIdentifierLength()
            );
        }

        return $this->_addUniqueConstraint($this->_createUniqueConstraint($columnNames, $indexName, $flags, $options));
    }

    /**
     * @param array<int, string>   $columnNames
     * @param array<int, string>   $flags
     * @param array<string, mixed> $options
     */
    public function addIndex(
        array $columnNames,
        ?string $indexName = null,
        array $flags = [],
        array $options = []
    ): self {
        if ($indexName === null) {
            $indexName = $this->_generateIdentifierName(
                array_merge([$this->getName()], $columnNames),
                'idx',
                $this->_getMaxIdentifierLength()
            );
        }

        return $this->_addIndex($this->_createIndex($columnNames, $indexName, false, false, $flags, $options));
    }

    /**
     * Drops the primary key from this table.
     *
     * @throws SchemaException
     */
    public function dropPrimaryKey(): void
    {
        if ($this->_primaryKeyName === null) {
            return;
        }

        $this->dropIndex($this->_primaryKeyName);
        $this->_primaryKeyName = null;
    }

    /**
     * Drops an index from this table.
     *
     * @throws SchemaException If the index does not exist.
     */
    public function dropIndex(string $name): void
    {
        $name = $this->normalizeIdentifier($name);

        if (! $this->hasIndex($name)) {
            throw IndexDoesNotExist::new($name, $this->_name);
        }

        unset($this->_indexes[$name]);
    }

    /**
     * @param array<int, string>   $columnNames
     * @param array<string, mixed> $options
     *
     * @throws SchemaException
     */
    public function addUniqueIndex(array $columnNames, ?string $indexName = null, array $options = []): self
    {
        if ($indexName === null) {
            $indexName = $this->_generateIdentifierName(
                array_merge([$this->getName()], $columnNames),
                'uniq',
                $this->_getMaxIdentifierLength()
            );
        }

        return $this->_addIndex($this->_createIndex($columnNames, $indexName, true, false, [], $options));
    }

    /**
     * Renames an index.
     *
     * @param string      $oldName The name of the index to rename from.
     * @param string|null $newName The name of the index to rename to.
     *                                  If null is given, the index name will be auto-generated.
     *
     * @throws SchemaException If no index exists for the given current name
     *                         or if an index with the given new name already exists on this table.
     */
    public function renameIndex(string $oldName, ?string $newName = null): self
    {
        $oldName           = $this->normalizeIdentifier($oldName);
        $normalizedNewName = $this->normalizeIdentifier($newName);

        if ($oldName === $normalizedNewName) {
            return $this;
        }

        if (! $this->hasIndex($oldName)) {
            throw IndexDoesNotExist::new($oldName, $this->_name);
        }

        if ($this->hasIndex($normalizedNewName)) {
            throw IndexAlreadyExists::new($normalizedNewName, $this->_name);
        }

        $oldIndex = $this->_indexes[$oldName];

        if ($oldIndex->isPrimary()) {
            $this->dropPrimaryKey();

            return $this->setPrimaryKey($oldIndex->getColumns(), $newName ?? null);
        }

        unset($this->_indexes[$oldName]);

        if ($oldIndex->isUnique()) {
            return $this->addUniqueIndex($oldIndex->getColumns(), $newName, $oldIndex->getOptions());
        }

        return $this->addIndex($oldIndex->getColumns(), $newName, $oldIndex->getFlags(), $oldIndex->getOptions());
    }

    /**
     * Checks if an index begins in the order of the given columns.
     *
     * @param array<int, string> $columnNames
     */
    public function columnsAreIndexed(array $columnNames): bool
    {
        foreach ($this->getIndexes() as $index) {
            if ($index->spansColumns($columnNames)) {
                return true;
            }
        }

        return false;
    }

    /**
     * @param array<string, mixed> $options
     *
     * @throws SchemaException
     */
    public function addColumn(string $name, string $typeName, array $options = []): Column
    {
        $column = new Column($name, Type::getType($typeName), $options);

        $this->_addColumn($column);

        return $column;
    }

    /**
     * Change Column Details.
     *
     * @param array<string, mixed> $options
     *
     * @throws SchemaException
     */
    public function changeColumn(string $name, array $options): self
    {
        $column = $this->getColumn($name);
        $column->setOptions($options);

        return $this;
    }

    /**
     * Drops a Column from the Table.
     */
    public function dropColumn(string $name): self
    {
        $name = $this->normalizeIdentifier($name);

        unset($this->_columns[$name]);

        return $this;
    }

    /**
     * Adds a foreign key constraint.
     *
     * Name is inferred from the local columns.
     *
     * @param Table|string         $foreignTable       Table schema instance or table name
     * @param array<int, string>   $localColumnNames
     * @param array<int, string>   $foreignColumnNames
     * @param array<string, mixed> $options
     *
     * @throws SchemaException
     */
    public function addForeignKeyConstraint(
        $foreignTable,
        array $localColumnNames,
        array $foreignColumnNames,
        array $options = [],
        ?string $name = null
    ): self {
        if ($name === null) {
            $name = $this->_generateIdentifierName(
                array_merge((array) $this->getName(), $localColumnNames),
                'fk',
                $this->_getMaxIdentifierLength()
            );
        }

        if ($foreignTable instanceof Table) {
            foreach ($foreignColumnNames as $columnName) {
                if (! $foreignTable->hasColumn($columnName)) {
                    throw ColumnDoesNotExist::new($columnName, $foreignTable->getName());
                }
            }
        }

        foreach ($localColumnNames as $columnName) {
            if (! $this->hasColumn($columnName)) {
                throw ColumnDoesNotExist::new($columnName, $this->_name);
            }
        }

        $constraint = new ForeignKeyConstraint(
            $localColumnNames,
            $foreignTable,
            $foreignColumnNames,
            $name,
            $options
        );

        return $this->_addForeignKeyConstraint($constraint);
    }

    /**
     * @param mixed $value
     */
    public function addOption(string $name, $value): self
    {
        $this->_options[$name] = $value;

        return $this;
    }

    /**
     * Returns whether this table has a foreign key constraint with the given name.
     */
    public function hasForeignKey(string $name): bool
    {
        $name = $this->normalizeIdentifier($name);

        return isset($this->_fkConstraints[$name]);
    }

    /**
     * Returns the foreign key constraint with the given name.
     *
     * @throws SchemaException If the foreign key does not exist.
     */
    public function getForeignKey(string $name): ForeignKeyConstraint
    {
        $name = $this->normalizeIdentifier($name);

        if (! $this->hasForeignKey($name)) {
            throw ForeignKeyDoesNotExist::new($name, $this->_name);
        }

        return $this->_fkConstraints[$name];
    }

    /**
     * Removes the foreign key constraint with the given name.
     *
     * @throws SchemaException
     */
    public function removeForeignKey(string $name): void
    {
        $name = $this->normalizeIdentifier($name);

        if (! $this->hasForeignKey($name)) {
            throw ForeignKeyDoesNotExist::new($name, $this->_name);
        }

        unset($this->_fkConstraints[$name]);
    }

    /**
     * Returns whether this table has a unique constraint with the given name.
     */
    public function hasUniqueConstraint(string $name): bool
    {
        $name = $this->normalizeIdentifier($name);

        return isset($this->uniqueConstraints[$name]);
    }

    /**
     * Returns the unique constraint with the given name.
     *
     * @throws SchemaException If the unique constraint does not exist.
     */
    public function getUniqueConstraint(string $name): UniqueConstraint
    {
        $name = $this->normalizeIdentifier($name);

        if (! $this->hasUniqueConstraint($name)) {
            throw UniqueConstraintDoesNotExist::new($name, $this->_name);
        }

        return $this->uniqueConstraints[$name];
    }

    /**
     * Removes the unique constraint with the given name.
     *
     * @throws SchemaException If the unique constraint does not exist.
     */
    public function removeUniqueConstraint(string $name): void
    {
        $name = $this->normalizeIdentifier($name);

<<<<<<< HEAD
        if (! $this->hasForeignKey($name)) {
            throw UniqueConstraintDoesNotExist::new($name, $this->_name);
=======
        if (! $this->hasUniqueConstraint($name)) {
            throw SchemaException::uniqueConstraintDoesNotExist($name, $this->_name);
>>>>>>> c6362a71
        }

        unset($this->uniqueConstraints[$name]);
    }

    /**
     * Returns ordered list of columns (primary keys are first, then foreign keys, then the rest)
     *
     * @return array<string, Column>
     */
    public function getColumns(): array
    {
        $columns = $this->_columns;
        $pkCols  = [];
        $fkCols  = [];

        $primaryKey = $this->getPrimaryKey();

        if ($primaryKey !== null) {
            $pkCols = $primaryKey->getColumns();
        }

        foreach ($this->getForeignKeys() as $fk) {
            /** @var ForeignKeyConstraint $fk */
            $fkCols = array_merge($fkCols, $fk->getColumns());
        }

        $colNames = array_unique(array_merge($pkCols, $fkCols, array_keys($columns)));

        uksort($columns, static function (string $a, string $b) use ($colNames): int {
            return array_search($a, $colNames, true) <=> array_search($b, $colNames, true);
        });

        return $columns;
    }

    /**
     * Returns only columns that have specified names
     *
     * @param string[] $columnNames
     *
     * @return Column[]
     */
    private function filterColumns(array $columnNames, bool $reverse = false): array
    {
        return array_filter($this->_columns, static function (string $columnName) use ($columnNames, $reverse): bool {
            return in_array($columnName, $columnNames, true) !== $reverse;
        }, ARRAY_FILTER_USE_KEY);
    }

    /**
     * Returns whether this table has a Column with the given name.
     */
    public function hasColumn(string $name): bool
    {
        $name = $this->normalizeIdentifier($name);

        return isset($this->_columns[$name]);
    }

    /**
     * Returns the Column with the given name.
     *
     * @throws SchemaException If the column does not exist.
     */
    public function getColumn(string $name): Column
    {
        $name = $this->normalizeIdentifier($name);

        if (! $this->hasColumn($name)) {
            throw ColumnDoesNotExist::new($name, $this->_name);
        }

        return $this->_columns[$name];
    }

    /**
     * Returns the primary key.
     */
    public function getPrimaryKey(): ?Index
    {
        if ($this->_primaryKeyName !== null) {
            return $this->getIndex($this->_primaryKeyName);
        }

        return null;
    }

    /**
     * Returns the primary key columns.
     *
     * @return array<string, Column>
     *
     * @throws Exception
     */
    public function getPrimaryKeyColumns(): array
    {
        $primaryKey = $this->getPrimaryKey();

        if ($primaryKey === null) {
            throw new Exception(sprintf('Table "%s" has no primary key.', $this->getName()));
        }

        return $this->filterColumns($primaryKey->getColumns());
    }

    /**
     * Returns whether this table has a primary key.
     */
    public function hasPrimaryKey(): bool
    {
        return $this->_primaryKeyName !== null && $this->hasIndex($this->_primaryKeyName);
    }

    /**
     * Returns whether this table has an Index with the given name.
     */
    public function hasIndex(string $name): bool
    {
        $name = $this->normalizeIdentifier($name);

        return isset($this->_indexes[$name]);
    }

    /**
     * Returns the Index with the given name.
     *
     * @throws SchemaException If the index does not exist.
     */
    public function getIndex(string $name): Index
    {
        $name = $this->normalizeIdentifier($name);

        if (! $this->hasIndex($name)) {
            throw IndexDoesNotExist::new($name, $this->_name);
        }

        return $this->_indexes[$name];
    }

    /**
     * @return array<string, Index>
     */
    public function getIndexes(): array
    {
        return $this->_indexes;
    }

    /**
     * Returns the unique constraints.
     *
     * @return array<string, UniqueConstraint>
     */
    public function getUniqueConstraints(): array
    {
        return $this->uniqueConstraints;
    }

    /**
     * Returns the foreign key constraints.
     *
     * @return array<string, ForeignKeyConstraint>
     */
    public function getForeignKeys(): array
    {
        return $this->_fkConstraints;
    }

    public function hasOption(string $name): bool
    {
        return isset($this->_options[$name]);
    }

    /**
     * @return mixed
     */
    public function getOption(string $name)
    {
        return $this->_options[$name];
    }

    /**
     * @return array<string, mixed>
     */
    public function getOptions(): array
    {
        return $this->_options;
    }

    /**
     * @throws SchemaException
     */
    public function visit(Visitor $visitor): void
    {
        $visitor->acceptTable($this);

        foreach ($this->getColumns() as $column) {
            $visitor->acceptColumn($this, $column);
        }

        foreach ($this->getIndexes() as $index) {
            $visitor->acceptIndex($this, $index);
        }

        foreach ($this->getForeignKeys() as $constraint) {
            $visitor->acceptForeignKey($this, $constraint);
        }
    }

    /**
     * Clone of a Table triggers a deep clone of all affected assets.
     */
    public function __clone()
    {
        foreach ($this->_columns as $k => $column) {
            $this->_columns[$k] = clone $column;
        }

        foreach ($this->_indexes as $k => $index) {
            $this->_indexes[$k] = clone $index;
        }

        foreach ($this->_fkConstraints as $k => $fk) {
            $this->_fkConstraints[$k] = clone $fk;
            $this->_fkConstraints[$k]->setLocalTable($this);
        }
    }

    protected function _getMaxIdentifierLength(): int
    {
        return $this->_schemaConfig instanceof SchemaConfig
            ? $this->_schemaConfig->getMaxIdentifierLength()
            : 63;
    }

    /**
     * @throws SchemaException
     */
    protected function _addColumn(Column $column): void
    {
        $columnName = $column->getName();
        $columnName = $this->normalizeIdentifier($columnName);

        if (isset($this->_columns[$columnName])) {
            throw ColumnAlreadyExists::new($this->getName(), $columnName);
        }

        $this->_columns[$columnName] = $column;
    }

    /**
     * Adds an index to the table.
     *
     * @throws SchemaException
     */
    protected function _addIndex(Index $indexCandidate): self
    {
        $indexName               = $indexCandidate->getName();
        $indexName               = $this->normalizeIdentifier($indexName);
        $replacedImplicitIndexes = [];

        foreach ($this->implicitIndexes as $name => $implicitIndex) {
            if (! $implicitIndex->isFullfilledBy($indexCandidate) || ! isset($this->_indexes[$name])) {
                continue;
            }

            $replacedImplicitIndexes[] = $name;
        }

        if (
            (isset($this->_indexes[$indexName]) && ! in_array($indexName, $replacedImplicitIndexes, true)) ||
            ($this->_primaryKeyName !== null && $indexCandidate->isPrimary())
        ) {
            throw IndexAlreadyExists::new($indexName, $this->_name);
        }

        foreach ($replacedImplicitIndexes as $name) {
            unset($this->_indexes[$name], $this->implicitIndexes[$name]);
        }

        if ($indexCandidate->isPrimary()) {
            $this->_primaryKeyName = $indexName;
        }

        $this->_indexes[$indexName] = $indexCandidate;

        return $this;
    }

    protected function _addUniqueConstraint(UniqueConstraint $constraint): self
    {
        $name = $constraint->getName() !== ''
            ? $constraint->getName()
            : $this->_generateIdentifierName(
                array_merge((array) $this->getName(), $constraint->getColumns()),
                'fk',
                $this->_getMaxIdentifierLength()
            );

        $name = $this->normalizeIdentifier($name);

        $this->uniqueConstraints[$name] = $constraint;

        // If there is already an index that fulfills this requirements drop the request. In the case of __construct
        // calling this method during hydration from schema-details all the explicitly added indexes lead to duplicates.
        // This creates computation overhead in this case, however no duplicate indexes are ever added (column based).
        $indexName = $this->_generateIdentifierName(
            array_merge([$this->getName()], $constraint->getColumns()),
            'idx',
            $this->_getMaxIdentifierLength()
        );

        $indexCandidate = $this->_createIndex($constraint->getColumns(), $indexName, true, false);

        foreach ($this->_indexes as $existingIndex) {
            if ($indexCandidate->isFullfilledBy($existingIndex)) {
                return $this;
            }
        }

        $this->implicitIndexes[$this->normalizeIdentifier($indexName)] = $indexCandidate;

        return $this;
    }

    protected function _addForeignKeyConstraint(ForeignKeyConstraint $constraint): self
    {
        $constraint->setLocalTable($this);

        $name = $constraint->getName() !== ''
            ? $constraint->getName()
            : $this->_generateIdentifierName(
                array_merge((array) $this->getName(), $constraint->getLocalColumns()),
                'fk',
                $this->_getMaxIdentifierLength()
            );

        $name = $this->normalizeIdentifier($name);

        $this->_fkConstraints[$name] = $constraint;

        // add an explicit index on the foreign key columns.
        // If there is already an index that fulfills this requirements drop the request. In the case of __construct
        // calling this method during hydration from schema-details all the explicitly added indexes lead to duplicates.
        // This creates computation overhead in this case, however no duplicate indexes are ever added (column based).
        $indexName = $this->_generateIdentifierName(
            array_merge([$this->getName()], $constraint->getColumns()),
            'idx',
            $this->_getMaxIdentifierLength()
        );

        $indexCandidate = $this->_createIndex($constraint->getColumns(), $indexName, false, false);

        foreach ($this->_indexes as $existingIndex) {
            if ($indexCandidate->isFullfilledBy($existingIndex)) {
                return $this;
            }
        }

        $this->_addIndex($indexCandidate);
        $this->implicitIndexes[$this->normalizeIdentifier($indexName)] = $indexCandidate;

        return $this;
    }

    /**
     * Normalizes a given identifier.
     *
     * Trims quotes and lowercases the given identifier.
     */
    private function normalizeIdentifier(?string $identifier): string
    {
        if ($identifier === null) {
            return '';
        }

        return $this->trimQuotes(strtolower($identifier));
    }

    public function setComment(string $comment): self
    {
        // For keeping backward compatibility with MySQL in previous releases, table comments are stored as options.
        $this->addOption('comment', $comment);

        return $this;
    }

    public function getComment(): ?string
    {
        return $this->_options['comment'] ?? null;
    }

    /**
     * @param array<string|int, string> $columns
     * @param array<int, string>        $flags
     * @param array<string, mixed>      $options
     *
     * @throws SchemaException
     */
    private function _createUniqueConstraint(
        array $columns,
        string $indexName,
        array $flags = [],
        array $options = []
    ): UniqueConstraint {
        if (preg_match('(([^a-zA-Z0-9_]+))', $this->normalizeIdentifier($indexName)) === 1) {
            throw IndexNameInvalid::new($indexName);
        }

        foreach ($columns as $index => $value) {
            if (is_string($index)) {
                $columnName = $index;
            } else {
                $columnName = $value;
            }

            if (! $this->hasColumn($columnName)) {
                throw ColumnDoesNotExist::new($columnName, $this->_name);
            }
        }

        return new UniqueConstraint($indexName, $columns, $flags, $options);
    }

    /**
     * @param array<int, string>   $columns
     * @param array<int, string>   $flags
     * @param array<string, mixed> $options
     *
     * @throws SchemaException
     */
    private function _createIndex(
        array $columns,
        string $indexName,
        bool $isUnique,
        bool $isPrimary,
        array $flags = [],
        array $options = []
    ): Index {
        if (preg_match('(([^a-zA-Z0-9_]+))', $this->normalizeIdentifier($indexName)) === 1) {
            throw IndexNameInvalid::new($indexName);
        }

        foreach ($columns as $columnName) {
            if (! $this->hasColumn($columnName)) {
                throw ColumnDoesNotExist::new($columnName, $this->_name);
            }
        }

        return new Index($indexName, $columns, $isUnique, $isPrimary, $flags, $options);
    }
}<|MERGE_RESOLUTION|>--- conflicted
+++ resolved
@@ -468,13 +468,8 @@
     {
         $name = $this->normalizeIdentifier($name);
 
-<<<<<<< HEAD
-        if (! $this->hasForeignKey($name)) {
+        if (! $this->hasUniqueConstraint($name)) {
             throw UniqueConstraintDoesNotExist::new($name, $this->_name);
-=======
-        if (! $this->hasUniqueConstraint($name)) {
-            throw SchemaException::uniqueConstraintDoesNotExist($name, $this->_name);
->>>>>>> c6362a71
         }
 
         unset($this->uniqueConstraints[$name]);
