--- conflicted
+++ resolved
@@ -6,11 +6,8 @@
 
 use Doctrine\DBAL\ParameterType;
 use Doctrine\DBAL\Platforms\AbstractPlatform;
-<<<<<<< HEAD
 use Doctrine\DBAL\Types\Exception\ValueNotConvertible;
-=======
 
->>>>>>> 66b1f3d2
 use function assert;
 use function fopen;
 use function fseek;
@@ -26,7 +23,7 @@
     /**
      * {@inheritdoc}
      */
-    public function getSQLDeclaration(array $fieldDeclaration, AbstractPlatform $platform) : string
+    public function getSQLDeclaration(array $fieldDeclaration, AbstractPlatform $platform): string
     {
         return $platform->getBlobTypeDeclarationSQL($fieldDeclaration);
     }
@@ -55,12 +52,12 @@
         return $value;
     }
 
-    public function getName() : string
+    public function getName(): string
     {
         return Types::BLOB;
     }
 
-    public function getBindingType() : int
+    public function getBindingType(): int
     {
         return ParameterType::LARGE_OBJECT;
     }
