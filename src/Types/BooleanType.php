--- conflicted
+++ resolved
@@ -25,20 +25,14 @@
         return $platform->convertBooleansToDatabaseValue($value);
     }
 
-<<<<<<< HEAD
-    public function convertToPHPValue(mixed $value, AbstractPlatform $platform): ?bool
-=======
     /**
-     * {@inheritdoc}
-     *
      * @param T $value
      *
      * @return (T is null ? null : bool)
      *
      * @template T
      */
-    public function convertToPHPValue($value, AbstractPlatform $platform)
->>>>>>> d432414e
+    public function convertToPHPValue(mixed $value, AbstractPlatform $platform): ?bool
     {
         return $platform->convertFromBoolean($value);
     }
