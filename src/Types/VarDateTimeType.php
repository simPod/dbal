--- conflicted
+++ resolved
@@ -7,13 +7,8 @@
 use DateTime;
 use DateTimeInterface;
 use Doctrine\DBAL\Platforms\AbstractPlatform;
-<<<<<<< HEAD
 use Doctrine\DBAL\Types\Exception\ValueNotConvertible;
-
-use function date_create;
-=======
 use Exception;
->>>>>>> d7229924
 
 /**
  * Variable DateTime Type using DateTime::__construct() instead of DateTime::createFromFormat().
@@ -37,16 +32,10 @@
             return $value;
         }
 
-<<<<<<< HEAD
-        $val = date_create($value);
-        if ($val === false) {
-            throw ValueNotConvertible::new($value, DateTime::class);
-=======
         try {
             $dateTime = new DateTime($value);
         } catch (Exception $e) {
-            throw ConversionException::conversionFailed($value, $this->getName(), $e);
->>>>>>> d7229924
+            throw ValueNotConvertible::new($value, DateTime::class, $e->getMessage(), $e);
         }
 
         return $dateTime;
