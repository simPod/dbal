<?php

declare(strict_types=1);

namespace Doctrine\DBAL\Types;

use DateTimeImmutable;
use Doctrine\DBAL\Platforms\AbstractPlatform;
use Doctrine\DBAL\Types\Exception\InvalidFormat;
use Doctrine\DBAL\Types\Exception\InvalidType;
use function date_create_immutable;

/**
 * Immutable type of {@see DateTimeType}.
 */
class DateTimeImmutableType extends DateTimeType
{
    public function getName() : string
    {
        return Types::DATETIME_IMMUTABLE;
    }

    /**
     * {@inheritdoc}
     */
    public function convertToDatabaseValue($value, AbstractPlatform $platform)
    {
        if ($value === null) {
            return $value;
        }

        if ($value instanceof DateTimeImmutable) {
            return $value->format($platform->getDateTimeFormatString());
        }

        throw InvalidType::new(
            $value,
            $this->getName(),
            ['null', DateTimeImmutable::class]
        );
    }

    /**
     * {@inheritdoc}
     */
    public function convertToPHPValue($value, AbstractPlatform $platform)
    {
        if ($value === null || $value instanceof DateTimeImmutable) {
            return $value;
        }

        $dateTime = DateTimeImmutable::createFromFormat($platform->getDateTimeFormatString(), $value);

        if ($dateTime === false) {
            $dateTime = date_create_immutable($value);
        }

<<<<<<< HEAD
        if (! $dateTime) {
            throw InvalidFormat::new(
=======
        if ($dateTime === false) {
            throw ConversionException::conversionFailedFormat(
>>>>>>> 4c258314
                $value,
                $this->getName(),
                $platform->getDateTimeFormatString()
            );
        }

        return $dateTime;
    }

    public function requiresSQLCommentHint(AbstractPlatform $platform) : bool
    {
        return true;
    }
}<|MERGE_RESOLUTION|>--- conflicted
+++ resolved
@@ -55,13 +55,8 @@
             $dateTime = date_create_immutable($value);
         }
 
-<<<<<<< HEAD
-        if (! $dateTime) {
+        if ($dateTime === false) {
             throw InvalidFormat::new(
-=======
-        if ($dateTime === false) {
-            throw ConversionException::conversionFailedFormat(
->>>>>>> 4c258314
                 $value,
                 $this->getName(),
                 $platform->getDateTimeFormatString()
