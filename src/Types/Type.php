<?php

declare(strict_types=1);

namespace Doctrine\DBAL\Types;

use Doctrine\DBAL\Exception;
use Doctrine\DBAL\ParameterType;
use Doctrine\DBAL\Platforms\AbstractPlatform;

use function array_map;

/**
 * The base class for so-called Doctrine mapping types.
 *
 * A Type object is obtained by calling the static {@see getType()} method.
 */
abstract class Type
{
    /**
     * The map of supported doctrine mapping types.
     */
    private const BUILTIN_TYPES_MAP = [
        Types::ARRAY                => ArrayType::class,
        Types::ASCII_STRING         => AsciiStringType::class,
        Types::BIGINT               => BigIntType::class,
        Types::BINARY               => BinaryType::class,
        Types::BLOB                 => BlobType::class,
        Types::BOOLEAN              => BooleanType::class,
        Types::DATE_MUTABLE         => DateType::class,
        Types::DATE_IMMUTABLE       => DateImmutableType::class,
        Types::DATEINTERVAL         => DateIntervalType::class,
        Types::DATETIME_MUTABLE     => DateTimeType::class,
        Types::DATETIME_IMMUTABLE   => DateTimeImmutableType::class,
        Types::DATETIMETZ_MUTABLE   => DateTimeTzType::class,
        Types::DATETIMETZ_IMMUTABLE => DateTimeTzImmutableType::class,
        Types::DECIMAL              => DecimalType::class,
        Types::FLOAT                => FloatType::class,
        Types::GUID                 => GuidType::class,
        Types::INTEGER              => IntegerType::class,
        Types::JSON                 => JsonType::class,
        Types::OBJECT               => ObjectType::class,
        Types::SIMPLE_ARRAY         => SimpleArrayType::class,
        Types::SMALLINT             => SmallIntType::class,
        Types::STRING               => StringType::class,
        Types::TEXT                 => TextType::class,
        Types::TIME_MUTABLE         => TimeType::class,
        Types::TIME_IMMUTABLE       => TimeImmutableType::class,
    ];

    private static ?TypeRegistry $typeRegistry = null;

    /**
     * @internal Do not instantiate directly - use {@see Type::addType()} method instead.
     */
    final public function __construct()
    {
    }

    /**
     * Converts a value from its PHP representation to its database representation
     * of this type.
     *
     * @param mixed            $value    The value to convert.
     * @param AbstractPlatform $platform The currently used database platform.
     *
     * @return mixed The database representation of the value.
     *
     * @throws ConversionException
     */
    public function convertToDatabaseValue(mixed $value, AbstractPlatform $platform): mixed
    {
        return $value;
    }

    /**
     * Converts a value from its database representation to its PHP representation
     * of this type.
     *
     * @param mixed            $value    The value to convert.
     * @param AbstractPlatform $platform The currently used database platform.
     *
     * @return mixed The PHP representation of the value.
     *
     * @throws ConversionException
     */
    public function convertToPHPValue(mixed $value, AbstractPlatform $platform): mixed
    {
        return $value;
    }

    /**
     * Gets the SQL declaration snippet for a column of this type.
     *
     * @param array<string, mixed> $column   The column definition
     * @param AbstractPlatform     $platform The currently used database platform.
     *
     * @throws Exception
     */
    abstract public function getSQLDeclaration(array $column, AbstractPlatform $platform): string;

    /**
     * Gets the name of this type.
     *
     * @todo Needed?
     */
    abstract public function getName(): string;

    final public static function getTypeRegistry(): TypeRegistry
    {
        if (self::$typeRegistry === null) {
            self::$typeRegistry = self::createTypeRegistry();
        }

        return self::$typeRegistry;
    }

    private static function createTypeRegistry(): TypeRegistry
    {
        $instances = [];

        foreach (self::BUILTIN_TYPES_MAP as $name => $class) {
            $instances[$name] = new $class();
        }

        return new TypeRegistry($instances);
    }

    /**
     * Factory method to create type instances.
     * Type instances are implemented as flyweights.
     *
     * @param string $name The name of the type (as returned by getName()).
     *
     * @throws Exception
     */
    public static function getType(string $name): self
    {
        return self::getTypeRegistry()->get($name);
    }

    /**
     * Adds a custom type to the type map.
     *
     * @param string             $name      The name of the type. This should correspond to what getName() returns.
     * @param class-string<Type> $className The class name of the custom type.
     *
     * @throws Exception
     */
    public static function addType(string $name, string $className): void
    {
        self::getTypeRegistry()->register($name, new $className());
    }

    /**
     * Checks if exists support for a type.
     *
     * @param string $name The name of the type.
     *
     * @return bool TRUE if type is supported; FALSE otherwise.
     */
    public static function hasType(string $name): bool
    {
        return self::getTypeRegistry()->has($name);
    }

    /**
     * Overrides an already defined type to use a different implementation.
     *
     * @param class-string<Type> $className
     *
     * @throws Exception
     */
    public static function overrideType(string $name, string $className): void
    {
        self::getTypeRegistry()->override($name, new $className());
    }

    /**
     * Gets the (preferred) binding type for values of this type that
     * can be used when binding parameters to prepared statements.
     *
     * This method should return one of the {@see ParameterType} constants.
     */
    public function getBindingType(): int
    {
        return ParameterType::STRING;
    }

    /**
     * Gets the types array map which holds all registered types and the corresponding
     * type class
     *
     * @return array<string, string>
     */
    public static function getTypesMap(): array
    {
        return array_map(
            static function (Type $type): string {
                return $type::class;
            },
            self::getTypeRegistry()->getMap()
        );
    }

    /**
     * Does working with this column require SQL conversion functions?
     *
     * This is a metadata function that is required for example in the ORM.
     * Usage of {@see convertToDatabaseValueSQL} and
     * {@see convertToPHPValueSQL} works for any type and mostly
     * does nothing. This method can additionally be used for optimization purposes.
<<<<<<< HEAD
=======
     *
     * @deprecated Consumers should call {@see convertToDatabaseValueSQL} and {@see convertToPHPValueSQL}
     * regardless of the type.
     *
     * @return bool
>>>>>>> f9c31583
     */
    public function canRequireSQLConversion(): bool
    {
        return false;
    }

    /**
     * Modifies the SQL expression (identifier, parameter) to convert to a database value.
     */
    public function convertToDatabaseValueSQL(string $sqlExpr, AbstractPlatform $platform): string
    {
        return $sqlExpr;
    }

    /**
     * Modifies the SQL expression (identifier, parameter) to convert to a PHP value.
     */
    public function convertToPHPValueSQL(string $sqlExpr, AbstractPlatform $platform): string
    {
        return $sqlExpr;
    }

    /**
     * Gets an array of database types that map to this Doctrine type.
     *
     * @return array<int, string>
     */
    public function getMappedDatabaseTypes(AbstractPlatform $platform): array
    {
        return [];
    }

    /**
     * If this Doctrine Type maps to an already mapped database type,
     * reverse schema engineering can't tell them apart. You need to mark
     * one of those types as commented, which will have Doctrine use an SQL
     * comment to typehint the actual Doctrine Type.
     */
    public function requiresSQLCommentHint(AbstractPlatform $platform): bool
    {
        return false;
    }
}<|MERGE_RESOLUTION|>--- conflicted
+++ resolved
@@ -210,14 +210,9 @@
      * Usage of {@see convertToDatabaseValueSQL} and
      * {@see convertToPHPValueSQL} works for any type and mostly
      * does nothing. This method can additionally be used for optimization purposes.
-<<<<<<< HEAD
-=======
      *
      * @deprecated Consumers should call {@see convertToDatabaseValueSQL} and {@see convertToPHPValueSQL}
      * regardless of the type.
-     *
-     * @return bool
->>>>>>> f9c31583
      */
     public function canRequireSQLConversion(): bool
     {
