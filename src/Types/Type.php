<?php

declare(strict_types=1);

namespace Doctrine\DBAL\Types;

use Doctrine\DBAL\Exception;
use Doctrine\DBAL\ParameterType;
use Doctrine\DBAL\Platforms\AbstractPlatform;

use function array_map;
use function get_class;

/**
 * The base class for so-called Doctrine mapping types.
 *
 * A Type object is obtained by calling the static {@link getType()} method.
 */
abstract class Type
{
    /**
     * The map of supported doctrine mapping types.
     */
    private const BUILTIN_TYPES_MAP = [
        Types::ARRAY                => ArrayType::class,
        Types::ASCII_STRING         => AsciiStringType::class,
        Types::BIGINT               => BigIntType::class,
        Types::BINARY               => BinaryType::class,
        Types::BLOB                 => BlobType::class,
        Types::BOOLEAN              => BooleanType::class,
        Types::DATE_MUTABLE         => DateType::class,
        Types::DATE_IMMUTABLE       => DateImmutableType::class,
        Types::DATEINTERVAL         => DateIntervalType::class,
        Types::DATETIME_MUTABLE     => DateTimeType::class,
        Types::DATETIME_IMMUTABLE   => DateTimeImmutableType::class,
        Types::DATETIMETZ_MUTABLE   => DateTimeTzType::class,
        Types::DATETIMETZ_IMMUTABLE => DateTimeTzImmutableType::class,
        Types::DECIMAL              => DecimalType::class,
        Types::FLOAT                => FloatType::class,
        Types::GUID                 => GuidType::class,
        Types::INTEGER              => IntegerType::class,
        Types::JSON                 => JsonType::class,
        Types::OBJECT               => ObjectType::class,
        Types::SIMPLE_ARRAY         => SimpleArrayType::class,
        Types::SMALLINT             => SmallIntType::class,
        Types::STRING               => StringType::class,
        Types::TEXT                 => TextType::class,
        Types::TIME_MUTABLE         => TimeType::class,
        Types::TIME_IMMUTABLE       => TimeImmutableType::class,
    ];

    /** @var TypeRegistry|null */
    private static $typeRegistry;

    /**
     * @internal Do not instantiate directly - use {@see Type::addType()} method instead.
     */
    final public function __construct()
    {
    }

    /**
     * Converts a value from its PHP representation to its database representation
     * of this type.
     *
     * @param mixed            $value    The value to convert.
     * @param AbstractPlatform $platform The currently used database platform.
     *
     * @return mixed The database representation of the value.
     *
     * @throws ConversionException
     */
    public function convertToDatabaseValue($value, AbstractPlatform $platform)
    {
        return $value;
    }

    /**
     * Converts a value from its database representation to its PHP representation
     * of this type.
     *
     * @param mixed            $value    The value to convert.
     * @param AbstractPlatform $platform The currently used database platform.
     *
     * @return mixed The PHP representation of the value.
     *
     * @throws ConversionException
     */
    public function convertToPHPValue($value, AbstractPlatform $platform)
    {
        return $value;
    }

    /**
     * Gets the SQL declaration snippet for a column of this type.
     *
     * @param array<string, mixed> $column   The column definition
     * @param AbstractPlatform     $platform The currently used database platform.
     *
     * @throws DBALException
     */
    abstract public function getSQLDeclaration(array $column, AbstractPlatform $platform): string;

    /**
     * Gets the name of this type.
     *
     * @todo Needed?
     */
    abstract public function getName(): string;

    /**
     * @internal This method is only to be used within DBAL for forward compatibility purposes. Do not use directly.
     */
    final public static function getTypeRegistry(): TypeRegistry
    {
        if (self::$typeRegistry === null) {
            self::$typeRegistry = self::createTypeRegistry();
        }

        return self::$typeRegistry;
    }

    private static function createTypeRegistry(): TypeRegistry
    {
        $instances = [];

        foreach (self::BUILTIN_TYPES_MAP as $name => $class) {
            $instances[$name] = new $class();
        }

        return new TypeRegistry($instances);
    }

    /**
     * Factory method to create type instances.
     * Type instances are implemented as flyweights.
     *
     * @param string $name The name of the type (as returned by getName()).
     *
<<<<<<< HEAD
     * @throws DBALException
=======
     * @return Type
     *
     * @throws Exception
>>>>>>> 6b57e8b5
     */
    public static function getType(string $name): self
    {
        return self::getTypeRegistry()->get($name);
    }

    /**
     * Adds a custom type to the type map.
     *
     * @param string $name      The name of the type. This should correspond to what getName() returns.
     * @param string $className The class name of the custom type.
     *
<<<<<<< HEAD
     * @throws DBALException
=======
     * @return void
     *
     * @throws Exception
>>>>>>> 6b57e8b5
     */
    public static function addType(string $name, string $className): void
    {
        self::getTypeRegistry()->register($name, new $className());
    }

    /**
     * Checks if exists support for a type.
     *
     * @param string $name The name of the type.
     *
     * @return bool TRUE if type is supported; FALSE otherwise.
     */
    public static function hasType(string $name): bool
    {
        return self::getTypeRegistry()->has($name);
    }

    /**
     * Overrides an already defined type to use a different implementation.
     *
<<<<<<< HEAD
     * @throws DBALException
=======
     * @param string $name
     * @param string $className
     *
     * @return void
     *
     * @throws Exception
>>>>>>> 6b57e8b5
     */
    public static function overrideType(string $name, string $className): void
    {
        self::getTypeRegistry()->override($name, new $className());
    }

    /**
     * Gets the (preferred) binding type for values of this type that
     * can be used when binding parameters to prepared statements.
     *
     * This method should return one of the {@link ParameterType} constants.
     */
    public function getBindingType(): int
    {
        return ParameterType::STRING;
    }

    /**
     * Gets the types array map which holds all registered types and the corresponding
     * type class
     *
     * @return array<string, string>
     */
    public static function getTypesMap(): array
    {
        return array_map(
            static function (Type $type): string {
                return get_class($type);
            },
            self::getTypeRegistry()->getMap()
        );
    }

    /**
     * Does working with this column require SQL conversion functions?
     *
     * This is a metadata function that is required for example in the ORM.
     * Usage of {@link convertToDatabaseValueSQL} and
     * {@link convertToPHPValueSQL} works for any type and mostly
     * does nothing. This method can additionally be used for optimization purposes.
     */
    public function canRequireSQLConversion(): bool
    {
        return false;
    }

    /**
     * Modifies the SQL expression (identifier, parameter) to convert to a database value.
     */
    public function convertToDatabaseValueSQL(string $sqlExpr, AbstractPlatform $platform): string
    {
        return $sqlExpr;
    }

    /**
     * Modifies the SQL expression (identifier, parameter) to convert to a PHP value.
     */
    public function convertToPHPValueSQL(string $sqlExpr, AbstractPlatform $platform): string
    {
        return $sqlExpr;
    }

    /**
     * Gets an array of database types that map to this Doctrine type.
     *
     * @return array<int, string>
     */
    public function getMappedDatabaseTypes(AbstractPlatform $platform): array
    {
        return [];
    }

    /**
     * If this Doctrine Type maps to an already mapped database type,
     * reverse schema engineering can't tell them apart. You need to mark
     * one of those types as commented, which will have Doctrine use an SQL
     * comment to typehint the actual Doctrine Type.
     */
    public function requiresSQLCommentHint(AbstractPlatform $platform): bool
    {
        return false;
    }
}<|MERGE_RESOLUTION|>--- conflicted
+++ resolved
@@ -97,7 +97,7 @@
      * @param array<string, mixed> $column   The column definition
      * @param AbstractPlatform     $platform The currently used database platform.
      *
-     * @throws DBALException
+     * @throws Exception
      */
     abstract public function getSQLDeclaration(array $column, AbstractPlatform $platform): string;
 
@@ -137,13 +137,7 @@
      *
      * @param string $name The name of the type (as returned by getName()).
      *
-<<<<<<< HEAD
-     * @throws DBALException
-=======
-     * @return Type
-     *
-     * @throws Exception
->>>>>>> 6b57e8b5
+     * @throws Exception
      */
     public static function getType(string $name): self
     {
@@ -156,13 +150,7 @@
      * @param string $name      The name of the type. This should correspond to what getName() returns.
      * @param string $className The class name of the custom type.
      *
-<<<<<<< HEAD
-     * @throws DBALException
-=======
-     * @return void
-     *
-     * @throws Exception
->>>>>>> 6b57e8b5
+     * @throws Exception
      */
     public static function addType(string $name, string $className): void
     {
@@ -184,16 +172,7 @@
     /**
      * Overrides an already defined type to use a different implementation.
      *
-<<<<<<< HEAD
-     * @throws DBALException
-=======
-     * @param string $name
-     * @param string $className
-     *
-     * @return void
-     *
-     * @throws Exception
->>>>>>> 6b57e8b5
+     * @throws Exception
      */
     public static function overrideType(string $name, string $className): void
     {
