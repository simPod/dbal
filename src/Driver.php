--- conflicted
+++ resolved
@@ -5,10 +5,7 @@
 namespace Doctrine\DBAL;
 
 use Doctrine\DBAL\Driver\Connection as DriverConnection;
-<<<<<<< HEAD
-=======
 use Doctrine\DBAL\Driver\DriverException;
->>>>>>> 4509f271
 use Doctrine\DBAL\Platforms\AbstractPlatform;
 use Doctrine\DBAL\Schema\AbstractSchemaManager;
 
@@ -21,29 +18,13 @@
     /**
      * Attempts to create a connection with the database.
      *
-<<<<<<< HEAD
-     * @param mixed[] $params        All connection parameters passed by the user.
-     * @param string  $username      The username to use when connecting.
-     * @param string  $password      The password to use when connecting.
-     * @param mixed[] $driverOptions The driver options to use when connecting.
-     *
-     * @return DriverConnection The database connection.
-     */
-    public function connect(
-        array $params,
-        string $username = '',
-        string $password = '',
-        array $driverOptions = []
-    ): DriverConnection;
-=======
      * @param mixed[] $params All connection parameters.
      *
      * @return DriverConnection The database connection.
      *
      * @throws DriverException
      */
-    public function connect(array $params);
->>>>>>> 4509f271
+    public function connect(array $params): DriverConnection;
 
     /**
      * Gets the DatabasePlatform instance that provides all the metadata about
@@ -56,13 +37,6 @@
     /**
      * Gets the SchemaManager that can be used to inspect and change the underlying
      * database schema of the platform this driver connects to.
-<<<<<<< HEAD
      */
     public function getSchemaManager(Connection $conn): AbstractSchemaManager;
-=======
-     *
-     * @return AbstractSchemaManager
-     */
-    public function getSchemaManager(Connection $conn);
->>>>>>> 4509f271
 }