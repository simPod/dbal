<?php

declare(strict_types=1);

namespace Doctrine\DBAL\Driver\SQLAnywhere;

use Doctrine\DBAL\Driver\AbstractDriverException;
<<<<<<< HEAD
=======
use InvalidArgumentException;

>>>>>>> 66b1f3d2
use function sasql_error;
use function sasql_errorcode;
use function sasql_sqlstate;
use function sasql_stmt_errno;
use function sasql_stmt_error;

/**
 * SAP Sybase SQL Anywhere driver exception.
 *
 * @psalm-immutable
 */
class SQLAnywhereException extends AbstractDriverException
{
    /**
     * Helper method to turn SQL Anywhere error into exception.
     *
     * @param resource|null $conn The SQL Anywhere connection resource to retrieve the last error from.
     * @param resource|null $stmt The SQL Anywhere statement resource to retrieve the last error from.
     */
    public static function fromSQLAnywhereError($conn = null, $stmt = null) : self
    {
        $state   = $conn !== null ? sasql_sqlstate($conn) : sasql_sqlstate();
        $code    = 0;
        $message = null;

        /**
         * Try retrieving the last error from statement resource if given
         */
        if ($stmt !== null) {
            $code    = sasql_stmt_errno($stmt);
            $message = sasql_stmt_error($stmt);
        }

        /**
         * Try retrieving the last error from the connection resource
         * if either the statement resource is not given or the statement
         * resource is given but the last error could not be retrieved from it (fallback).
         * Depending on the type of error, it is sometimes necessary to retrieve
         * it from the connection resource even though it occurred during
         * a prepared statement.
         */
        if ($conn !== null && $code === 0) {
            $code    = sasql_errorcode($conn);
            $message = sasql_error($conn);
        }

        /**
         * Fallback mode if either no connection resource is given
         * or the last error could not be retrieved from the given
         * connection / statement resource.
         */
        if ($conn === null || $code === 0) {
            $code    = sasql_errorcode();
            $message = sasql_error();
        }

        if ($message) {
            return new self('SQLSTATE [' . $state . '] [' . $code . '] ' . $message, $state, $code);
        }

        return new self('SQL Anywhere error occurred but no error message was retrieved from driver.', $state, $code);
    }
}<|MERGE_RESOLUTION|>--- conflicted
+++ resolved
@@ -5,11 +5,7 @@
 namespace Doctrine\DBAL\Driver\SQLAnywhere;
 
 use Doctrine\DBAL\Driver\AbstractDriverException;
-<<<<<<< HEAD
-=======
-use InvalidArgumentException;
 
->>>>>>> 66b1f3d2
 use function sasql_error;
 use function sasql_errorcode;
 use function sasql_sqlstate;
@@ -29,7 +25,7 @@
      * @param resource|null $conn The SQL Anywhere connection resource to retrieve the last error from.
      * @param resource|null $stmt The SQL Anywhere statement resource to retrieve the last error from.
      */
-    public static function fromSQLAnywhereError($conn = null, $stmt = null) : self
+    public static function fromSQLAnywhereError($conn = null, $stmt = null): self
     {
         $state   = $conn !== null ? sasql_sqlstate($conn) : sasql_sqlstate();
         $code    = 0;
