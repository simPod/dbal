<?php

declare(strict_types=1);

namespace Doctrine\DBAL\Driver\SQLAnywhere;

use Doctrine\DBAL\Driver\Result as ResultInterface;
use Doctrine\DBAL\Driver\Statement;
use Doctrine\DBAL\Exception\GetVariableType;
use Doctrine\DBAL\ParameterType;

use function array_key_exists;
use function assert;
use function is_int;
use function is_resource;
<<<<<<< HEAD
use function sasql_fetch_assoc;
use function sasql_fetch_row;
use function sasql_prepare;
use function sasql_stmt_affected_rows;
use function sasql_stmt_bind_param_ex;
use function sasql_stmt_execute;
use function sasql_stmt_field_count;
use function sasql_stmt_reset;
use function sasql_stmt_result_metadata;
use function sprintf;
=======
>>>>>>> 66b1f3d2

/**
 * SAP SQL Anywhere implementation of the Statement interface.
 */
final class SQLAnywhereStatement implements Statement
{
    /** @var resource The connection resource. */
    private $conn;

    /** @var resource The prepared SQL statement to execute. */
    private $stmt;

    /** @var mixed[] The references to bound parameter values. */
    private $boundValues = [];

    /**
     * Prepares given statement for given connection.
     *
     * @param resource $conn The connection resource to use.
     * @param string   $sql  The SQL statement to prepare.
     *
     * @throws SQLAnywhereException
     */
    public function __construct($conn, string $sql)
    {
        if (! is_resource($conn)) {
            throw new SQLAnywhereException(sprintf(
                'Invalid SQL Anywhere connection resource, %s given.',
                (new GetVariableType())->__invoke($conn)
            ));
        }

        $this->conn = $conn;
        $this->stmt = sasql_prepare($conn, $sql);

        if (! is_resource($this->stmt)) {
            throw SQLAnywhereException::fromSQLAnywhereError($conn);
        }
    }

    /**
     * {@inheritdoc}
     *
     * @throws SQLAnywhereException
     */
    public function bindParam($param, &$variable, int $type = ParameterType::STRING, ?int $length = null) : void
    {
        assert(is_int($param));

        switch ($type) {
            case ParameterType::INTEGER:
            case ParameterType::BOOLEAN:
                $type = 'i';
                break;

            case ParameterType::LARGE_OBJECT:
                $type = 'b';
                break;

            case ParameterType::NULL:
            case ParameterType::STRING:
            case ParameterType::BINARY:
                $type = 's';
                break;

            default:
                throw new SQLAnywhereException(sprintf('Unknown type %d.', $type));
        }

        $this->boundValues[$param] =& $variable;

        if (! sasql_stmt_bind_param_ex($this->stmt, $param - 1, $variable, $type, $variable === null)) {
            throw SQLAnywhereException::fromSQLAnywhereError($this->conn, $this->stmt);
        }
    }

    /**
     * {@inheritdoc}
     */
    public function bindValue($param, $value, int $type = ParameterType::STRING) : void
    {
        $this->bindParam($param, $value, $type);
    }

<<<<<<< HEAD
    public function closeCursor() : void
    {
        sasql_stmt_reset($this->stmt);
    }

    public function columnCount() : int
    {
        return sasql_stmt_field_count($this->stmt);
    }

=======
>>>>>>> 66b1f3d2
    /**
     * {@inheritdoc}
     *
     * @throws SQLAnywhereException
     */
<<<<<<< HEAD
    public function execute(?array $params = null) : void
=======
    public function execute($params = null): ResultInterface
>>>>>>> 66b1f3d2
    {
        if ($params !== null) {
            $hasZeroIndex = array_key_exists(0, $params);

            foreach ($params as $key => $val) {
                if ($hasZeroIndex && is_int($key)) {
                    $this->bindValue($key + 1, $val);
                } else {
                    $this->bindValue($key, $val);
                }
            }
        }

        if (! sasql_stmt_execute($this->stmt)) {
            throw SQLAnywhereException::fromSQLAnywhereError($this->conn, $this->stmt);
        }

<<<<<<< HEAD
        $this->result = sasql_stmt_result_metadata($this->stmt);
    }

    /**
     * {@inheritdoc}
     *
     * @throws SQLAnywhereException
     */
    public function fetchNumeric()
    {
        if (! is_resource($this->result)) {
            return false;
        }

        return sasql_fetch_row($this->result);
    }

    /**
     * {@inheritdoc}
     */
    public function fetchAssociative()
    {
        if (! is_resource($this->result)) {
            return false;
        }

        return sasql_fetch_assoc($this->result);
    }

    /**
     * {@inheritdoc}
     *
     * @throws DriverException
     */
    public function fetchOne()
    {
        return FetchUtils::fetchOne($this);
    }

    /**
     * @return array<int,array<int,mixed>>
     *
     * @throws DriverException
     */
    public function fetchAllNumeric() : array
    {
        return FetchUtils::fetchAllNumeric($this);
    }

    /**
     * @return array<int,array<string,mixed>>
     *
     * @throws DriverException
     */
    public function fetchAllAssociative() : array
    {
        return FetchUtils::fetchAllAssociative($this);
    }

    /**
     * @return array<int,mixed>
     *
     * @throws DriverException
     */
    public function fetchColumn() : array
    {
        return FetchUtils::fetchColumn($this);
=======
        return new Result($this->stmt);
>>>>>>> 66b1f3d2
    }

    public function free(): void
    {
        sasql_stmt_reset($this->stmt);
    }
}<|MERGE_RESOLUTION|>--- conflicted
+++ resolved
@@ -13,19 +13,10 @@
 use function assert;
 use function is_int;
 use function is_resource;
-<<<<<<< HEAD
-use function sasql_fetch_assoc;
-use function sasql_fetch_row;
 use function sasql_prepare;
-use function sasql_stmt_affected_rows;
 use function sasql_stmt_bind_param_ex;
 use function sasql_stmt_execute;
-use function sasql_stmt_field_count;
-use function sasql_stmt_reset;
-use function sasql_stmt_result_metadata;
 use function sprintf;
-=======
->>>>>>> 66b1f3d2
 
 /**
  * SAP SQL Anywhere implementation of the Statement interface.
@@ -71,7 +62,7 @@
      *
      * @throws SQLAnywhereException
      */
-    public function bindParam($param, &$variable, int $type = ParameterType::STRING, ?int $length = null) : void
+    public function bindParam($param, &$variable, int $type = ParameterType::STRING, ?int $length = null): void
     {
         assert(is_int($param));
 
@@ -105,34 +96,17 @@
     /**
      * {@inheritdoc}
      */
-    public function bindValue($param, $value, int $type = ParameterType::STRING) : void
+    public function bindValue($param, $value, int $type = ParameterType::STRING): void
     {
         $this->bindParam($param, $value, $type);
     }
 
-<<<<<<< HEAD
-    public function closeCursor() : void
-    {
-        sasql_stmt_reset($this->stmt);
-    }
-
-    public function columnCount() : int
-    {
-        return sasql_stmt_field_count($this->stmt);
-    }
-
-=======
->>>>>>> 66b1f3d2
     /**
      * {@inheritdoc}
      *
      * @throws SQLAnywhereException
      */
-<<<<<<< HEAD
-    public function execute(?array $params = null) : void
-=======
-    public function execute($params = null): ResultInterface
->>>>>>> 66b1f3d2
+    public function execute(?array $params = null): ResultInterface
     {
         if ($params !== null) {
             $hasZeroIndex = array_key_exists(0, $params);
@@ -150,81 +124,6 @@
             throw SQLAnywhereException::fromSQLAnywhereError($this->conn, $this->stmt);
         }
 
-<<<<<<< HEAD
-        $this->result = sasql_stmt_result_metadata($this->stmt);
-    }
-
-    /**
-     * {@inheritdoc}
-     *
-     * @throws SQLAnywhereException
-     */
-    public function fetchNumeric()
-    {
-        if (! is_resource($this->result)) {
-            return false;
-        }
-
-        return sasql_fetch_row($this->result);
-    }
-
-    /**
-     * {@inheritdoc}
-     */
-    public function fetchAssociative()
-    {
-        if (! is_resource($this->result)) {
-            return false;
-        }
-
-        return sasql_fetch_assoc($this->result);
-    }
-
-    /**
-     * {@inheritdoc}
-     *
-     * @throws DriverException
-     */
-    public function fetchOne()
-    {
-        return FetchUtils::fetchOne($this);
-    }
-
-    /**
-     * @return array<int,array<int,mixed>>
-     *
-     * @throws DriverException
-     */
-    public function fetchAllNumeric() : array
-    {
-        return FetchUtils::fetchAllNumeric($this);
-    }
-
-    /**
-     * @return array<int,array<string,mixed>>
-     *
-     * @throws DriverException
-     */
-    public function fetchAllAssociative() : array
-    {
-        return FetchUtils::fetchAllAssociative($this);
-    }
-
-    /**
-     * @return array<int,mixed>
-     *
-     * @throws DriverException
-     */
-    public function fetchColumn() : array
-    {
-        return FetchUtils::fetchColumn($this);
-=======
         return new Result($this->stmt);
->>>>>>> 66b1f3d2
-    }
-
-    public function free(): void
-    {
-        sasql_stmt_reset($this->stmt);
     }
 }