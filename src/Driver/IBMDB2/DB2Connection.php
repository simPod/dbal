<?php

declare(strict_types=0);

namespace Doctrine\DBAL\Driver\IBMDB2;

use Doctrine\DBAL\Driver\ResultStatement;
use Doctrine\DBAL\Driver\ServerInfoAwareConnection;
use Doctrine\DBAL\Driver\Statement as DriverStatement;
use stdClass;
use function assert;
use function db2_autocommit;
use function db2_commit;
use function db2_connect;
use function db2_escape_string;
use function db2_exec;
use function db2_last_insert_id;
use function db2_num_rows;
use function db2_pconnect;
use function db2_prepare;
use function db2_rollback;
use function db2_server_info;
use const DB2_AUTOCOMMIT_OFF;
use const DB2_AUTOCOMMIT_ON;

final class DB2Connection implements ServerInfoAwareConnection
{
    /** @var resource */
    private $conn;

    /**
     * @param array<string, mixed> $params
     * @param array<string, mixed> $driverOptions
     *
     * @throws DB2Exception
     */
    public function __construct(array $params, string $username, string $password, array $driverOptions = [])
    {
        if (isset($params['persistent']) && $params['persistent'] === true) {
            $conn = db2_pconnect($params['dbname'], $username, $password, $driverOptions);
        } else {
            $conn = db2_connect($params['dbname'], $username, $password, $driverOptions);
        }

        if ($conn === false) {
            throw DB2Exception::fromConnectionError();
        }

        $this->conn = $conn;
    }

    public function getServerVersion() : string
    {
        $serverInfo = db2_server_info($this->conn);
        assert($serverInfo instanceof stdClass);

        return $serverInfo->DBMS_VER;
    }

    public function prepare(string $sql) : DriverStatement
    {
        $stmt = @db2_prepare($this->conn, $sql);
<<<<<<< HEAD
        if (! $stmt) {
            throw DB2Exception::fromStatementError();
=======
        if ($stmt === false) {
            throw new DB2Exception(db2_stmt_errormsg());
>>>>>>> 4c258314
        }

        return new DB2Statement($stmt);
    }

    public function query(string $sql) : ResultStatement
    {
        $stmt = $this->prepare($sql);
        $stmt->execute();

        return $stmt;
    }

    public function quote(string $input) : string
    {
        return "'" . db2_escape_string($input) . "'";
    }

    public function exec(string $statement) : int
    {
        $stmt = @db2_exec($this->conn, $statement);

        if ($stmt === false) {
            throw DB2Exception::fromStatementError();
        }

        return db2_num_rows($stmt);
    }

    public function lastInsertId(?string $name = null) : string
    {
        return db2_last_insert_id($this->conn);
    }

    public function beginTransaction() : void
    {
        if (db2_autocommit($this->conn, DB2_AUTOCOMMIT_OFF) !== true) {
            throw DB2Exception::fromConnectionError($this->conn);
        }
    }

    public function commit() : void
    {
        if (! db2_commit($this->conn)) {
            throw DB2Exception::fromConnectionError($this->conn);
        }

        if (db2_autocommit($this->conn, DB2_AUTOCOMMIT_ON) !== true) {
            throw DB2Exception::fromConnectionError($this->conn);
        }
    }

    public function rollBack() : void
    {
        if (! db2_rollback($this->conn)) {
            throw DB2Exception::fromConnectionError($this->conn);
        }

        if (db2_autocommit($this->conn, DB2_AUTOCOMMIT_ON) !== true) {
            throw DB2Exception::fromConnectionError($this->conn);
        }
    }
}<|MERGE_RESOLUTION|>--- conflicted
+++ resolved
@@ -60,13 +60,8 @@
     public function prepare(string $sql) : DriverStatement
     {
         $stmt = @db2_prepare($this->conn, $sql);
-<<<<<<< HEAD
-        if (! $stmt) {
+        if ($stmt === false) {
             throw DB2Exception::fromStatementError();
-=======
-        if ($stmt === false) {
-            throw new DB2Exception(db2_stmt_errormsg());
->>>>>>> 4c258314
         }
 
         return new DB2Statement($stmt);
