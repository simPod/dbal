--- conflicted
+++ resolved
@@ -86,24 +86,9 @@
         return $this->prepare($sql)->execute();
     }
 
-<<<<<<< HEAD
-    public function quote(string $input): string
+    public function quote(string $value): string
     {
-        return "'" . db2_escape_string($input) . "'";
-=======
-    /**
-     * {@inheritdoc}
-     */
-    public function quote($value, $type = ParameterType::STRING)
-    {
-        $value = db2_escape_string($value);
-
-        if ($type === ParameterType::INTEGER) {
-            return $value;
-        }
-
-        return "'" . $value . "'";
->>>>>>> b2bd586c
+        return "'" . db2_escape_string($value) . "'";
     }
 
     public function exec(string $sql): int
