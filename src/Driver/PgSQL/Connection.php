--- conflicted
+++ resolved
@@ -74,13 +74,8 @@
         return new Result($result);
     }
 
-<<<<<<< HEAD
-    /** {@inheritdoc} */
+    /** {@inheritDoc} */
     public function quote(string $value): string
-=======
-    /** {@inheritDoc} */
-    public function quote($value, $type = ParameterType::STRING)
->>>>>>> fd47abd3
     {
         $quotedValue = pg_escape_literal($this->connection, $value);
         assert($quotedValue !== false);
@@ -93,13 +88,8 @@
         return $this->query($sql)->rowCount();
     }
 
-<<<<<<< HEAD
-    /** {@inheritdoc} */
+    /** {@inheritDoc} */
     public function lastInsertId(): int|string
-=======
-    /** {@inheritDoc} */
-    public function lastInsertId($name = null)
->>>>>>> fd47abd3
     {
         try {
             return $this->query('SELECT LASTVAL()')->fetchOne();
