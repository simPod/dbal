--- conflicted
+++ resolved
@@ -9,13 +9,9 @@
 use Doctrine\DBAL\Driver\API\ExceptionConverter;
 use Doctrine\DBAL\Driver\Connection as DriverConnection;
 use Doctrine\DBAL\Platforms\AbstractPlatform;
-<<<<<<< HEAD
 use Doctrine\DBAL\Schema\AbstractSchemaManager;
 use Doctrine\DBAL\ServerVersionProvider;
-=======
-use Doctrine\DBAL\VersionAwarePlatformDriver;
 use Doctrine\Deprecations\Deprecation;
->>>>>>> b5b9caf6
 
 abstract class AbstractDriverMiddleware implements Driver
 {
@@ -39,16 +35,10 @@
         return $this->wrappedDriver->getDatabasePlatform($versionProvider);
     }
 
-<<<<<<< HEAD
-    public function getSchemaManager(Connection $conn, AbstractPlatform $platform): AbstractSchemaManager
-=======
     /**
-     * {@inheritdoc}
-     *
      * @deprecated Use {@link AbstractPlatform::createSchemaManager()} instead.
      */
-    public function getSchemaManager(Connection $conn, AbstractPlatform $platform)
->>>>>>> b5b9caf6
+    public function getSchemaManager(Connection $conn, AbstractPlatform $platform): AbstractSchemaManager
     {
         Deprecation::triggerIfCalledFromOutside(
             'doctrine/dbal',
