--- conflicted
+++ resolved
@@ -27,54 +27,13 @@
         return $this->wrappedDriver->connect($params);
     }
 
-<<<<<<< HEAD
     public function getDatabasePlatform(ServerVersionProvider $versionProvider): AbstractPlatform
     {
         return $this->wrappedDriver->getDatabasePlatform($versionProvider);
-=======
-    /**
-     * {@inheritDoc}
-     */
-    public function getDatabasePlatform()
-    {
-        return $this->wrappedDriver->getDatabasePlatform();
-    }
-
-    /**
-     * {@inheritDoc}
-     *
-     * @deprecated Use {@link AbstractPlatform::createSchemaManager()} instead.
-     */
-    public function getSchemaManager(Connection $conn, AbstractPlatform $platform)
-    {
-        Deprecation::triggerIfCalledFromOutside(
-            'doctrine/dbal',
-            'https://github.com/doctrine/dbal/pull/5458',
-            'AbstractDriverMiddleware::getSchemaManager() is deprecated.'
-                . ' Use AbstractPlatform::createSchemaManager() instead.',
-        );
-
-        return $this->wrappedDriver->getSchemaManager($conn, $platform);
->>>>>>> fd47abd3
     }
 
     public function getExceptionConverter(): ExceptionConverter
     {
         return $this->wrappedDriver->getExceptionConverter();
     }
-<<<<<<< HEAD
-=======
-
-    /**
-     * {@inheritDoc}
-     */
-    public function createDatabasePlatformForVersion($version)
-    {
-        if ($this->wrappedDriver instanceof VersionAwarePlatformDriver) {
-            return $this->wrappedDriver->createDatabasePlatformForVersion($version);
-        }
-
-        return $this->wrappedDriver->getDatabasePlatform();
-    }
->>>>>>> fd47abd3
 }