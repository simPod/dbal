--- conflicted
+++ resolved
@@ -12,12 +12,8 @@
 use Doctrine\DBAL\Platforms\PostgreSQL100Platform;
 use Doctrine\DBAL\Platforms\PostgreSQLPlatform;
 use Doctrine\DBAL\Schema\PostgreSQLSchemaManager;
-<<<<<<< HEAD
 use Doctrine\DBAL\ServerVersionProvider;
-=======
-use Doctrine\DBAL\VersionAwarePlatformDriver;
 use Doctrine\Deprecations\Deprecation;
->>>>>>> 39d41f0d
 
 use function assert;
 use function preg_match;
@@ -48,9 +44,6 @@
             return new PostgreSQL100Platform();
         }
 
-<<<<<<< HEAD
-        return new PostgreSQLPlatform();
-=======
         Deprecation::trigger(
             'doctrine/dbal',
             'https://github.com/doctrine/dbal/pull/5060',
@@ -58,16 +51,7 @@
                 . ' Consider upgrading to Postgres 10 or later.'
         );
 
-        return new PostgreSQL94Platform();
-    }
-
-    /**
-     * {@inheritdoc}
-     */
-    public function getDatabasePlatform()
-    {
-        return new PostgreSQL94Platform();
->>>>>>> 39d41f0d
+        return new PostgreSQLPlatform();
     }
 
     public function getSchemaManager(Connection $conn, AbstractPlatform $platform): PostgreSQLSchemaManager
