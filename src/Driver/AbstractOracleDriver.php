<?php

declare(strict_types=1);

namespace Doctrine\DBAL\Driver;

use Doctrine\DBAL\Connection;
use Doctrine\DBAL\Driver;
use Doctrine\DBAL\Driver\AbstractOracleDriver\EasyConnectString;
use Doctrine\DBAL\Driver\API\OCI\ExceptionConverter;
use Doctrine\DBAL\Platforms\AbstractPlatform;
use Doctrine\DBAL\Platforms\OraclePlatform;
use Doctrine\DBAL\Schema\OracleSchemaManager;
<<<<<<< HEAD
use Doctrine\DBAL\ServerVersionProvider;
=======
use Doctrine\Deprecations\Deprecation;
>>>>>>> b5b9caf6

use function assert;

/**
 * Abstract base implementation of the {@see Driver} interface for Oracle based drivers.
 */
abstract class AbstractOracleDriver implements Driver
{
    public function getDatabasePlatform(ServerVersionProvider $versionProvider): OraclePlatform
    {
        return new OraclePlatform();
    }

<<<<<<< HEAD
    public function getSchemaManager(Connection $conn, AbstractPlatform $platform): OracleSchemaManager
=======
    /**
     * {@inheritdoc}
     *
     * @deprecated Use {@link OraclePlatform::createSchemaManager()} instead.
     */
    public function getSchemaManager(Connection $conn, AbstractPlatform $platform)
>>>>>>> b5b9caf6
    {
        Deprecation::triggerIfCalledFromOutside(
            'doctrine/dbal',
            'https://github.com/doctrine/dbal/pull/5458',
            'AbstractOracleDriver::getSchemaManager() is deprecated.'
                . ' Use OraclePlatform::createSchemaManager() instead.'
        );

        assert($platform instanceof OraclePlatform);

        return new OracleSchemaManager($conn, $platform);
    }

    public function getExceptionConverter(): ExceptionConverter
    {
        return new ExceptionConverter();
    }

    /**
     * Returns an appropriate Easy Connect String for the given parameters.
     *
     * @param mixed[] $params The connection parameters to return the Easy Connect String for.
     */
    protected function getEasyConnectString(array $params): string
    {
        return (string) EasyConnectString::fromConnectionParameters($params);
    }
}<|MERGE_RESOLUTION|>--- conflicted
+++ resolved
@@ -11,11 +11,8 @@
 use Doctrine\DBAL\Platforms\AbstractPlatform;
 use Doctrine\DBAL\Platforms\OraclePlatform;
 use Doctrine\DBAL\Schema\OracleSchemaManager;
-<<<<<<< HEAD
 use Doctrine\DBAL\ServerVersionProvider;
-=======
 use Doctrine\Deprecations\Deprecation;
->>>>>>> b5b9caf6
 
 use function assert;
 
@@ -29,16 +26,10 @@
         return new OraclePlatform();
     }
 
-<<<<<<< HEAD
-    public function getSchemaManager(Connection $conn, AbstractPlatform $platform): OracleSchemaManager
-=======
     /**
-     * {@inheritdoc}
-     *
      * @deprecated Use {@link OraclePlatform::createSchemaManager()} instead.
      */
-    public function getSchemaManager(Connection $conn, AbstractPlatform $platform)
->>>>>>> b5b9caf6
+    public function getSchemaManager(Connection $conn, AbstractPlatform $platform): OracleSchemaManager
     {
         Deprecation::triggerIfCalledFromOutside(
             'doctrine/dbal',
