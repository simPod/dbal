--- conflicted
+++ resolved
@@ -4,12 +4,9 @@
 
 namespace Doctrine\DBAL;
 
-<<<<<<< HEAD
 use Doctrine\DBAL\Exception\MissingArrayParameter;
 use Doctrine\DBAL\Exception\MissingArrayParameterType;
-=======
 use Doctrine\DBAL\Types\Type;
->>>>>>> 8374e408
 
 use function array_fill;
 use function array_fill_keys;
@@ -115,7 +112,6 @@
     /**
      * For a positional query this method can rewrite the sql statement with regard to array parameters.
      *
-     * @param string                                                               $query  SQL query
      * @param mixed[]                                                              $params Query parameters
      * @param array<int, Type|int|string|null>|array<string, Type|int|string|null> $types  Parameter types
      *
