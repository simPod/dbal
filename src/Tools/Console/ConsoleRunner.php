<?php

declare(strict_types=1);

namespace Doctrine\DBAL\Tools\Console;

use Doctrine\DBAL\Tools\Console\Command\ReservedWordsCommand;
use Doctrine\DBAL\Tools\Console\Command\RunSqlCommand;
use PackageVersions\Versions;
use Symfony\Component\Console\Application;
use Symfony\Component\Console\Command\Command;

/**
 * Handles running the Console Tools inside Symfony Console context.
 */
class ConsoleRunner
{
    /**
<<<<<<< HEAD
     * Create a Symfony Console HelperSet
     *
     * @deprecated use a ConnectionProvider instead.
     */
    public static function createHelperSet(Connection $connection): HelperSet
    {
        return new HelperSet([
            'db' => new ConnectionHelper($connection),
        ]);
    }

    /**
     * Runs console with the given connection provider or helperset (deprecated).
     *
     * @param ConnectionProvider|HelperSet $helperSetOrConnectionProvider
     * @param array<int, Command>          $commands
     */
    public static function run($helperSetOrConnectionProvider, $commands = []): void
=======
     * Runs console with the given connection provider or helperset (deprecated).
     *
     * @param Command[] $commands
     *
     * @return void
     */
    public static function run(ConnectionProvider $connectionProvider, $commands = [])
>>>>>>> 4509f271
    {
        $cli = new Application('Doctrine Command Line Interface', Versions::getVersion('doctrine/dbal'));

        $cli->setCatchExceptions(true);
        self::addCommands($cli, $connectionProvider);
        $cli->addCommands($commands);
        $cli->run();
    }

<<<<<<< HEAD
    public static function addCommands(Application $cli, ?ConnectionProvider $connectionProvider = null): void
=======
    /**
     * @return void
     */
    public static function addCommands(Application $cli, ConnectionProvider $connectionProvider)
>>>>>>> 4509f271
    {
        $cli->addCommands([
            new RunSqlCommand($connectionProvider),
            new ReservedWordsCommand($connectionProvider),
        ]);
    }

    /**
     * Prints the instructions to create a configuration file
     */
    public static function printCliConfigTemplate(): void
    {
        echo <<<'HELP'
You are missing a "cli-config.php" or "config/cli-config.php" file in your
project, which is required to get the Doctrine-DBAL Console working. You can use the
following sample as a template:

<?php
use Doctrine\DBAL\Tools\Console\ConnectionProvider\SingleConnectionProvider;

// You can append new commands to $commands array, if needed

// replace with the mechanism to retrieve DBAL connection(s) in your app
// and return a Doctrine\DBAL\Tools\Console\ConnectionProvider instance.
$connection = getDBALConnection();

// in case you have a single connection you can use SingleConnectionProvider
// otherwise you need to implement the Doctrine\DBAL\Tools\Console\ConnectionProvider interface with your custom logic
return new SingleConnectionProvider($connection);

HELP;
    }
}<|MERGE_RESOLUTION|>--- conflicted
+++ resolved
@@ -16,34 +16,11 @@
 class ConsoleRunner
 {
     /**
-<<<<<<< HEAD
-     * Create a Symfony Console HelperSet
-     *
-     * @deprecated use a ConnectionProvider instead.
-     */
-    public static function createHelperSet(Connection $connection): HelperSet
-    {
-        return new HelperSet([
-            'db' => new ConnectionHelper($connection),
-        ]);
-    }
-
-    /**
      * Runs console with the given connection provider or helperset (deprecated).
      *
-     * @param ConnectionProvider|HelperSet $helperSetOrConnectionProvider
-     * @param array<int, Command>          $commands
+     * @param array<int, Command> $commands
      */
-    public static function run($helperSetOrConnectionProvider, $commands = []): void
-=======
-     * Runs console with the given connection provider or helperset (deprecated).
-     *
-     * @param Command[] $commands
-     *
-     * @return void
-     */
-    public static function run(ConnectionProvider $connectionProvider, $commands = [])
->>>>>>> 4509f271
+    public static function run(ConnectionProvider $connectionProvider, array $commands = []): void
     {
         $cli = new Application('Doctrine Command Line Interface', Versions::getVersion('doctrine/dbal'));
 
@@ -53,14 +30,7 @@
         $cli->run();
     }
 
-<<<<<<< HEAD
-    public static function addCommands(Application $cli, ?ConnectionProvider $connectionProvider = null): void
-=======
-    /**
-     * @return void
-     */
-    public static function addCommands(Application $cli, ConnectionProvider $connectionProvider)
->>>>>>> 4509f271
+    public static function addCommands(Application $cli, ConnectionProvider $connectionProvider): void
     {
         $cli->addCommands([
             new RunSqlCommand($connectionProvider),
