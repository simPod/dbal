--- conflicted
+++ resolved
@@ -6,34 +6,19 @@
 
 use Doctrine\DBAL\ColumnCase;
 use Doctrine\DBAL\Driver as DriverInterface;
-<<<<<<< HEAD
-use Doctrine\DBAL\Driver\API\ExceptionConverter;
 use Doctrine\DBAL\Driver\Connection as ConnectionInterface;
-use Doctrine\DBAL\Driver\PDO;
-use Doctrine\DBAL\Platforms\AbstractPlatform;
-use Doctrine\DBAL\Schema\AbstractSchemaManager;
-use Doctrine\DBAL\ServerVersionProvider;
-=======
 use Doctrine\DBAL\Driver\Middleware\AbstractDriverMiddleware;
 use LogicException;
 use PDO;
 
 use function method_exists;
->>>>>>> 906dc83a
 
 use const CASE_LOWER;
 use const CASE_UPPER;
 
 final class Driver extends AbstractDriverMiddleware
 {
-<<<<<<< HEAD
-    private DriverInterface $driver;
-
     private int $mode;
-=======
-    /** @var int */
-    private $mode;
->>>>>>> 906dc83a
 
     private int $case;
 
@@ -88,22 +73,4 @@
             new Converter($convertEmptyStringToNull, $rightTrimString, $case)
         );
     }
-<<<<<<< HEAD
-
-    public function getDatabasePlatform(ServerVersionProvider $versionProvider): AbstractPlatform
-    {
-        return $this->driver->getDatabasePlatform($versionProvider);
-    }
-
-    public function getSchemaManager(DBALConnection $conn, AbstractPlatform $platform): AbstractSchemaManager
-    {
-        return $this->driver->getSchemaManager($conn, $platform);
-    }
-
-    public function getExceptionConverter(): ExceptionConverter
-    {
-        return $this->driver->getExceptionConverter();
-    }
-=======
->>>>>>> 906dc83a
 }