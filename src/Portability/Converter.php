--- conflicted
+++ resolved
@@ -17,35 +17,15 @@
 
 final class Converter
 {
-<<<<<<< HEAD
+    public const CASE_LOWER = CASE_LOWER;
+    public const CASE_UPPER = CASE_UPPER;
+
     private readonly Closure $convertNumeric;
     private readonly Closure $convertAssociative;
     private readonly Closure $convertOne;
     private readonly Closure $convertAllNumeric;
     private readonly Closure $convertAllAssociative;
     private readonly Closure $convertFirstColumn;
-=======
-    public const CASE_LOWER = CASE_LOWER;
-    public const CASE_UPPER = CASE_UPPER;
-
-    /** @var callable */
-    private $convertNumeric;
-
-    /** @var callable */
-    private $convertAssociative;
-
-    /** @var callable */
-    private $convertOne;
-
-    /** @var callable */
-    private $convertAllNumeric;
-
-    /** @var callable */
-    private $convertAllAssociative;
-
-    /** @var callable */
-    private $convertFirstColumn;
->>>>>>> f4ba78cf
 
     /**
      * @param bool                                   $convertEmptyStringToNull Whether each empty string should
@@ -196,13 +176,8 @@
     /**
      * Creates a function that will convert each array-row retrieved from the database
      *
-<<<<<<< HEAD
-     * @param Closure|null $function The function that will convert each value
-     * @param int|null     $case     Column name case
-=======
-     * @param callable|null                          $function The function that will convert each value
+     * @param Closure|null                           $function The function that will convert each value
      * @param self::CASE_LOWER|self::CASE_UPPER|null $case     Column name case
->>>>>>> f4ba78cf
      *
      * @return Closure|null The resulting function or NULL if no conversion is needed
      */
