<?php

declare(strict_types=1);

namespace Doctrine\DBAL\Cache;

use Doctrine\Common\Cache\Cache;
<<<<<<< HEAD
use Doctrine\DBAL\Cache\Exception\NoCacheKey;
=======

>>>>>>> 66b1f3d2
use function hash;
use function serialize;
use function sha1;

/**
 * Query Cache Profile handles the data relevant for query caching.
 *
 * It is a value object, setter methods return NEW instances.
 */
class QueryCacheProfile
{
    /** @var Cache|null */
    private $resultCacheDriver;

    /** @var int */
    private $lifetime = 0;

    /** @var string|null */
    private $cacheKey;

    public function __construct(int $lifetime = 0, ?string $cacheKey = null, ?Cache $resultCache = null)
    {
        $this->lifetime          = $lifetime;
        $this->cacheKey          = $cacheKey;
        $this->resultCacheDriver = $resultCache;
    }

    public function getResultCacheDriver() : ?Cache
    {
        return $this->resultCacheDriver;
    }

    public function getLifetime() : int
    {
        return $this->lifetime;
    }

    /**
     * @throws CacheException
     */
    public function getCacheKey() : string
    {
        if ($this->cacheKey === null) {
            throw NoCacheKey::new();
        }

        return $this->cacheKey;
    }

    /**
     * Generates the real cache key from query, params, types and connection parameters.
     *
     * @param mixed[]        $params
     * @param int[]|string[] $types
     * @param mixed[]        $connectionParams
     *
     * @return string[]
     */
    public function generateCacheKeys(string $query, array $params, array $types, array $connectionParams = []) : array
    {
        $realCacheKey = 'query=' . $query .
            '&params=' . serialize($params) .
            '&types=' . serialize($types) .
            '&connectionParams=' . hash('sha256', serialize($connectionParams));

        // should the key be automatically generated using the inputs or is the cache key set?
        if ($this->cacheKey === null) {
            $cacheKey = sha1($realCacheKey);
        } else {
            $cacheKey = $this->cacheKey;
        }

        return [$cacheKey, $realCacheKey];
    }

    public function setResultCacheDriver(Cache $cache) : self
    {
        return new QueryCacheProfile($this->lifetime, $this->cacheKey, $cache);
    }

    public function setCacheKey(?string $cacheKey) : self
    {
        return new QueryCacheProfile($this->lifetime, $cacheKey, $this->resultCacheDriver);
    }

    public function setLifetime(int $lifetime) : self
    {
        return new QueryCacheProfile($lifetime, $this->cacheKey, $this->resultCacheDriver);
    }
}<|MERGE_RESOLUTION|>--- conflicted
+++ resolved
@@ -5,11 +5,8 @@
 namespace Doctrine\DBAL\Cache;
 
 use Doctrine\Common\Cache\Cache;
-<<<<<<< HEAD
 use Doctrine\DBAL\Cache\Exception\NoCacheKey;
-=======
 
->>>>>>> 66b1f3d2
 use function hash;
 use function serialize;
 use function sha1;
@@ -37,12 +34,12 @@
         $this->resultCacheDriver = $resultCache;
     }
 
-    public function getResultCacheDriver() : ?Cache
+    public function getResultCacheDriver(): ?Cache
     {
         return $this->resultCacheDriver;
     }
 
-    public function getLifetime() : int
+    public function getLifetime(): int
     {
         return $this->lifetime;
     }
@@ -50,7 +47,7 @@
     /**
      * @throws CacheException
      */
-    public function getCacheKey() : string
+    public function getCacheKey(): string
     {
         if ($this->cacheKey === null) {
             throw NoCacheKey::new();
@@ -68,7 +65,7 @@
      *
      * @return string[]
      */
-    public function generateCacheKeys(string $query, array $params, array $types, array $connectionParams = []) : array
+    public function generateCacheKeys(string $query, array $params, array $types, array $connectionParams = []): array
     {
         $realCacheKey = 'query=' . $query .
             '&params=' . serialize($params) .
@@ -85,17 +82,17 @@
         return [$cacheKey, $realCacheKey];
     }
 
-    public function setResultCacheDriver(Cache $cache) : self
+    public function setResultCacheDriver(Cache $cache): self
     {
         return new QueryCacheProfile($this->lifetime, $this->cacheKey, $cache);
     }
 
-    public function setCacheKey(?string $cacheKey) : self
+    public function setCacheKey(?string $cacheKey): self
     {
         return new QueryCacheProfile($this->lifetime, $cacheKey, $this->resultCacheDriver);
     }
 
-    public function setLifetime(int $lifetime) : self
+    public function setLifetime(int $lifetime): self
     {
         return new QueryCacheProfile($lifetime, $this->cacheKey, $this->resultCacheDriver);
     }
