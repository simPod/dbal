<?php

declare(strict_types=1);

namespace Doctrine\DBAL\Cache;

use Doctrine\DBAL\Cache\Exception\NoCacheKey;
use Doctrine\DBAL\Types\Type;
use Psr\Cache\CacheItemPoolInterface;

use function hash;
use function serialize;
use function sha1;

/**
 * Query Cache Profile handles the data relevant for query caching.
 *
 * It is a value object, setter methods return NEW instances.
 */
class QueryCacheProfile
{
    private ?CacheItemPoolInterface $resultCache = null;

<<<<<<< HEAD
    private int $lifetime = 0;
=======
    /** @var int */
    private $lifetime;
>>>>>>> d04d0d6a

    private ?string $cacheKey = null;

    public function __construct(
        int $lifetime = 0,
        ?string $cacheKey = null,
        ?CacheItemPoolInterface $resultCache = null
    ) {
        $this->lifetime    = $lifetime;
        $this->cacheKey    = $cacheKey;
        $this->resultCache = $resultCache;
    }

    public function getResultCache(): ?CacheItemPoolInterface
    {
        return $this->resultCache;
    }

    public function getLifetime(): int
    {
        return $this->lifetime;
    }

    /**
     * @throws CacheException
     */
    public function getCacheKey(): string
    {
        if ($this->cacheKey === null) {
            throw NoCacheKey::new();
        }

        return $this->cacheKey;
    }

    /**
     * Generates the real cache key from query, params, types and connection parameters.
     *
     * @param list<mixed>|array<string, mixed>                                     $params
     * @param array<int, Type|int|string|null>|array<string, Type|int|string|null> $types
     * @param array<string, mixed>                                                 $connectionParams
     *
     * @return string[]
     */
    public function generateCacheKeys(string $sql, array $params, array $types, array $connectionParams = []): array
    {
        $realCacheKey = 'query=' . $sql .
            '&params=' . serialize($params) .
            '&types=' . serialize($types) .
            '&connectionParams=' . hash('sha256', serialize($connectionParams));

        // should the key be automatically generated using the inputs or is the cache key set?
        if ($this->cacheKey === null) {
            $cacheKey = sha1($realCacheKey);
        } else {
            $cacheKey = $this->cacheKey;
        }

        return [$cacheKey, $realCacheKey];
    }

    public function setResultCache(CacheItemPoolInterface $cache): QueryCacheProfile
    {
        return new QueryCacheProfile($this->lifetime, $this->cacheKey, $cache);
    }

    public function setCacheKey(?string $cacheKey): self
    {
        return new QueryCacheProfile($this->lifetime, $cacheKey, $this->resultCache);
    }

    public function setLifetime(int $lifetime): self
    {
        return new QueryCacheProfile($lifetime, $this->cacheKey, $this->resultCache);
    }
}<|MERGE_RESOLUTION|>--- conflicted
+++ resolved
@@ -21,12 +21,7 @@
 {
     private ?CacheItemPoolInterface $resultCache = null;
 
-<<<<<<< HEAD
-    private int $lifetime = 0;
-=======
-    /** @var int */
-    private $lifetime;
->>>>>>> d04d0d6a
+    private int $lifetime;
 
     private ?string $cacheKey = null;
 
