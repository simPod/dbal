--- conflicted
+++ resolved
@@ -67,13 +67,7 @@
     private $sequences = [];
 
     /**
-<<<<<<< HEAD
-     * @throws DBALException
-=======
-     * @param string $generatorTableName
-     *
      * @throws Exception
->>>>>>> 6b57e8b5
      */
     public function __construct(Connection $conn, string $generatorTableName = 'sequences')
     {
@@ -93,15 +87,7 @@
     /**
      * Generates the next unused value for the given sequence name.
      *
-<<<<<<< HEAD
-     * @throws DBALException
-=======
-     * @param string $sequence
-     *
-     * @return int
-     *
      * @throws Exception
->>>>>>> 6b57e8b5
      */
     public function nextValue(string $sequence): int
     {
@@ -145,11 +131,7 @@
                 $rows = $this->conn->executeStatement($sql, [$sequence, $row['sequence_value']]);
 
                 if ($rows !== 1) {
-<<<<<<< HEAD
-                    throw new DBALException('Race condition detected while updating sequence. Aborting generation.');
-=======
-                    throw new Exception('Race-condition detected while updating sequence. Aborting generation');
->>>>>>> 6b57e8b5
+                    throw new Exception('Race condition detected while updating sequence. Aborting generation.');
                 }
             } else {
                 $this->conn->insert(
@@ -163,18 +145,10 @@
         } catch (Throwable $e) {
             $this->conn->rollBack();
 
-<<<<<<< HEAD
-            throw new DBALException(sprintf(
+            throw new Exception(sprintf(
                 'Error occurred while generating ID with TableGenerator, aborted generation with error: %s',
                 $e->getMessage()
             ), 0, $e);
-=======
-            throw new Exception(
-                'Error occurred while generating ID with TableGenerator, aborted generation: ' . $e->getMessage(),
-                0,
-                $e
-            );
->>>>>>> 6b57e8b5
         }
 
         return $value;
