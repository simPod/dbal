<?php

declare(strict_types=1);

namespace Doctrine\DBAL\Platforms;

use Doctrine\DBAL\Exception;
use Doctrine\DBAL\Schema\Constraint;
use Doctrine\DBAL\Schema\ForeignKeyConstraint;
use Doctrine\DBAL\Schema\Identifier;
use Doctrine\DBAL\Schema\Index;
use Doctrine\DBAL\Schema\Table;
use Doctrine\DBAL\Schema\TableDiff;
use Doctrine\DBAL\TransactionIsolationLevel;
use Doctrine\DBAL\Types;
use InvalidArgumentException;

use function array_merge;
use function array_unique;
use function array_values;
use function implode;
use function sprintf;
use function sqrt;
use function str_replace;
use function strpos;
use function strtolower;
use function trim;

/**
 * The SqlitePlatform class describes the specifics and dialects of the SQLite
 * database platform.
 *
 * @todo   Rename: SQLitePlatform
 */
class SqlitePlatform extends AbstractPlatform
{
    public function getRegexpExpression(): string
    {
        return 'REGEXP';
    }

    public function getNowExpression(string $type = 'timestamp'): string
    {
        switch ($type) {
            case 'time':
                return 'time(\'now\')';

            case 'date':
                return 'date(\'now\')';

            case 'timestamp':
            default:
                return 'datetime(\'now\')';
        }
    }

    public function getTrimExpression(string $str, int $mode = TrimMode::UNSPECIFIED, ?string $char = null): string
    {
        switch ($mode) {
            case TrimMode::UNSPECIFIED:
            case TrimMode::BOTH:
                $trimFn = 'TRIM';
                break;

            case TrimMode::LEADING:
                $trimFn = 'LTRIM';
                break;

            case TrimMode::TRAILING:
                $trimFn = 'RTRIM';
                break;

            default:
                throw new InvalidArgumentException(
                    sprintf(
                        'The value of $mode is expected to be one of the TrimMode constants, %d given.',
                        $mode
                    )
                );
        }

        $arguments = [$str];

        if ($char !== null) {
            $arguments[] = $char;
        }

        return sprintf('%s(%s)', $trimFn, implode(', ', $arguments));
    }

    public function getSubstringExpression(string $string, string $start, ?string $length = null): string
    {
        if ($length === null) {
            return sprintf('SUBSTR(%s, %s)', $string, $start);
        }

        return sprintf('SUBSTR(%s, %s, %s)', $string, $start, $length);
    }

    public function getLocateExpression(string $string, string $substring, ?string $start = null): string
    {
        if ($start === null) {
            return sprintf('LOCATE(%s, %s)', $string, $substring);
        }

        return sprintf('LOCATE(%s, %s, %s)', $string, $substring, $start);
    }

    protected function getDateArithmeticIntervalExpression(
        string $date,
        string $operator,
        string $interval,
        string $unit
    ): string {
        switch ($unit) {
            case DateIntervalUnit::WEEK:
                $interval = $this->multiplyInterval($interval, 7);
                $unit     = DateIntervalUnit::DAY;
                break;

            case DateIntervalUnit::QUARTER:
                $interval = $this->multiplyInterval($interval, 3);
                $unit     = DateIntervalUnit::MONTH;
                break;
        }

        return 'DATETIME(' . $date . ',' . $this->getConcatExpression(
            $this->quoteStringLiteral($operator),
            $interval,
            $this->quoteStringLiteral(' ' . $unit)
        ) . ')';
    }

    public function getDateDiffExpression(string $date1, string $date2): string
    {
        return sprintf("JULIANDAY(%s, 'start of day') - JULIANDAY(%s, 'start of day')", $date1, $date2);
    }

    /**
     * {@inheritDoc}
     *
     * The SQLite platform doesn't support the concept of a database, therefore, it always returns an empty string
     * as an indicator of an implicitly selected database.
     *
     * @see \Doctrine\DBAL\Connection::getDatabase()
     */
    public function getCurrentDatabaseExpression(): string
    {
        return "''";
    }

    protected function _getTransactionIsolationLevelSQL(int $level): string
    {
        switch ($level) {
            case TransactionIsolationLevel::READ_UNCOMMITTED:
                return '0';

            case TransactionIsolationLevel::READ_COMMITTED:
            case TransactionIsolationLevel::REPEATABLE_READ:
            case TransactionIsolationLevel::SERIALIZABLE:
                return '1';

            default:
                return parent::_getTransactionIsolationLevelSQL($level);
        }
    }

    public function getSetTransactionIsolationSQL(int $level): string
    {
        return 'PRAGMA read_uncommitted = ' . $this->_getTransactionIsolationLevelSQL($level);
    }

    public function prefersIdentityColumns(): bool
    {
        return true;
    }

    /**
     * {@inheritDoc}
     */
    public function getBooleanTypeDeclarationSQL(array $column): string
    {
        return 'BOOLEAN';
    }

    /**
     * {@inheritDoc}
     */
    public function getIntegerTypeDeclarationSQL(array $column): string
    {
        return 'INTEGER' . $this->_getCommonIntegerTypeDeclarationSQL($column);
    }

    /**
     * {@inheritDoc}
     */
    public function getBigIntTypeDeclarationSQL(array $column): string
    {
        //  SQLite autoincrement is implicit for INTEGER PKs, but not for BIGINT fields.
        if (! empty($column['autoincrement'])) {
            return $this->getIntegerTypeDeclarationSQL($column);
        }

        return 'BIGINT' . $this->_getCommonIntegerTypeDeclarationSQL($column);
    }

    /**
     * @param array<string, mixed> $column
     */
    public function getTinyIntTypeDeclarationSQL(array $column): string
    {
        // SQLite autoincrement is implicit for INTEGER PKs, but not for TINYINT columns
        if (! empty($column['autoincrement'])) {
            return $this->getIntegerTypeDeclarationSQL($column);
        }

        return 'TINYINT' . $this->_getCommonIntegerTypeDeclarationSQL($column);
    }

    /**
     * {@inheritDoc}
     */
    public function getSmallIntTypeDeclarationSQL(array $column): string
    {
        // SQLite autoincrement is implicit for INTEGER PKs, but not for SMALLINT fields.
        if (! empty($column['autoincrement'])) {
            return $this->getIntegerTypeDeclarationSQL($column);
        }

        return 'SMALLINT' . $this->_getCommonIntegerTypeDeclarationSQL($column);
    }

    /**
     * @param array<string, mixed> $column
     */
    public function getMediumIntTypeDeclarationSQL(array $column): string
    {
        // SQLite autoincrement is implicit for INTEGER PKs, but not for MEDIUMINT columns
        if (! empty($column['autoincrement'])) {
            return $this->getIntegerTypeDeclarationSQL($column);
        }

        return 'MEDIUMINT' . $this->_getCommonIntegerTypeDeclarationSQL($column);
    }

    /**
     * {@inheritDoc}
     */
    public function getDateTimeTypeDeclarationSQL(array $column): string
    {
        return 'DATETIME';
    }

    /**
     * {@inheritDoc}
     */
    public function getDateTypeDeclarationSQL(array $column): string
    {
        return 'DATE';
    }

    /**
     * {@inheritDoc}
     */
    public function getTimeTypeDeclarationSQL(array $column): string
    {
        return 'TIME';
    }

    /**
     * {@inheritDoc}
     */
    protected function _getCommonIntegerTypeDeclarationSQL(array $column): string
    {
        // sqlite autoincrement is only possible for the primary key
        if (! empty($column['autoincrement'])) {
            return ' PRIMARY KEY AUTOINCREMENT';
        }

        return ! empty($column['unsigned']) ? ' UNSIGNED' : '';
    }

    public function getForeignKeyDeclarationSQL(ForeignKeyConstraint $foreignKey): string
    {
        return parent::getForeignKeyDeclarationSQL(new ForeignKeyConstraint(
            $foreignKey->getQuotedLocalColumns($this),
            str_replace('.', '__', $foreignKey->getQuotedForeignTableName($this)),
            $foreignKey->getQuotedForeignColumns($this),
            $foreignKey->getName(),
            $foreignKey->getOptions()
        ));
    }

    /**
     * {@inheritDoc}
     */
    protected function _getCreateTableSQL(string $name, array $columns, array $options = []): array
    {
        $name        = str_replace('.', '__', $name);
        $queryFields = $this->getColumnDeclarationListSQL($columns);

        if (isset($options['uniqueConstraints']) && ! empty($options['uniqueConstraints'])) {
            foreach ($options['uniqueConstraints'] as $constraintName => $definition) {
                $queryFields .= ', ' . $this->getUniqueConstraintDeclarationSQL($constraintName, $definition);
            }
        }

        $queryFields .= $this->getNonAutoincrementPrimaryKeyDefinition($columns, $options);

        if (isset($options['foreignKeys'])) {
            foreach ($options['foreignKeys'] as $foreignKey) {
                $queryFields .= ', ' . $this->getForeignKeyDeclarationSQL($foreignKey);
            }
        }

        $tableComment = '';
        if (isset($options['comment'])) {
            $comment = trim($options['comment'], " '");

            $tableComment = $this->getInlineTableCommentSQL($comment);
        }

        $query = ['CREATE TABLE ' . $name . ' ' . $tableComment . '(' . $queryFields . ')'];

        if (isset($options['alter']) && $options['alter'] === true) {
            return $query;
        }

        if (isset($options['indexes']) && ! empty($options['indexes'])) {
            foreach ($options['indexes'] as $indexDef) {
                $query[] = $this->getCreateIndexSQL($indexDef, $name);
            }
        }

        if (isset($options['unique']) && ! empty($options['unique'])) {
            foreach ($options['unique'] as $indexDef) {
                $query[] = $this->getCreateIndexSQL($indexDef, $name);
            }
        }

        return $query;
    }

    /**
     * Generate a PRIMARY KEY definition if no autoincrement value is used
     *
     * @param mixed[][] $columns
     * @param mixed[]   $options
     */
    private function getNonAutoincrementPrimaryKeyDefinition(array $columns, array $options): string
    {
        if (empty($options['primary'])) {
            return '';
        }

        $keyColumns = array_unique(array_values($options['primary']));

        foreach ($keyColumns as $keyColumn) {
            foreach ($columns as $column) {
                if ($column['name'] === $keyColumn && ! empty($column['autoincrement'])) {
                    return '';
                }
            }
        }

        return ', PRIMARY KEY(' . implode(', ', $keyColumns) . ')';
    }

    protected function getBinaryTypeDeclarationSQLSnippet(?int $length): string
    {
        return 'BLOB';
    }

    protected function getVarcharTypeDeclarationSQLSnippet(?int $length): string
    {
        $sql = 'VARCHAR';

        if ($length !== null) {
            $sql .= sprintf('(%d)', $length);
        }

        return $sql;
    }

    protected function getVarbinaryTypeDeclarationSQLSnippet(?int $length): string
    {
        return 'BLOB';
    }

    /**
     * {@inheritDoc}
     */
    public function getClobTypeDeclarationSQL(array $column): string
    {
        return 'CLOB';
    }

    public function getListTableConstraintsSQL(string $table): string
    {
        $table = str_replace('.', '__', $table);

        return sprintf(
            "SELECT sql FROM sqlite_master WHERE type='index' AND tbl_name = %s AND sql NOT NULL ORDER BY name",
            $this->quoteStringLiteral($table)
        );
    }

    public function getListTableColumnsSQL(string $table, ?string $database = null): string
    {
        $table = str_replace('.', '__', $table);

        return sprintf('PRAGMA table_info(%s)', $this->quoteStringLiteral($table));
    }

    public function getListTableIndexesSQL(string $table, ?string $database = null): string
    {
        $table = str_replace('.', '__', $table);

        return sprintf('PRAGMA index_list(%s)', $this->quoteStringLiteral($table));
    }

    public function getListTablesSQL(): string
    {
        return 'SELECT name FROM sqlite_master'
            . " WHERE type = 'table'"
            . " AND name != 'sqlite_sequence'"
            . " AND name != 'geometry_columns'"
            . " AND name != 'spatial_ref_sys'"
            . ' UNION ALL SELECT name FROM sqlite_temp_master'
            . " WHERE type = 'table' ORDER BY name";
    }

    public function getListViewsSQL(string $database): string
    {
        return "SELECT name, sql FROM sqlite_master WHERE type='view' AND sql NOT NULL";
    }

    public function getCreateViewSQL(string $name, string $sql): string
    {
        return 'CREATE VIEW ' . $name . ' AS ' . $sql;
    }

    public function getDropViewSQL(string $name): string
    {
        return 'DROP VIEW ' . $name;
    }

    public function getAdvancedForeignKeyOptionsSQL(ForeignKeyConstraint $foreignKey): string
    {
        $query = parent::getAdvancedForeignKeyOptionsSQL($foreignKey);

        if (! $foreignKey->hasOption('deferrable') || $foreignKey->getOption('deferrable') === false) {
            $query .= ' NOT';
        }

        $query .= ' DEFERRABLE';
        $query .= ' INITIALLY';

        if ($foreignKey->hasOption('deferred') && $foreignKey->getOption('deferred') !== false) {
            $query .= ' DEFERRED';
        } else {
            $query .= ' IMMEDIATE';
        }

        return $query;
    }

    public function supportsIdentityColumns(): bool
    {
        return true;
    }

    public function supportsColumnCollation(): bool
    {
        return true;
    }

    public function supportsInlineColumnComments(): bool
    {
        return true;
    }

    public function getName(): string
    {
        return 'sqlite';
    }

    public function getTruncateTableSQL(string $tableName, bool $cascade = false): string
    {
        $tableIdentifier = new Identifier($tableName);
        $tableName       = str_replace('.', '__', $tableIdentifier->getQuotedName($this));

        return 'DELETE FROM ' . $tableName;
    }

    /**
     * User-defined function for Sqlite that is used with PDO::sqliteCreateFunction().
     *
     * @param int|float $value
     */
    public static function udfSqrt($value): float
    {
        return sqrt($value);
    }

    /**
     * User-defined function for Sqlite that implements MOD(a, b).
     */
    public static function udfMod(int $a, int $b): int
    {
        return $a % $b;
    }

    public static function udfLocate(string $str, string $substr, int $offset = 0): int
    {
        // SQL's LOCATE function works on 1-based positions, while PHP's strpos works on 0-based positions.
        // So we have to make them compatible if an offset is given.
        if ($offset > 0) {
            $offset -= 1;
        }

        $pos = strpos($str, $substr, $offset);

        if ($pos !== false) {
            return $pos + 1;
        }

        return 0;
    }

    public function getForUpdateSQL(): string
    {
        return '';
    }

    public function getInlineColumnCommentSQL(string $comment): string
    {
        if ($comment === '') {
            return '';
        }

        return '--' . str_replace("\n", "\n--", $comment) . "\n";
    }

    private function getInlineTableCommentSQL(string $comment): string
    {
        return $this->getInlineColumnCommentSQL($comment);
    }

    protected function initializeDoctrineTypeMappings(): void
    {
        $this->doctrineTypeMapping = [
            'bigint'           => 'bigint',
            'bigserial'        => 'bigint',
            'blob'             => 'blob',
            'boolean'          => 'boolean',
            'char'             => 'string',
            'clob'             => 'text',
            'date'             => 'date',
            'datetime'         => 'datetime',
            'decimal'          => 'decimal',
            'double'           => 'float',
            'double precision' => 'float',
            'float'            => 'float',
            'image'            => 'string',
            'int'              => 'integer',
            'integer'          => 'integer',
            'longtext'         => 'text',
            'longvarchar'      => 'string',
            'mediumint'        => 'integer',
            'mediumtext'       => 'text',
            'ntext'            => 'string',
            'numeric'          => 'decimal',
            'nvarchar'         => 'string',
            'real'             => 'float',
            'serial'           => 'integer',
            'smallint'         => 'smallint',
            'string'           => 'string',
            'text'             => 'text',
            'time'             => 'time',
            'timestamp'        => 'datetime',
            'tinyint'          => 'boolean',
            'tinytext'         => 'text',
            'varchar'          => 'string',
            'varchar2'         => 'string',
        ];
    }

    protected function getReservedKeywordsClass(): string
    {
        return Keywords\SQLiteKeywords::class;
    }

    /**
     * {@inheritDoc}
     */
    protected function getPreAlterTableIndexForeignKeySQL(TableDiff $diff): array
    {
        if (! $diff->fromTable instanceof Table) {
            throw new Exception(
                'Sqlite platform requires for alter table the table diff with reference to original table schema.'
            );
        }

        $sql = [];
        foreach ($diff->fromTable->getIndexes() as $index) {
            if ($index->isPrimary()) {
                continue;
            }

            $sql[] = $this->getDropIndexSQL($index, $diff->name);
        }

        return $sql;
    }

    /**
     * {@inheritDoc}
     */
    protected function getPostAlterTableIndexForeignKeySQL(TableDiff $diff): array
    {
<<<<<<< HEAD
        if ($diff->fromTable === null) {
=======
        $fromTable = $diff->fromTable;

        if (! $fromTable instanceof Table) {
>>>>>>> 3c845853
            throw new Exception(
                'Sqlite platform requires for alter table the table diff with reference to original table schema.'
            );
        }

        $sql       = [];
        $tableName = $diff->getNewName();

        if ($tableName === null) {
            $tableName = $diff->getName($this);
        }

<<<<<<< HEAD
        foreach ($this->getIndexesInAlteredTable($diff, $diff->fromTable) as $index) {
=======
        foreach ($this->getIndexesInAlteredTable($diff, $fromTable) as $index) {
>>>>>>> 3c845853
            if ($index->isPrimary()) {
                continue;
            }

            $sql[] = $this->getCreateIndexSQL($index, $tableName->getQuotedName($this));
        }

        return $sql;
    }

    protected function doModifyLimitQuery(string $query, ?int $limit, int $offset): string
    {
        if ($limit === null && $offset > 0) {
            $limit = -1;
        }

        return parent::doModifyLimitQuery($query, $limit, $offset);
    }

    /**
     * {@inheritDoc}
     */
    public function getBlobTypeDeclarationSQL(array $column): string
    {
        return 'BLOB';
    }

    public function getTemporaryTableName(string $tableName): string
    {
        $tableName = str_replace('.', '__', $tableName);

        return $tableName;
    }

    /**
     * {@inheritDoc}
     *
     * Sqlite Platform emulates schema by underscoring each dot and generating tables
     * into the default database.
     *
     * This hack is implemented to be able to use SQLite as testdriver when
     * using schema supporting databases.
     */
    public function canEmulateSchemas(): bool
    {
        return true;
    }

    public function supportsForeignKeyConstraints(): bool
    {
        return false;
    }

    /**
     * {@inheritDoc}
     */
    public function getCreatePrimaryKeySQL(Index $index, $table): string
    {
        throw new Exception('Sqlite platform does not support alter primary key.');
    }

    /**
     * {@inheritdoc}
     */
    public function getCreateForeignKeySQL(ForeignKeyConstraint $foreignKey, $table): string
    {
        throw new Exception('Sqlite platform does not support alter foreign key.');
    }

    /**
     * {@inheritdoc}
     */
    public function getDropForeignKeySQL($foreignKey, $table): string
    {
        throw new Exception('Sqlite platform does not support alter foreign key.');
    }

    /**
     * {@inheritDoc}
     */
    public function getCreateConstraintSQL(Constraint $constraint, $table): string
    {
        throw new Exception('Sqlite platform does not support alter constraint.');
    }

    /**
     * {@inheritDoc}
     *
     * @param int $createFlags
     */
    public function getCreateTableSQL(
        Table $table,
        int $createFlags = self::CREATE_INDEXES | self::CREATE_FOREIGNKEYS
    ): array {
        return parent::getCreateTableSQL($table, $createFlags);
    }

    public function getListTableForeignKeysSQL(string $table, ?string $database = null): string
    {
        $table = str_replace('.', '__', $table);

        return sprintf('PRAGMA foreign_key_list(%s)', $this->quoteStringLiteral($table));
    }

    /**
     * {@inheritDoc}
     */
    public function getAlterTableSQL(TableDiff $diff): array
    {
        $sql = $this->getSimpleAlterTableSQL($diff);
        if ($sql !== false) {
            return $sql;
        }

        $fromTable = $diff->fromTable;
        if ($fromTable === null) {
            throw new Exception(
                'Sqlite platform requires for alter table the table diff with reference to original table schema.'
            );
        }

        $table = clone $fromTable;

        $columns        = [];
        $oldColumnNames = [];
        $newColumnNames = [];
        $columnSql      = [];

        foreach ($table->getColumns() as $columnName => $column) {
            $columnName                  = strtolower($columnName);
            $columns[$columnName]        = $column;
            $oldColumnNames[$columnName] = $newColumnNames[$columnName] = $column->getQuotedName($this);
        }

        foreach ($diff->removedColumns as $columnName => $column) {
            if ($this->onSchemaAlterTableRemoveColumn($column, $diff, $columnSql)) {
                continue;
            }

            $columnName = strtolower($columnName);
            if (! isset($columns[$columnName])) {
                continue;
            }

            unset(
                $columns[$columnName],
                $oldColumnNames[$columnName],
                $newColumnNames[$columnName]
            );
        }

        foreach ($diff->renamedColumns as $oldColumnName => $column) {
            if ($this->onSchemaAlterTableRenameColumn($oldColumnName, $column, $diff, $columnSql)) {
                continue;
            }

            $oldColumnName = strtolower($oldColumnName);
            if (isset($columns[$oldColumnName])) {
                unset($columns[$oldColumnName]);
            }

            $columns[strtolower($column->getName())] = $column;

            if (! isset($newColumnNames[$oldColumnName])) {
                continue;
            }

            $newColumnNames[$oldColumnName] = $column->getQuotedName($this);
        }

        foreach ($diff->changedColumns as $oldColumnName => $columnDiff) {
            if ($this->onSchemaAlterTableChangeColumn($columnDiff, $diff, $columnSql)) {
                continue;
            }

            if (isset($columns[$oldColumnName])) {
                unset($columns[$oldColumnName]);
            }

            $columns[strtolower($columnDiff->column->getName())] = $columnDiff->column;

            if (! isset($newColumnNames[$oldColumnName])) {
                continue;
            }

            $newColumnNames[$oldColumnName] = $columnDiff->column->getQuotedName($this);
        }

        foreach ($diff->addedColumns as $columnName => $column) {
            if ($this->onSchemaAlterTableAddColumn($column, $diff, $columnSql)) {
                continue;
            }

            $columns[strtolower($columnName)] = $column;
        }

        $sql      = [];
        $tableSql = [];

        if (! $this->onSchemaAlterTable($diff, $tableSql)) {
            $dataTable = new Table('__temp__' . $table->getName());

            $newTable = new Table(
                $table->getQuotedName($this),
                $columns,
                $this->getPrimaryIndexInAlteredTable($diff, $fromTable),
                [],
                $this->getForeignKeysInAlteredTable($diff, $fromTable),
                $table->getOptions()
            );

            $newTable->addOption('alter', true);

            $sql = $this->getPreAlterTableIndexForeignKeySQL($diff);

            $sql[] = sprintf(
                'CREATE TEMPORARY TABLE %s AS SELECT %s FROM %s',
                $dataTable->getQuotedName($this),
                implode(', ', $oldColumnNames),
                $table->getQuotedName($this)
            );
            $sql[] = $this->getDropTableSQL($fromTable);

            $sql   = array_merge($sql, $this->getCreateTableSQL($newTable));
            $sql[] = sprintf(
                'INSERT INTO %s (%s) SELECT %s FROM %s',
                $newTable->getQuotedName($this),
                implode(', ', $newColumnNames),
                implode(', ', $oldColumnNames),
                $dataTable->getQuotedName($this)
            );
            $sql[] = $this->getDropTableSQL($dataTable);

            $newName = $diff->getNewName();

            if ($newName !== null) {
                $sql[] = sprintf(
                    'ALTER TABLE %s RENAME TO %s',
                    $newTable->getQuotedName($this),
                    $newName->getQuotedName($this)
                );
            }

            $sql = array_merge($sql, $this->getPostAlterTableIndexForeignKeySQL($diff));
        }

        return array_merge($sql, $tableSql, $columnSql);
    }

    /**
     * @return string[]|false
     *
     * @throws Exception
     */
    private function getSimpleAlterTableSQL(TableDiff $diff)
    {
        // Suppress changes on integer type autoincrement columns.
        foreach ($diff->changedColumns as $oldColumnName => $columnDiff) {
            if (
                $columnDiff->fromColumn === null ||
                ! $columnDiff->column->getAutoincrement() ||
                ! $columnDiff->column->getType() instanceof Types\IntegerType
            ) {
                continue;
            }

            if (! $columnDiff->hasChanged('type') && $columnDiff->hasChanged('unsigned')) {
                unset($diff->changedColumns[$oldColumnName]);

                continue;
            }

            $fromColumnType = $columnDiff->fromColumn->getType();

            if (! ($fromColumnType instanceof Types\SmallIntType) && ! ($fromColumnType instanceof Types\BigIntType)) {
                continue;
            }

            unset($diff->changedColumns[$oldColumnName]);
        }

        if (
            ! empty($diff->renamedColumns)
            || ! empty($diff->addedForeignKeys)
            || ! empty($diff->addedIndexes)
            || ! empty($diff->changedColumns)
            || ! empty($diff->changedForeignKeys)
            || ! empty($diff->changedIndexes)
            || ! empty($diff->removedColumns)
            || ! empty($diff->removedForeignKeys)
            || ! empty($diff->removedIndexes)
            || ! empty($diff->renamedIndexes)
        ) {
            return false;
        }

        $table = new Table($diff->name);

        $sql       = [];
        $tableSql  = [];
        $columnSql = [];

        foreach ($diff->addedColumns as $column) {
            if ($this->onSchemaAlterTableAddColumn($column, $diff, $columnSql)) {
                continue;
            }

            $definition = array_merge([
                'unique' => null,
                'autoincrement' => null,
                'default' => null,
            ], $column->toArray());

            $type = $definition['type'];

            switch (true) {
                case isset($definition['columnDefinition']) || $definition['autoincrement'] || $definition['unique']:
                case $type instanceof Types\DateTimeType && $definition['default'] === $this->getCurrentTimestampSQL():
                case $type instanceof Types\DateType && $definition['default'] === $this->getCurrentDateSQL():
                case $type instanceof Types\TimeType && $definition['default'] === $this->getCurrentTimeSQL():
                    return false;
            }

            $definition['name'] = $column->getQuotedName($this);
            if ($type instanceof Types\StringType && $definition['length'] === null) {
                $definition['length'] = 255;
            }

            $sql[] = 'ALTER TABLE ' . $table->getQuotedName($this) . ' ADD COLUMN '
                . $this->getColumnDeclarationSQL($definition['name'], $definition);
        }

        if (! $this->onSchemaAlterTable($diff, $tableSql)) {
            if ($diff->newName !== null) {
                $newTable = new Identifier($diff->newName);

                $sql[] = 'ALTER TABLE ' . $table->getQuotedName($this) . ' RENAME TO '
                    . $newTable->getQuotedName($this);
            }
        }

        return array_merge($sql, $tableSql, $columnSql);
    }

    /**
     * @return string[]
     */
<<<<<<< HEAD
    private function getColumnNamesInAlteredTable(TableDiff $diff, Table $fromTable): array
=======
    private function getColumnNamesInAlteredTable(TableDiff $diff, Table $fromTable)
>>>>>>> 3c845853
    {
        $columns = [];

        foreach ($fromTable->getColumns() as $columnName => $column) {
            $columns[strtolower($columnName)] = $column->getName();
        }

        foreach ($diff->removedColumns as $columnName => $column) {
            $columnName = strtolower($columnName);
            if (! isset($columns[$columnName])) {
                continue;
            }

            unset($columns[$columnName]);
        }

        foreach ($diff->renamedColumns as $oldColumnName => $column) {
            $columnName                          = $column->getName();
            $columns[strtolower($oldColumnName)] = $columnName;
            $columns[strtolower($columnName)]    = $columnName;
        }

        foreach ($diff->changedColumns as $oldColumnName => $columnDiff) {
            $columnName                          = $columnDiff->column->getName();
            $columns[strtolower($oldColumnName)] = $columnName;
            $columns[strtolower($columnName)]    = $columnName;
        }

        foreach ($diff->addedColumns as $column) {
            $columnName                       = $column->getName();
            $columns[strtolower($columnName)] = $columnName;
        }

        return $columns;
    }

    /**
     * @return Index[]
     */
<<<<<<< HEAD
    private function getIndexesInAlteredTable(TableDiff $diff, Table $fromTable): array
=======
    private function getIndexesInAlteredTable(TableDiff $diff, Table $fromTable)
>>>>>>> 3c845853
    {
        $indexes     = $fromTable->getIndexes();
        $columnNames = $this->getColumnNamesInAlteredTable($diff, $fromTable);

        foreach ($indexes as $key => $index) {
            foreach ($diff->renamedIndexes as $oldIndexName => $renamedIndex) {
                if (strtolower($key) !== strtolower($oldIndexName)) {
                    continue;
                }

                unset($indexes[$key]);
            }

            $changed      = false;
            $indexColumns = [];
            foreach ($index->getColumns() as $columnName) {
                $normalizedColumnName = strtolower($columnName);
                if (! isset($columnNames[$normalizedColumnName])) {
                    unset($indexes[$key]);
                    continue 2;
                }

                $indexColumns[] = $columnNames[$normalizedColumnName];
                if ($columnName === $columnNames[$normalizedColumnName]) {
                    continue;
                }

                $changed = true;
            }

            if (! $changed) {
                continue;
            }

            $indexes[$key] = new Index(
                $index->getName(),
                $indexColumns,
                $index->isUnique(),
                $index->isPrimary(),
                $index->getFlags()
            );
        }

        foreach ($diff->removedIndexes as $index) {
            $indexName = $index->getName();

            if ($indexName === '') {
                continue;
            }

            unset($indexes[strtolower($indexName)]);
        }

        foreach (array_merge($diff->changedIndexes, $diff->addedIndexes, $diff->renamedIndexes) as $index) {
            $indexName = $index->getName();

            if ($indexName !== '') {
                $indexes[strtolower($indexName)] = $index;
            } else {
                $indexes[] = $index;
            }
        }

        return $indexes;
    }

    /**
     * @return ForeignKeyConstraint[]
     */
<<<<<<< HEAD
    private function getForeignKeysInAlteredTable(TableDiff $diff, Table $fromTable): array
=======
    private function getForeignKeysInAlteredTable(TableDiff $diff, Table $fromTable)
>>>>>>> 3c845853
    {
        $foreignKeys = $fromTable->getForeignKeys();
        $columnNames = $this->getColumnNamesInAlteredTable($diff, $fromTable);

        foreach ($foreignKeys as $key => $constraint) {
            $changed      = false;
            $localColumns = [];
            foreach ($constraint->getLocalColumns() as $columnName) {
                $normalizedColumnName = strtolower($columnName);
                if (! isset($columnNames[$normalizedColumnName])) {
                    unset($foreignKeys[$key]);
                    continue 2;
                }

                $localColumns[] = $columnNames[$normalizedColumnName];
                if ($columnName === $columnNames[$normalizedColumnName]) {
                    continue;
                }

                $changed = true;
            }

            if (! $changed) {
                continue;
            }

            $foreignKeys[$key] = new ForeignKeyConstraint(
                $localColumns,
                $constraint->getForeignTableName(),
                $constraint->getForeignColumns(),
                $constraint->getName(),
                $constraint->getOptions()
            );
        }

        foreach ($diff->removedForeignKeys as $constraint) {
            $constraintName = $constraint->getName();

            if ($constraintName === '') {
                continue;
            }

            unset($foreignKeys[strtolower($constraintName)]);
        }

        foreach (array_merge($diff->changedForeignKeys, $diff->addedForeignKeys) as $constraint) {
            $constraintName = $constraint->getName();

            if ($constraintName !== '') {
                $foreignKeys[strtolower($constraintName)] = $constraint;
            } else {
                $foreignKeys[] = $constraint;
            }
        }

        return $foreignKeys;
    }

    /**
     * @return Index[]
     */
<<<<<<< HEAD
    private function getPrimaryIndexInAlteredTable(TableDiff $diff, Table $fromTable): array
=======
    private function getPrimaryIndexInAlteredTable(TableDiff $diff, Table $fromTable)
>>>>>>> 3c845853
    {
        $primaryIndex = [];

        foreach ($this->getIndexesInAlteredTable($diff, $fromTable) as $index) {
            if (! $index->isPrimary()) {
                continue;
            }

            $primaryIndex = [$index->getName() => $index];
        }

        return $primaryIndex;
    }
}<|MERGE_RESOLUTION|>--- conflicted
+++ resolved
@@ -619,13 +619,9 @@
      */
     protected function getPostAlterTableIndexForeignKeySQL(TableDiff $diff): array
     {
-<<<<<<< HEAD
-        if ($diff->fromTable === null) {
-=======
         $fromTable = $diff->fromTable;
 
-        if (! $fromTable instanceof Table) {
->>>>>>> 3c845853
+        if ($fromTable === null) {
             throw new Exception(
                 'Sqlite platform requires for alter table the table diff with reference to original table schema.'
             );
@@ -638,11 +634,7 @@
             $tableName = $diff->getName($this);
         }
 
-<<<<<<< HEAD
-        foreach ($this->getIndexesInAlteredTable($diff, $diff->fromTable) as $index) {
-=======
         foreach ($this->getIndexesInAlteredTable($diff, $fromTable) as $index) {
->>>>>>> 3c845853
             if ($index->isPrimary()) {
                 continue;
             }
@@ -990,11 +982,7 @@
     /**
      * @return string[]
      */
-<<<<<<< HEAD
     private function getColumnNamesInAlteredTable(TableDiff $diff, Table $fromTable): array
-=======
-    private function getColumnNamesInAlteredTable(TableDiff $diff, Table $fromTable)
->>>>>>> 3c845853
     {
         $columns = [];
 
@@ -1034,11 +1022,7 @@
     /**
      * @return Index[]
      */
-<<<<<<< HEAD
     private function getIndexesInAlteredTable(TableDiff $diff, Table $fromTable): array
-=======
-    private function getIndexesInAlteredTable(TableDiff $diff, Table $fromTable)
->>>>>>> 3c845853
     {
         $indexes     = $fromTable->getIndexes();
         $columnNames = $this->getColumnNamesInAlteredTable($diff, $fromTable);
@@ -1108,11 +1092,7 @@
     /**
      * @return ForeignKeyConstraint[]
      */
-<<<<<<< HEAD
     private function getForeignKeysInAlteredTable(TableDiff $diff, Table $fromTable): array
-=======
-    private function getForeignKeysInAlteredTable(TableDiff $diff, Table $fromTable)
->>>>>>> 3c845853
     {
         $foreignKeys = $fromTable->getForeignKeys();
         $columnNames = $this->getColumnNamesInAlteredTable($diff, $fromTable);
@@ -1174,11 +1154,7 @@
     /**
      * @return Index[]
      */
-<<<<<<< HEAD
     private function getPrimaryIndexInAlteredTable(TableDiff $diff, Table $fromTable): array
-=======
-    private function getPrimaryIndexInAlteredTable(TableDiff $diff, Table $fromTable)
->>>>>>> 3c845853
     {
         $primaryIndex = [];
 
