<?php

declare(strict_types=1);

namespace Doctrine\DBAL\Platforms;

use Doctrine\DBAL\Exception;
use Doctrine\DBAL\Platforms\Keywords\KeywordList;
use Doctrine\DBAL\Platforms\Keywords\SQLiteKeywords;
use Doctrine\DBAL\Schema\Column;
use Doctrine\DBAL\Schema\Exception\ColumnDoesNotExist;
use Doctrine\DBAL\Schema\ForeignKeyConstraint;
use Doctrine\DBAL\Schema\Identifier;
use Doctrine\DBAL\Schema\Index;
use Doctrine\DBAL\Schema\Table;
use Doctrine\DBAL\Schema\TableDiff;
use Doctrine\DBAL\TransactionIsolationLevel;
use Doctrine\DBAL\Types;
use InvalidArgumentException;

use function array_combine;
use function array_keys;
use function array_merge;
use function array_search;
use function array_unique;
use function array_values;
use function implode;
use function sprintf;
use function str_replace;
use function strtolower;
use function trim;

/**
 * The SqlitePlatform class describes the specifics and dialects of the SQLite
 * database platform.
 *
 * @todo   Rename: SQLitePlatform
 */
class SqlitePlatform extends AbstractPlatform
{
    public function getRegexpExpression(): string
    {
        return 'REGEXP';
    }

    public function getTrimExpression(string $str, int $mode = TrimMode::UNSPECIFIED, ?string $char = null): string
    {
        switch ($mode) {
            case TrimMode::UNSPECIFIED:
            case TrimMode::BOTH:
                $trimFn = 'TRIM';
                break;

            case TrimMode::LEADING:
                $trimFn = 'LTRIM';
                break;

            case TrimMode::TRAILING:
                $trimFn = 'RTRIM';
                break;

            default:
                throw new InvalidArgumentException(
                    sprintf(
                        'The value of $mode is expected to be one of the TrimMode constants, %d given.',
                        $mode
                    )
                );
        }

        $arguments = [$str];

        if ($char !== null) {
            $arguments[] = $char;
        }

        return sprintf('%s(%s)', $trimFn, implode(', ', $arguments));
    }

    public function getSubstringExpression(string $string, string $start, ?string $length = null): string
    {
        if ($length === null) {
            return sprintf('SUBSTR(%s, %s)', $string, $start);
        }

        return sprintf('SUBSTR(%s, %s, %s)', $string, $start, $length);
    }

    public function getLocateExpression(string $string, string $substring, ?string $start = null): string
    {
        if ($start === null) {
            return sprintf('LOCATE(%s, %s)', $string, $substring);
        }

        return sprintf('LOCATE(%s, %s, %s)', $string, $substring, $start);
    }

    protected function getDateArithmeticIntervalExpression(
        string $date,
        string $operator,
        string $interval,
        string $unit
    ): string {
        switch ($unit) {
            case DateIntervalUnit::WEEK:
                $interval = $this->multiplyInterval($interval, 7);
                $unit     = DateIntervalUnit::DAY;
                break;

            case DateIntervalUnit::QUARTER:
                $interval = $this->multiplyInterval($interval, 3);
                $unit     = DateIntervalUnit::MONTH;
                break;
        }

        return 'DATETIME(' . $date . ',' . $this->getConcatExpression(
            $this->quoteStringLiteral($operator),
            $interval,
            $this->quoteStringLiteral(' ' . $unit)
        ) . ')';
    }

    public function getDateDiffExpression(string $date1, string $date2): string
    {
        return sprintf("JULIANDAY(%s, 'start of day') - JULIANDAY(%s, 'start of day')", $date1, $date2);
    }

    /**
     * {@inheritDoc}
     *
     * The SQLite platform doesn't support the concept of a database, therefore, it always returns an empty string
     * as an indicator of an implicitly selected database.
     *
     * @see \Doctrine\DBAL\Connection::getDatabase()
     */
    public function getCurrentDatabaseExpression(): string
    {
        return "''";
    }

    protected function _getTransactionIsolationLevelSQL(int $level): string
    {
        switch ($level) {
            case TransactionIsolationLevel::READ_UNCOMMITTED:
                return '0';

            case TransactionIsolationLevel::READ_COMMITTED:
            case TransactionIsolationLevel::REPEATABLE_READ:
            case TransactionIsolationLevel::SERIALIZABLE:
                return '1';

            default:
                return parent::_getTransactionIsolationLevelSQL($level);
        }
    }

    public function getSetTransactionIsolationSQL(int $level): string
    {
        return 'PRAGMA read_uncommitted = ' . $this->_getTransactionIsolationLevelSQL($level);
    }

    public function prefersIdentityColumns(): bool
    {
        return true;
    }

    /**
     * {@inheritDoc}
     */
    public function getBooleanTypeDeclarationSQL(array $column): string
    {
        return 'BOOLEAN';
    }

    /**
     * {@inheritDoc}
     */
    public function getIntegerTypeDeclarationSQL(array $column): string
    {
        return 'INTEGER' . $this->_getCommonIntegerTypeDeclarationSQL($column);
    }

    /**
     * {@inheritDoc}
     */
    public function getBigIntTypeDeclarationSQL(array $column): string
    {
        //  SQLite autoincrement is implicit for INTEGER PKs, but not for BIGINT fields.
        if (! empty($column['autoincrement'])) {
            return $this->getIntegerTypeDeclarationSQL($column);
        }

        return 'BIGINT' . $this->_getCommonIntegerTypeDeclarationSQL($column);
    }

    /**
     * @param array<string, mixed> $column
     */
    public function getTinyIntTypeDeclarationSQL(array $column): string
    {
        // SQLite autoincrement is implicit for INTEGER PKs, but not for TINYINT columns
        if (! empty($column['autoincrement'])) {
            return $this->getIntegerTypeDeclarationSQL($column);
        }

        return 'TINYINT' . $this->_getCommonIntegerTypeDeclarationSQL($column);
    }

    /**
     * {@inheritDoc}
     */
    public function getSmallIntTypeDeclarationSQL(array $column): string
    {
        // SQLite autoincrement is implicit for INTEGER PKs, but not for SMALLINT fields.
        if (! empty($column['autoincrement'])) {
            return $this->getIntegerTypeDeclarationSQL($column);
        }

        return 'SMALLINT' . $this->_getCommonIntegerTypeDeclarationSQL($column);
    }

    /**
     * @param array<string, mixed> $column
     */
    public function getMediumIntTypeDeclarationSQL(array $column): string
    {
        // SQLite autoincrement is implicit for INTEGER PKs, but not for MEDIUMINT columns
        if (! empty($column['autoincrement'])) {
            return $this->getIntegerTypeDeclarationSQL($column);
        }

        return 'MEDIUMINT' . $this->_getCommonIntegerTypeDeclarationSQL($column);
    }

    /**
     * {@inheritDoc}
     */
    public function getDateTimeTypeDeclarationSQL(array $column): string
    {
        return 'DATETIME';
    }

    /**
     * {@inheritDoc}
     */
    public function getDateTypeDeclarationSQL(array $column): string
    {
        return 'DATE';
    }

    /**
     * {@inheritDoc}
     */
    public function getTimeTypeDeclarationSQL(array $column): string
    {
        return 'TIME';
    }

    /**
     * {@inheritDoc}
     */
    protected function _getCommonIntegerTypeDeclarationSQL(array $column): string
    {
        // sqlite autoincrement is only possible for the primary key
        if (! empty($column['autoincrement'])) {
            return ' PRIMARY KEY AUTOINCREMENT';
        }

        return ! empty($column['unsigned']) ? ' UNSIGNED' : '';
    }

    public function getForeignKeyDeclarationSQL(ForeignKeyConstraint $foreignKey): string
    {
        return parent::getForeignKeyDeclarationSQL(new ForeignKeyConstraint(
            $foreignKey->getQuotedLocalColumns($this),
            $foreignKey->getQuotedForeignTableName($this),
            $foreignKey->getQuotedForeignColumns($this),
            $foreignKey->getName(),
            $foreignKey->getOptions()
        ));
    }

    /**
     * {@inheritDoc}
     */
    protected function _getCreateTableSQL(string $name, array $columns, array $options = []): array
    {
        $queryFields = $this->getColumnDeclarationListSQL($columns);

        if (isset($options['uniqueConstraints']) && ! empty($options['uniqueConstraints'])) {
            foreach ($options['uniqueConstraints'] as $definition) {
                $queryFields .= ', ' . $this->getUniqueConstraintDeclarationSQL($definition);
            }
        }

        $queryFields .= $this->getNonAutoincrementPrimaryKeyDefinition($columns, $options);

        if (isset($options['foreignKeys'])) {
            foreach ($options['foreignKeys'] as $foreignKey) {
                $queryFields .= ', ' . $this->getForeignKeyDeclarationSQL($foreignKey);
            }
        }

        $tableComment = '';
        if (isset($options['comment'])) {
            $comment = trim($options['comment'], " '");

            $tableComment = $this->getInlineTableCommentSQL($comment);
        }

        $query = ['CREATE TABLE ' . $name . ' ' . $tableComment . '(' . $queryFields . ')'];

        if (isset($options['alter']) && $options['alter'] === true) {
            return $query;
        }

        if (isset($options['indexes']) && ! empty($options['indexes'])) {
            foreach ($options['indexes'] as $indexDef) {
                $query[] = $this->getCreateIndexSQL($indexDef, $name);
            }
        }

        if (isset($options['unique']) && ! empty($options['unique'])) {
            foreach ($options['unique'] as $indexDef) {
                $query[] = $this->getCreateIndexSQL($indexDef, $name);
            }
        }

        return $query;
    }

    /**
     * Generate a PRIMARY KEY definition if no autoincrement value is used
     *
     * @param mixed[][] $columns
     * @param mixed[]   $options
     */
    private function getNonAutoincrementPrimaryKeyDefinition(array $columns, array $options): string
    {
        if (empty($options['primary'])) {
            return '';
        }

        $keyColumns = array_unique(array_values($options['primary']));

        foreach ($keyColumns as $keyColumn) {
            foreach ($columns as $column) {
                if ($column['name'] === $keyColumn && ! empty($column['autoincrement'])) {
                    return '';
                }
            }
        }

        return ', PRIMARY KEY(' . implode(', ', $keyColumns) . ')';
    }

    protected function getBinaryTypeDeclarationSQLSnippet(?int $length): string
    {
        return 'BLOB';
    }

    protected function getVarcharTypeDeclarationSQLSnippet(?int $length): string
    {
        $sql = 'VARCHAR';

        if ($length !== null) {
            $sql .= sprintf('(%d)', $length);
        }

        return $sql;
    }

    protected function getVarbinaryTypeDeclarationSQLSnippet(?int $length): string
    {
        return 'BLOB';
    }

    /**
     * {@inheritDoc}
     */
    public function getClobTypeDeclarationSQL(array $column): string
    {
        return 'CLOB';
    }

    public function getListTableConstraintsSQL(string $table): string
    {
        return sprintf(
            "SELECT sql FROM sqlite_master WHERE type='index' AND tbl_name = %s AND sql NOT NULL ORDER BY name",
            $this->quoteStringLiteral($table)
        );
    }

    public function getListTableColumnsSQL(string $table, ?string $database = null): string
    {
        return sprintf('PRAGMA table_info(%s)', $this->quoteStringLiteral($table));
    }

    public function getListTableIndexesSQL(string $table, ?string $database = null): string
    {
        return sprintf('PRAGMA index_list(%s)', $this->quoteStringLiteral($table));
    }

    public function getListTablesSQL(): string
    {
        return 'SELECT name FROM sqlite_master'
            . " WHERE type = 'table'"
            . " AND name != 'sqlite_sequence'"
            . " AND name != 'geometry_columns'"
            . " AND name != 'spatial_ref_sys'"
            . ' UNION ALL SELECT name FROM sqlite_temp_master'
            . " WHERE type = 'table' ORDER BY name";
    }

    public function getListViewsSQL(string $database): string
    {
        return "SELECT name, sql FROM sqlite_master WHERE type='view' AND sql NOT NULL";
    }

    public function getAdvancedForeignKeyOptionsSQL(ForeignKeyConstraint $foreignKey): string
    {
        $query = parent::getAdvancedForeignKeyOptionsSQL($foreignKey);

        if (! $foreignKey->hasOption('deferrable') || $foreignKey->getOption('deferrable') === false) {
            $query .= ' NOT';
        }

        $query .= ' DEFERRABLE';
        $query .= ' INITIALLY';

        if ($foreignKey->hasOption('deferred') && $foreignKey->getOption('deferred') !== false) {
            $query .= ' DEFERRED';
        } else {
            $query .= ' IMMEDIATE';
        }

        return $query;
    }

<<<<<<< HEAD
    public function supportsIdentityColumns(): bool
=======
    /**
     * {@inheritDoc}
     */
    public function supportsCreateDropDatabase()
    {
        return false;
    }

    /**
     * {@inheritDoc}
     */
    public function supportsIdentityColumns()
>>>>>>> 07453f22
    {
        return true;
    }

    public function supportsColumnCollation(): bool
    {
        return true;
    }

    public function supportsInlineColumnComments(): bool
    {
        return true;
    }

    public function getTruncateTableSQL(string $tableName, bool $cascade = false): string
    {
        $tableIdentifier = new Identifier($tableName);

        return 'DELETE FROM ' . $tableIdentifier->getQuotedName($this);
    }

    public function getForUpdateSQL(): string
    {
        return '';
    }

    public function getInlineColumnCommentSQL(string $comment): string
    {
        if ($comment === '') {
            return '';
        }

        return '--' . str_replace("\n", "\n--", $comment) . "\n";
    }

    private function getInlineTableCommentSQL(string $comment): string
    {
        return $this->getInlineColumnCommentSQL($comment);
    }

    protected function initializeDoctrineTypeMappings(): void
    {
        $this->doctrineTypeMapping = [
            'bigint'           => 'bigint',
            'bigserial'        => 'bigint',
            'blob'             => 'blob',
            'boolean'          => 'boolean',
            'char'             => 'string',
            'clob'             => 'text',
            'date'             => 'date',
            'datetime'         => 'datetime',
            'decimal'          => 'decimal',
            'double'           => 'float',
            'double precision' => 'float',
            'float'            => 'float',
            'image'            => 'string',
            'int'              => 'integer',
            'integer'          => 'integer',
            'longtext'         => 'text',
            'longvarchar'      => 'string',
            'mediumint'        => 'integer',
            'mediumtext'       => 'text',
            'ntext'            => 'string',
            'numeric'          => 'decimal',
            'nvarchar'         => 'string',
            'real'             => 'float',
            'serial'           => 'integer',
            'smallint'         => 'smallint',
            'string'           => 'string',
            'text'             => 'text',
            'time'             => 'time',
            'timestamp'        => 'datetime',
            'tinyint'          => 'boolean',
            'tinytext'         => 'text',
            'varchar'          => 'string',
            'varchar2'         => 'string',
        ];
    }

    protected function createReservedKeywordsList(): KeywordList
    {
        return new SQLiteKeywords();
    }

    /**
     * {@inheritDoc}
     */
    protected function getPreAlterTableIndexForeignKeySQL(TableDiff $diff): array
    {
        if (! $diff->fromTable instanceof Table) {
            throw new Exception(
                'Sqlite platform requires for alter table the table diff with reference to original table schema.'
            );
        }

        $sql = [];
        foreach ($diff->fromTable->getIndexes() as $index) {
            if ($index->isPrimary()) {
                continue;
            }

            $sql[] = $this->getDropIndexSQL($index->getQuotedName($this), $diff->name);
        }

        return $sql;
    }

    /**
     * {@inheritDoc}
     */
    protected function getPostAlterTableIndexForeignKeySQL(TableDiff $diff): array
    {
        $fromTable = $diff->fromTable;

        if ($fromTable === null) {
            throw new Exception(
                'Sqlite platform requires for alter table the table diff with reference to original table schema.'
            );
        }

        $sql       = [];
        $tableName = $diff->getNewName();

        if ($tableName === null) {
            $tableName = $diff->getName($this);
        }

        foreach ($this->getIndexesInAlteredTable($diff, $fromTable) as $index) {
            if ($index->isPrimary()) {
                continue;
            }

            $sql[] = $this->getCreateIndexSQL($index, $tableName->getQuotedName($this));
        }

        return $sql;
    }

    protected function doModifyLimitQuery(string $query, ?int $limit, int $offset): string
    {
        if ($limit === null && $offset > 0) {
            $limit = -1;
        }

        return parent::doModifyLimitQuery($query, $limit, $offset);
    }

    /**
     * {@inheritDoc}
     */
    public function getBlobTypeDeclarationSQL(array $column): string
    {
        return 'BLOB';
    }

    public function getTemporaryTableName(string $tableName): string
    {
        return $tableName;
    }

    public function supportsForeignKeyConstraints(): bool
    {
        return false;
    }

    public function getCreatePrimaryKeySQL(Index $index, string $table): string
    {
        throw new Exception('Sqlite platform does not support alter primary key.');
    }

    public function getCreateForeignKeySQL(ForeignKeyConstraint $foreignKey, string $table): string
    {
        throw new Exception('Sqlite platform does not support alter foreign key.');
    }

    public function getDropForeignKeySQL(string $foreignKey, string $table): string
    {
        throw new Exception('Sqlite platform does not support alter foreign key.');
    }

    /**
     * {@inheritDoc}
     */
    public function getCreateTableSQL(
        Table $table,
        int $createFlags = self::CREATE_INDEXES | self::CREATE_FOREIGNKEYS
    ): array {
        return parent::getCreateTableSQL($table, $createFlags);
    }

    public function getListTableForeignKeysSQL(string $table, ?string $database = null): string
    {
        return sprintf('PRAGMA foreign_key_list(%s)', $this->quoteStringLiteral($table));
    }

    /**
     * {@inheritDoc}
     */
    public function getAlterTableSQL(TableDiff $diff): array
    {
        $sql = $this->getSimpleAlterTableSQL($diff);
        if ($sql !== false) {
            return $sql;
        }

        $fromTable = $diff->fromTable;
        if ($fromTable === null) {
            throw new Exception(
                'Sqlite platform requires for alter table the table diff with reference to original table schema.'
            );
        }

        $table = clone $fromTable;

        $columns        = [];
        $oldColumnNames = [];
        $newColumnNames = [];
        $columnSql      = [];

        foreach ($table->getColumns() as $column) {
            $columnName                  = strtolower($column->getName());
            $columns[$columnName]        = $column;
            $oldColumnNames[$columnName] = $newColumnNames[$columnName] = $column->getQuotedName($this);
        }

        foreach ($diff->removedColumns as $columnName => $column) {
            if ($this->onSchemaAlterTableRemoveColumn($column, $diff, $columnSql)) {
                continue;
            }

            $columnName = strtolower($columnName);
            if (! isset($columns[$columnName])) {
                continue;
            }

            unset(
                $columns[$columnName],
                $oldColumnNames[$columnName],
                $newColumnNames[$columnName]
            );
        }

        foreach ($diff->renamedColumns as $oldColumnName => $column) {
            if ($this->onSchemaAlterTableRenameColumn($oldColumnName, $column, $diff, $columnSql)) {
                continue;
            }

            $oldColumnName = strtolower($oldColumnName);
            $columns       = $this->replaceColumn($diff->name, $columns, $oldColumnName, $column);

            if (! isset($newColumnNames[$oldColumnName])) {
                continue;
            }

            $newColumnNames[$oldColumnName] = $column->getQuotedName($this);
        }

        foreach ($diff->changedColumns as $oldColumnName => $columnDiff) {
            if ($this->onSchemaAlterTableChangeColumn($columnDiff, $diff, $columnSql)) {
                continue;
            }

            $oldColumnName = strtolower($oldColumnName);
            $columns       = $this->replaceColumn($diff->name, $columns, $oldColumnName, $columnDiff->column);

            if (! isset($newColumnNames[$oldColumnName])) {
                continue;
            }

            $newColumnNames[$oldColumnName] = $columnDiff->column->getQuotedName($this);
        }

        foreach ($diff->addedColumns as $columnName => $column) {
            if ($this->onSchemaAlterTableAddColumn($column, $diff, $columnSql)) {
                continue;
            }

            $columns[strtolower($columnName)] = $column;
        }

        $sql      = [];
        $tableSql = [];

        if (! $this->onSchemaAlterTable($diff, $tableSql)) {
            $dataTable = new Table('__temp__' . $table->getName());

            $newTable = new Table(
                $table->getQuotedName($this),
                $columns,
                $this->getPrimaryIndexInAlteredTable($diff, $fromTable),
                [],
                $this->getForeignKeysInAlteredTable($diff, $fromTable),
                $table->getOptions()
            );

            $newTable->addOption('alter', true);

            $sql = $this->getPreAlterTableIndexForeignKeySQL($diff);

            $sql[] = sprintf(
                'CREATE TEMPORARY TABLE %s AS SELECT %s FROM %s',
                $dataTable->getQuotedName($this),
                implode(', ', $oldColumnNames),
                $table->getQuotedName($this)
            );
            $sql[] = $this->getDropTableSQL($fromTable->getQuotedName($this));

            $sql   = array_merge($sql, $this->getCreateTableSQL($newTable));
            $sql[] = sprintf(
                'INSERT INTO %s (%s) SELECT %s FROM %s',
                $newTable->getQuotedName($this),
                implode(', ', $newColumnNames),
                implode(', ', $oldColumnNames),
                $dataTable->getQuotedName($this)
            );
            $sql[] = $this->getDropTableSQL($dataTable->getQuotedName($this));

            $newName = $diff->getNewName();

            if ($newName !== null) {
                $sql[] = sprintf(
                    'ALTER TABLE %s RENAME TO %s',
                    $newTable->getQuotedName($this),
                    $newName->getQuotedName($this)
                );
            }

            $sql = array_merge($sql, $this->getPostAlterTableIndexForeignKeySQL($diff));
        }

        return array_merge($sql, $tableSql, $columnSql);
    }

    /**
     * Replace the column with the given name with the new column.
     *
     * @param array<string,Column> $columns
     *
     * @return array<string,Column>
     *
     * @throws Exception
     */
    private function replaceColumn(string $tableName, array $columns, string $columnName, Column $column): array
    {
        $keys  = array_keys($columns);
        $index = array_search($columnName, $keys, true);

        if ($index === false) {
            throw ColumnDoesNotExist::new($columnName, $tableName);
        }

        $values = array_values($columns);

        $keys[$index]   = strtolower($column->getName());
        $values[$index] = $column;

        return array_combine($keys, $values);
    }

    /**
     * @return string[]|false
     *
     * @throws Exception
     */
    private function getSimpleAlterTableSQL(TableDiff $diff)
    {
        // Suppress changes on integer type autoincrement columns.
        foreach ($diff->changedColumns as $oldColumnName => $columnDiff) {
            if (
                ! $columnDiff->column->getAutoincrement() ||
                ! $columnDiff->column->getType() instanceof Types\IntegerType
            ) {
                continue;
            }

            if (! $columnDiff->hasChanged('type') && $columnDiff->hasChanged('unsigned')) {
                unset($diff->changedColumns[$oldColumnName]);

                continue;
            }

            $fromColumnType = $columnDiff->fromColumn->getType();

            if (! ($fromColumnType instanceof Types\SmallIntType) && ! ($fromColumnType instanceof Types\BigIntType)) {
                continue;
            }

            unset($diff->changedColumns[$oldColumnName]);
        }

        if (
            ! empty($diff->renamedColumns)
            || ! empty($diff->addedForeignKeys)
            || ! empty($diff->addedIndexes)
            || ! empty($diff->changedColumns)
            || ! empty($diff->changedForeignKeys)
            || ! empty($diff->changedIndexes)
            || ! empty($diff->removedColumns)
            || ! empty($diff->removedForeignKeys)
            || ! empty($diff->removedIndexes)
            || ! empty($diff->renamedIndexes)
        ) {
            return false;
        }

        $table = new Table($diff->name);

        $sql       = [];
        $tableSql  = [];
        $columnSql = [];

        foreach ($diff->addedColumns as $column) {
            if ($this->onSchemaAlterTableAddColumn($column, $diff, $columnSql)) {
                continue;
            }

            $definition = array_merge([
                'unique' => null,
                'autoincrement' => null,
                'default' => null,
            ], $column->toArray());

            $type = $definition['type'];

            switch (true) {
                case isset($definition['columnDefinition']) || $definition['autoincrement'] || $definition['unique']:
                case $type instanceof Types\DateTimeType && $definition['default'] === $this->getCurrentTimestampSQL():
                case $type instanceof Types\DateType && $definition['default'] === $this->getCurrentDateSQL():
                case $type instanceof Types\TimeType && $definition['default'] === $this->getCurrentTimeSQL():
                    return false;
            }

            $definition['name'] = $column->getQuotedName($this);
            if ($type instanceof Types\StringType && $definition['length'] === null) {
                $definition['length'] = 255;
            }

            $sql[] = 'ALTER TABLE ' . $table->getQuotedName($this) . ' ADD COLUMN '
                . $this->getColumnDeclarationSQL($definition['name'], $definition);
        }

        if (! $this->onSchemaAlterTable($diff, $tableSql)) {
            if ($diff->newName !== null) {
                $newTable = new Identifier($diff->newName);

                $sql[] = 'ALTER TABLE ' . $table->getQuotedName($this) . ' RENAME TO '
                    . $newTable->getQuotedName($this);
            }
        }

        return array_merge($sql, $tableSql, $columnSql);
    }

    /**
     * @return string[]
     */
    private function getColumnNamesInAlteredTable(TableDiff $diff, Table $fromTable): array
    {
        $columns = [];

        foreach ($fromTable->getColumns() as $column) {
            $columnName                       = $column->getName();
            $columns[strtolower($columnName)] = $columnName;
        }

        foreach ($diff->removedColumns as $columnName => $column) {
            $columnName = strtolower($columnName);
            if (! isset($columns[$columnName])) {
                continue;
            }

            unset($columns[$columnName]);
        }

        foreach ($diff->renamedColumns as $oldColumnName => $column) {
            $columnName                          = $column->getName();
            $columns[strtolower($oldColumnName)] = $columnName;
            $columns[strtolower($columnName)]    = $columnName;
        }

        foreach ($diff->changedColumns as $oldColumnName => $columnDiff) {
            $columnName                          = $columnDiff->column->getName();
            $columns[strtolower($oldColumnName)] = $columnName;
            $columns[strtolower($columnName)]    = $columnName;
        }

        foreach ($diff->addedColumns as $column) {
            $columnName                       = $column->getName();
            $columns[strtolower($columnName)] = $columnName;
        }

        return $columns;
    }

    /**
     * @return Index[]
     */
    private function getIndexesInAlteredTable(TableDiff $diff, Table $fromTable): array
    {
        $indexes     = $fromTable->getIndexes();
        $columnNames = $this->getColumnNamesInAlteredTable($diff, $fromTable);

        foreach ($indexes as $key => $index) {
            foreach ($diff->renamedIndexes as $oldIndexName => $renamedIndex) {
                if (strtolower($key) !== strtolower($oldIndexName)) {
                    continue;
                }

                unset($indexes[$key]);
            }

            $changed      = false;
            $indexColumns = [];
            foreach ($index->getColumns() as $columnName) {
                $normalizedColumnName = strtolower($columnName);
                if (! isset($columnNames[$normalizedColumnName])) {
                    unset($indexes[$key]);
                    continue 2;
                }

                $indexColumns[] = $columnNames[$normalizedColumnName];
                if ($columnName === $columnNames[$normalizedColumnName]) {
                    continue;
                }

                $changed = true;
            }

            if (! $changed) {
                continue;
            }

            $indexes[$key] = new Index(
                $index->getName(),
                $indexColumns,
                $index->isUnique(),
                $index->isPrimary(),
                $index->getFlags()
            );
        }

        foreach ($diff->removedIndexes as $index) {
            $indexName = $index->getName();

            if ($indexName === '') {
                continue;
            }

            unset($indexes[strtolower($indexName)]);
        }

        foreach (array_merge($diff->changedIndexes, $diff->addedIndexes, $diff->renamedIndexes) as $index) {
            $indexName = $index->getName();

            if ($indexName !== '') {
                $indexes[strtolower($indexName)] = $index;
            } else {
                $indexes[] = $index;
            }
        }

        return $indexes;
    }

    /**
     * @return ForeignKeyConstraint[]
     */
    private function getForeignKeysInAlteredTable(TableDiff $diff, Table $fromTable): array
    {
        $foreignKeys = $fromTable->getForeignKeys();
        $columnNames = $this->getColumnNamesInAlteredTable($diff, $fromTable);

        foreach ($foreignKeys as $key => $constraint) {
            $changed      = false;
            $localColumns = [];
            foreach ($constraint->getLocalColumns() as $columnName) {
                $normalizedColumnName = strtolower($columnName);
                if (! isset($columnNames[$normalizedColumnName])) {
                    unset($foreignKeys[$key]);
                    continue 2;
                }

                $localColumns[] = $columnNames[$normalizedColumnName];
                if ($columnName === $columnNames[$normalizedColumnName]) {
                    continue;
                }

                $changed = true;
            }

            if (! $changed) {
                continue;
            }

            $foreignKeys[$key] = new ForeignKeyConstraint(
                $localColumns,
                $constraint->getForeignTableName(),
                $constraint->getForeignColumns(),
                $constraint->getName(),
                $constraint->getOptions()
            );
        }

        foreach ($diff->removedForeignKeys as $constraint) {
            $constraintName = $constraint->getName();

            if ($constraintName === '') {
                continue;
            }

            unset($foreignKeys[strtolower($constraintName)]);
        }

        foreach (array_merge($diff->changedForeignKeys, $diff->addedForeignKeys) as $constraint) {
            $constraintName = $constraint->getName();

            if ($constraintName !== '') {
                $foreignKeys[strtolower($constraintName)] = $constraint;
            } else {
                $foreignKeys[] = $constraint;
            }
        }

        return $foreignKeys;
    }

    /**
     * @return Index[]
     */
    private function getPrimaryIndexInAlteredTable(TableDiff $diff, Table $fromTable): array
    {
        $primaryIndex = [];

        foreach ($this->getIndexesInAlteredTable($diff, $fromTable) as $index) {
            if (! $index->isPrimary()) {
                continue;
            }

            $primaryIndex = [$index->getName() => $index];
        }

        return $primaryIndex;
    }
}<|MERGE_RESOLUTION|>--- conflicted
+++ resolved
@@ -437,22 +437,12 @@
         return $query;
     }
 
-<<<<<<< HEAD
+    public function supportsCreateDropDatabase(): bool
+    {
+        return false;
+    }
+
     public function supportsIdentityColumns(): bool
-=======
-    /**
-     * {@inheritDoc}
-     */
-    public function supportsCreateDropDatabase()
-    {
-        return false;
-    }
-
-    /**
-     * {@inheritDoc}
-     */
-    public function supportsIdentityColumns()
->>>>>>> 07453f22
     {
         return true;
     }
