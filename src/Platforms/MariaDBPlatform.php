<?php

declare(strict_types=1);

namespace Doctrine\DBAL\Platforms;

use Doctrine\DBAL\Platforms\Keywords\KeywordList;
use Doctrine\DBAL\Platforms\Keywords\MariaDBKeywords;
use Doctrine\DBAL\Schema\ForeignKeyConstraint;
use Doctrine\DBAL\Schema\TableDiff;

use function array_diff_key;
use function array_merge;
use function count;
use function in_array;

/**
 * Provides the behavior, features and SQL dialect of the MariaDB database platform of the oldest supported version.
 */
class MariaDBPlatform extends AbstractMySQLPlatform
{
    /**
     * {@inheritdoc}
     *
     * @link https://mariadb.com/kb/en/library/json-data-type/
     */
    public function getJsonTypeDeclarationSQL(array $column): string
    {
        return 'LONGTEXT';
    }

    /**
<<<<<<< HEAD
     * {@inheritdoc}
=======
     * {@inheritDoc}
     *
     * @link https://mariadb.com/kb/en/library/json-data-type/
>>>>>>> fd47abd3
     */
    protected function getPreAlterTableRenameIndexForeignKeySQL(TableDiff $diff): array
    {
        $sql       = [];
        $tableName = $diff->getOldTable()->getQuotedName($this);

        $modifiedForeignKeys = $diff->getModifiedForeignKeys();

        foreach ($this->getRemainingForeignKeyConstraintsRequiringRenamedIndexes($diff) as $foreignKey) {
            if (in_array($foreignKey, $modifiedForeignKeys, true)) {
                continue;
            }

            $sql[] = $this->getDropForeignKeySQL($foreignKey->getQuotedName($this), $tableName);
        }

        return $sql;
    }

    /**
     * {@inheritdoc}
     */
    protected function getPostAlterTableIndexForeignKeySQL(TableDiff $diff): array
    {
        return array_merge(
            parent::getPostAlterTableIndexForeignKeySQL($diff),
            $this->getPostAlterTableRenameIndexForeignKeySQL($diff),
        );
    }

    /** @return list<string> */
    private function getPostAlterTableRenameIndexForeignKeySQL(TableDiff $diff): array
    {
        $sql = [];

        $tableName = $diff->getOldTable()->getQuotedName($this);

        $modifiedForeignKeys = $diff->getModifiedForeignKeys();

        foreach ($this->getRemainingForeignKeyConstraintsRequiringRenamedIndexes($diff) as $foreignKey) {
            if (in_array($foreignKey, $modifiedForeignKeys, true)) {
                continue;
            }

            $sql[] = $this->getCreateForeignKeySQL($foreignKey, $tableName);
        }

        return $sql;
    }

    /**
     * Returns the remaining foreign key constraints that require one of the renamed indexes.
     *
     * "Remaining" here refers to the diff between the foreign keys currently defined in the associated
     * table and the foreign keys to be removed.
     *
     * @param TableDiff $diff The table diff to evaluate.
     *
     * @return ForeignKeyConstraint[]
     */
    private function getRemainingForeignKeyConstraintsRequiringRenamedIndexes(TableDiff $diff): array
    {
        $renamedIndexes = $diff->getRenamedIndexes();

        if (count($renamedIndexes) === 0) {
            return [];
        }

        $foreignKeys = [];

        $remainingForeignKeys = array_diff_key(
            $diff->getOldTable()->getForeignKeys(),
            $diff->getDroppedForeignKeys(),
        );

        foreach ($remainingForeignKeys as $foreignKey) {
            foreach ($renamedIndexes as $index) {
                if ($foreignKey->intersectsIndexColumns($index)) {
                    $foreignKeys[] = $foreignKey;

                    break;
                }
            }
        }

        return $foreignKeys;
    }

    protected function createReservedKeywordsList(): KeywordList
    {
        return new MariaDBKeywords();
    }
}<|MERGE_RESOLUTION|>--- conflicted
+++ resolved
@@ -20,7 +20,7 @@
 class MariaDBPlatform extends AbstractMySQLPlatform
 {
     /**
-     * {@inheritdoc}
+     * {@inheritDoc}
      *
      * @link https://mariadb.com/kb/en/library/json-data-type/
      */
@@ -30,13 +30,7 @@
     }
 
     /**
-<<<<<<< HEAD
-     * {@inheritdoc}
-=======
      * {@inheritDoc}
-     *
-     * @link https://mariadb.com/kb/en/library/json-data-type/
->>>>>>> fd47abd3
      */
     protected function getPreAlterTableRenameIndexForeignKeySQL(TableDiff $diff): array
     {
@@ -57,7 +51,7 @@
     }
 
     /**
-     * {@inheritdoc}
+     * {@inheritDoc}
      */
     protected function getPostAlterTableIndexForeignKeySQL(TableDiff $diff): array
     {
