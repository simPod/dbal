<?php

declare(strict_types=1);

namespace Doctrine\DBAL\Platforms\Keywords;

/**
 * Reserved keywords list corresponding to the Microsoft SQL Server database platform of the oldest supported version.
 */
class SQLServerKeywords extends KeywordList
{
    /**
     * {@inheritDoc}
     *
<<<<<<< HEAD
=======
     * @deprecated
     */
    public function getName()
    {
        Deprecation::triggerIfCalledFromOutside(
            'doctrine/dbal',
            'https://github.com/doctrine/dbal/pull/5433',
            'SQLServerKeywords::getName() is deprecated.',
        );

        return 'SQLServer';
    }

    /**
     * {@inheritDoc}
     *
>>>>>>> fd47abd3
     * @link http://msdn.microsoft.com/en-us/library/aa238507%28v=sql.80%29.aspx
     */
    protected function getKeywords(): array
    {
        return [
            'ADD',
            'ALL',
            'ALTER',
            'AND',
            'ANY',
            'AS',
            'ASC',
            'AUTHORIZATION',
            'BACKUP',
            'BEGIN',
            'BETWEEN',
            'BREAK',
            'BROWSE',
            'BULK',
            'BY',
            'CASCADE',
            'CASE',
            'CHECK',
            'CHECKPOINT',
            'CLOSE',
            'CLUSTERED',
            'COALESCE',
            'COLLATE',
            'COLUMN',
            'COMMIT',
            'COMPUTE',
            'CONSTRAINT',
            'CONTAINS',
            'CONTAINSTABLE',
            'CONTINUE',
            'CONVERT',
            'CREATE',
            'CROSS',
            'CURRENT',
            'CURRENT_DATE',
            'CURRENT_TIME',
            'CURRENT_TIMESTAMP',
            'CURRENT_USER',
            'CURSOR',
            'DATABASE',
            'DBCC',
            'DEALLOCATE',
            'DECLARE',
            'DEFAULT',
            'DELETE',
            'DENY',
            'DESC',
            'DISK',
            'DISTINCT',
            'DISTRIBUTED',
            'DOUBLE',
            'DROP',
            'DUMP',
            'ELSE',
            'END',
            'ERRLVL',
            'ESCAPE',
            'EXCEPT',
            'EXEC',
            'EXECUTE',
            'EXISTS',
            'EXIT',
            'EXTERNAL',
            'FETCH',
            'FILE',
            'FILLFACTOR',
            'FOR',
            'FOREIGN',
            'FREETEXT',
            'FREETEXTTABLE',
            'FROM',
            'FULL',
            'FUNCTION',
            'GOTO',
            'GRANT',
            'GROUP',
            'HAVING',
            'HOLDLOCK',
            'IDENTITY',
            'IDENTITY_INSERT',
            'IDENTITYCOL',
            'IF',
            'IN',
            'INDEX',
            'INNER',
            'INSERT',
            'INTERSECT',
            'INTO',
            'IS',
            'JOIN',
            'KEY',
            'KILL',
            'LEFT',
            'LIKE',
            'LINENO',
            'LOAD',
            'MERGE',
            'NATIONAL',
            'NOCHECK ',
            'NONCLUSTERED',
            'NOT',
            'NULL',
            'NULLIF',
            'OF',
            'OFF',
            'OFFSETS',
            'ON',
            'OPEN',
            'OPENDATASOURCE',
            'OPENQUERY',
            'OPENROWSET',
            'OPENXML',
            'OPTION',
            'OR',
            'ORDER',
            'OUTER',
            'OVER',
            'PERCENT',
            'PIVOT',
            'PLAN',
            'PRECISION',
            'PRIMARY',
            'PRINT',
            'PROC',
            'PROCEDURE',
            'PUBLIC',
            'RAISERROR',
            'READ',
            'READTEXT',
            'RECONFIGURE',
            'REFERENCES',
            'REPLICATION',
            'RESTORE',
            'RESTRICT',
            'RETURN',
            'REVERT',
            'REVOKE',
            'RIGHT',
            'ROLLBACK',
            'ROWCOUNT',
            'ROWGUIDCOL',
            'RULE',
            'SAVE',
            'SCHEMA',
            'SECURITYAUDIT',
            'SELECT',
            'SEMANTICKEYPHRASETABLE',
            'SEMANTICSIMILARITYDETAILSTABLE',
            'SEMANTICSIMILARITYTABLE',
            'SESSION_USER',
            'SET',
            'SETUSER',
            'SHUTDOWN',
            'SOME',
            'STATISTICS',
            'SYSTEM_USER',
            'TABLE',
            'TABLESAMPLE',
            'TEXTSIZE',
            'THEN',
            'TO',
            'TOP',
            'TRAN',
            'TRANSACTION',
            'TRIGGER',
            'TRUNCATE',
            'TRY_CONVERT',
            'TSEQUAL',
            'UNION',
            'UNIQUE',
            'UNPIVOT',
            'UPDATE',
            'UPDATETEXT',
            'USE',
            'USER',
            'VALUES',
            'VARYING',
            'VIEW',
            'WAITFOR',
            'WHEN',
            'WHERE',
            'WHILE',
            'WITH',
            'WITHIN GROUP',
            'WRITETEXT',
        ];
    }
}<|MERGE_RESOLUTION|>--- conflicted
+++ resolved
@@ -12,25 +12,6 @@
     /**
      * {@inheritDoc}
      *
-<<<<<<< HEAD
-=======
-     * @deprecated
-     */
-    public function getName()
-    {
-        Deprecation::triggerIfCalledFromOutside(
-            'doctrine/dbal',
-            'https://github.com/doctrine/dbal/pull/5433',
-            'SQLServerKeywords::getName() is deprecated.',
-        );
-
-        return 'SQLServer';
-    }
-
-    /**
-     * {@inheritDoc}
-     *
->>>>>>> fd47abd3
      * @link http://msdn.microsoft.com/en-us/library/aa238507%28v=sql.80%29.aspx
      */
     protected function getKeywords(): array
