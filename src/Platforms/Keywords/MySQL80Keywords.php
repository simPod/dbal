--- conflicted
+++ resolved
@@ -14,25 +14,6 @@
     /**
      * {@inheritDoc}
      *
-<<<<<<< HEAD
-=======
-     * @deprecated
-     */
-    public function getName()
-    {
-        Deprecation::triggerIfCalledFromOutside(
-            'doctrine/dbal',
-            'https://github.com/doctrine/dbal/pull/5433',
-            'MySQL80Keywords::getName() is deprecated.',
-        );
-
-        return 'MySQL80';
-    }
-
-    /**
-     * {@inheritDoc}
-     *
->>>>>>> fd47abd3
      * @link https://dev.mysql.com/doc/refman/8.0/en/keywords.html
      */
     protected function getKeywords(): array
