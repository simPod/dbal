--- conflicted
+++ resolved
@@ -487,11 +487,7 @@
      *
      * @param string $name The identifier to normalize.
      */
-<<<<<<< HEAD
     private function normalizeIdentifier(string $name): Identifier
-=======
-    private function normalizeIdentifier($name): Identifier
->>>>>>> 0edd213b
     {
         $identifier = new Identifier($name);
 
@@ -519,11 +515,6 @@
      *
      * Quotes the autoincrement primary key identifier name
      * if the given table name is quoted by intention.
-<<<<<<< HEAD
-     *
-     * @param Identifier $table The table identifier to return the autoincrement primary key identifier name for.
-=======
->>>>>>> 0edd213b
      */
     private function getAutoincrementIdentifierName(Identifier $table): string
     {
