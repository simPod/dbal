<?php

declare(strict_types=1);

namespace Doctrine\DBAL\Platforms;

use Doctrine\DBAL\Connection;
use Doctrine\DBAL\Exception\ColumnLengthRequired;
use Doctrine\DBAL\Platforms\Keywords\KeywordList;
use Doctrine\DBAL\Platforms\Keywords\OracleKeywords;
use Doctrine\DBAL\Schema\ForeignKeyConstraint;
use Doctrine\DBAL\Schema\Identifier;
use Doctrine\DBAL\Schema\Index;
use Doctrine\DBAL\Schema\OracleSchemaManager;
use Doctrine\DBAL\Schema\Sequence;
use Doctrine\DBAL\Schema\TableDiff;
use Doctrine\DBAL\TransactionIsolationLevel;
use Doctrine\DBAL\Types\BinaryType;
use InvalidArgumentException;

use function array_merge;
use function count;
use function explode;
use function implode;
use function sprintf;
use function str_contains;
use function strlen;
use function strtoupper;
use function substr;

/**
 * OraclePlatform.
 */
class OraclePlatform extends AbstractPlatform
{
    public function getSubstringExpression(string $string, string $start, ?string $length = null): string
    {
        if ($length === null) {
            return sprintf('SUBSTR(%s, %s)', $string, $start);
        }

        return sprintf('SUBSTR(%s, %s, %s)', $string, $start, $length);
    }

    public function getLocateExpression(string $string, string $substring, ?string $start = null): string
    {
        if ($start === null) {
            return sprintf('INSTR(%s, %s)', $string, $substring);
        }

        return sprintf('INSTR(%s, %s, %s)', $string, $substring, $start);
    }

    protected function getDateArithmeticIntervalExpression(
        string $date,
        string $operator,
        string $interval,
        string $unit
    ): string {
        switch ($unit) {
            case DateIntervalUnit::MONTH:
            case DateIntervalUnit::QUARTER:
            case DateIntervalUnit::YEAR:
                switch ($unit) {
                    case DateIntervalUnit::QUARTER:
                        $interval = $this->multiplyInterval($interval, 3);
                        break;

                    case DateIntervalUnit::YEAR:
                        $interval = $this->multiplyInterval($interval, 12);
                        break;
                }

                return 'ADD_MONTHS(' . $date . ', ' . $operator . $interval . ')';

            default:
                $calculationClause = '';

                switch ($unit) {
                    case DateIntervalUnit::SECOND:
                        $calculationClause = '/24/60/60';
                        break;

                    case DateIntervalUnit::MINUTE:
                        $calculationClause = '/24/60';
                        break;

                    case DateIntervalUnit::HOUR:
                        $calculationClause = '/24';
                        break;

                    case DateIntervalUnit::WEEK:
                        $calculationClause = '*7';
                        break;
                }

                return '(' . $date . $operator . $interval . $calculationClause . ')';
        }
    }

    public function getDateDiffExpression(string $date1, string $date2): string
    {
        return sprintf('TRUNC(%s) - TRUNC(%s)', $date1, $date2);
    }

    public function getBitAndComparisonExpression(string $value1, string $value2): string
    {
        return 'BITAND(' . $value1 . ', ' . $value2 . ')';
    }

    public function getCurrentDatabaseExpression(): string
    {
        return "SYS_CONTEXT('USERENV', 'CURRENT_SCHEMA')";
    }

    public function getBitOrComparisonExpression(string $value1, string $value2): string
    {
        return '(' . $value1 . '-' .
                $this->getBitAndComparisonExpression($value1, $value2)
                . '+' . $value2 . ')';
    }

    public function getCreatePrimaryKeySQL(Index $index, string $table): string
    {
<<<<<<< HEAD
=======
        if ($table instanceof Table) {
            Deprecation::trigger(
                'doctrine/dbal',
                'https://github.com/doctrine/dbal/issues/4798',
                'Passing $table as a Table object to %s is deprecated. Pass it as a quoted name instead.',
                __METHOD__
            );

            $table = $table->getQuotedName($this);
        }

>>>>>>> c581ce57
        return 'ALTER TABLE ' . $table . ' ADD CONSTRAINT ' . $index->getQuotedName($this)
            . ' PRIMARY KEY (' . $this->getIndexFieldDeclarationListSQL($index) . ')';
    }

    /**
     * {@inheritDoc}
     *
     * Need to specifiy minvalue, since start with is hidden in the system and MINVALUE <= START WITH.
     * Therefore we can use MINVALUE to be able to get a hint what START WITH was for later introspection
     * in {@see listSequences()}
     */
    public function getCreateSequenceSQL(Sequence $sequence): string
    {
        return 'CREATE SEQUENCE ' . $sequence->getQuotedName($this) .
               ' START WITH ' . $sequence->getInitialValue() .
               ' MINVALUE ' . $sequence->getInitialValue() .
               ' INCREMENT BY ' . $sequence->getAllocationSize() .
               $this->getSequenceCacheSQL($sequence);
    }

    public function getAlterSequenceSQL(Sequence $sequence): string
    {
        return 'ALTER SEQUENCE ' . $sequence->getQuotedName($this) .
               ' INCREMENT BY ' . $sequence->getAllocationSize()
               . $this->getSequenceCacheSQL($sequence);
    }

    /**
     * Cache definition for sequences
     */
    private function getSequenceCacheSQL(Sequence $sequence): string
    {
        if ($sequence->getCache() === 0) {
            return ' NOCACHE';
        }

        if ($sequence->getCache() === 1) {
            return ' NOCACHE';
        }

        if ($sequence->getCache() > 1) {
            return ' CACHE ' . $sequence->getCache();
        }

        return '';
    }

    public function getSequenceNextValSQL(string $sequence): string
    {
        return 'SELECT ' . $sequence . '.nextval FROM DUAL';
    }

    public function getSetTransactionIsolationSQL(int $level): string
    {
        return 'SET TRANSACTION ISOLATION LEVEL ' . $this->_getTransactionIsolationLevelSQL($level);
    }

    protected function _getTransactionIsolationLevelSQL(int $level): string
    {
        switch ($level) {
            case TransactionIsolationLevel::READ_UNCOMMITTED:
                return 'READ UNCOMMITTED';

            case TransactionIsolationLevel::READ_COMMITTED:
                return 'READ COMMITTED';

            case TransactionIsolationLevel::REPEATABLE_READ:
            case TransactionIsolationLevel::SERIALIZABLE:
                return 'SERIALIZABLE';

            default:
                return parent::_getTransactionIsolationLevelSQL($level);
        }
    }

    /**
     * {@inheritDoc}
     */
    public function getBooleanTypeDeclarationSQL(array $column): string
    {
        return 'NUMBER(1)';
    }

    /**
     * {@inheritDoc}
     */
    public function getIntegerTypeDeclarationSQL(array $column): string
    {
        return 'NUMBER(10)';
    }

    /**
     * {@inheritDoc}
     */
    public function getBigIntTypeDeclarationSQL(array $column): string
    {
        return 'NUMBER(20)';
    }

    /**
     * {@inheritDoc}
     */
    public function getSmallIntTypeDeclarationSQL(array $column): string
    {
        return 'NUMBER(5)';
    }

    /**
     * {@inheritDoc}
     */
    public function getDateTimeTypeDeclarationSQL(array $column): string
    {
        return 'TIMESTAMP(0)';
    }

    /**
     * {@inheritDoc}
     */
    public function getDateTimeTzTypeDeclarationSQL(array $column): string
    {
        return 'TIMESTAMP(0) WITH TIME ZONE';
    }

    /**
     * {@inheritDoc}
     */
    public function getDateTypeDeclarationSQL(array $column): string
    {
        return 'DATE';
    }

    /**
     * {@inheritDoc}
     */
    public function getTimeTypeDeclarationSQL(array $column): string
    {
        return 'DATE';
    }

    /**
     * {@inheritDoc}
     */
    protected function _getCommonIntegerTypeDeclarationSQL(array $column): string
    {
        return '';
    }

    protected function getVarcharTypeDeclarationSQLSnippet(?int $length): string
    {
        if ($length === null) {
            throw ColumnLengthRequired::new($this, 'VARCHAR2');
        }

        return sprintf('VARCHAR2(%d)', $length);
    }

    protected function getBinaryTypeDeclarationSQLSnippet(?int $length): string
    {
        if ($length === null) {
            throw ColumnLengthRequired::new($this, 'RAW');
        }

        return sprintf('RAW(%d)', $length);
    }

    protected function getVarbinaryTypeDeclarationSQLSnippet(?int $length): string
    {
        return $this->getBinaryTypeDeclarationSQLSnippet($length);
    }

    /**
     * {@inheritDoc}
     */
    public function getClobTypeDeclarationSQL(array $column): string
    {
        return 'CLOB';
    }

    public function getListDatabasesSQL(): string
    {
        return 'SELECT username FROM all_users';
    }

    public function getListSequencesSQL(string $database): string
    {
        return 'SELECT SEQUENCE_NAME, MIN_VALUE, INCREMENT_BY FROM SYS.ALL_SEQUENCES WHERE SEQUENCE_OWNER = '
            . $this->quoteStringLiteral(
                $this->normalizeIdentifier($database)->getName()
            );
    }

    /**
     * {@inheritDoc}
     */
    protected function _getCreateTableSQL(string $name, array $columns, array $options = []): array
    {
        $indexes            = $options['indexes'] ?? [];
        $options['indexes'] = [];
        $sql                = parent::_getCreateTableSQL($name, $columns, $options);

        foreach ($columns as $column) {
            if (isset($column['sequence'])) {
                $sql[] = $this->getCreateSequenceSQL($column['sequence']);
            }

            if (
                empty($column['autoincrement'])
            ) {
                continue;
            }

            $sql = array_merge($sql, $this->getCreateAutoincrementSql($column['name'], $name));
        }

        foreach ($indexes as $index) {
            $sql[] = $this->getCreateIndexSQL($index, $name);
        }

        return $sql;
    }

    public function getListViewsSQL(string $database): string
    {
        return 'SELECT view_name, text FROM sys.user_views';
    }

    /**
     * @return array<int, string>
     */
    protected function getCreateAutoincrementSql(string $name, string $table, int $start = 1): array
    {
        $tableIdentifier   = $this->normalizeIdentifier($table);
        $quotedTableName   = $tableIdentifier->getQuotedName($this);
        $unquotedTableName = $tableIdentifier->getName();

        $nameIdentifier = $this->normalizeIdentifier($name);
        $quotedName     = $nameIdentifier->getQuotedName($this);
        $unquotedName   = $nameIdentifier->getName();

        $sql = [];

        $autoincrementIdentifierName = $this->getAutoincrementIdentifierName($tableIdentifier);

        $idx = new Index($autoincrementIdentifierName, [$quotedName], true, true);

        $sql[] = "DECLARE
  constraints_Count NUMBER;
BEGIN
  SELECT COUNT(CONSTRAINT_NAME) INTO constraints_Count
    FROM USER_CONSTRAINTS
   WHERE TABLE_NAME = '" . $unquotedTableName . "'
     AND CONSTRAINT_TYPE = 'P';
  IF constraints_Count = 0 OR constraints_Count = '' THEN
    EXECUTE IMMEDIATE '" . $this->getCreateIndexSQL($idx, $quotedTableName) . "';
  END IF;
END;";

        $sequenceName = $this->getIdentitySequenceName(
            $tableIdentifier->isQuoted() ? $quotedTableName : $unquotedTableName
        );
        $sequence     = new Sequence($sequenceName, $start);
        $sql[]        = $this->getCreateSequenceSQL($sequence);

        $sql[] = 'CREATE TRIGGER ' . $autoincrementIdentifierName . '
   BEFORE INSERT
   ON ' . $quotedTableName . '
   FOR EACH ROW
DECLARE
   last_Sequence NUMBER;
   last_InsertID NUMBER;
BEGIN
   IF (:NEW.' . $quotedName . ' IS NULL OR :NEW.' . $quotedName . ' = 0) THEN
      SELECT ' . $sequenceName . '.NEXTVAL INTO :NEW.' . $quotedName . ' FROM DUAL;
   ELSE
      SELECT NVL(Last_Number, 0) INTO last_Sequence
        FROM User_Sequences
       WHERE Sequence_Name = \'' . $sequence->getName() . '\';
      SELECT :NEW.' . $quotedName . ' INTO last_InsertID FROM DUAL;
      WHILE (last_InsertID > last_Sequence) LOOP
         SELECT ' . $sequenceName . '.NEXTVAL INTO last_Sequence FROM DUAL;
      END LOOP;
      SELECT ' . $sequenceName . '.NEXTVAL INTO last_Sequence FROM DUAL;
   END IF;
END;';

        return $sql;
    }

    /**
     * @internal The method should be only used from within the OracleSchemaManager class hierarchy.
     *
     * Returns the SQL statements to drop the autoincrement for the given table name.
     *
     * @param string $table The table name to drop the autoincrement for.
     *
     * @return string[]
     */
    public function getDropAutoincrementSql(string $table): array
    {
        $table                       = $this->normalizeIdentifier($table);
        $autoincrementIdentifierName = $this->getAutoincrementIdentifierName($table);
        $identitySequenceName        = $this->getIdentitySequenceName(
            $table->isQuoted() ? $table->getQuotedName($this) : $table->getName()
        );

        return [
            'DROP TRIGGER ' . $autoincrementIdentifierName,
            $this->getDropSequenceSQL($identitySequenceName),
            $this->getDropConstraintSQL($autoincrementIdentifierName, $table->getQuotedName($this)),
        ];
    }

    /**
     * Normalizes the given identifier.
     *
     * Uppercases the given identifier if it is not quoted by intention
     * to reflect Oracle's internal auto uppercasing strategy of unquoted identifiers.
     *
     * @param string $name The identifier to normalize.
     */
    private function normalizeIdentifier(string $name): Identifier
    {
        $identifier = new Identifier($name);

        return $identifier->isQuoted() ? $identifier : new Identifier(strtoupper($name));
    }

    /**
     * Adds suffix to identifier,
     *
     * if the new string exceeds max identifier length,
     * keeps $suffix, cuts from $identifier as much as the part exceeding.
     */
    private function addSuffix(string $identifier, string $suffix): string
    {
        $maxPossibleLengthWithoutSuffix = $this->getMaxIdentifierLength() - strlen($suffix);
        if (strlen($identifier) > $maxPossibleLengthWithoutSuffix) {
            $identifier = substr($identifier, 0, $maxPossibleLengthWithoutSuffix);
        }

        return $identifier . $suffix;
    }

    /**
     * Returns the autoincrement primary key identifier name for the given table identifier.
     *
     * Quotes the autoincrement primary key identifier name
     * if the given table name is quoted by intention.
     */
    private function getAutoincrementIdentifierName(Identifier $table): string
    {
        $identifierName = $this->addSuffix($table->getName(), '_AI_PK');

        return $table->isQuoted()
            ? $this->quoteSingleIdentifier($identifierName)
            : $identifierName;
    }

    public function getDropForeignKeySQL(string $foreignKey, string $table): string
    {
<<<<<<< HEAD
        return $this->getDropConstraintSQL($foreignKey, $table);
    }

    public function getAdvancedForeignKeyOptionsSQL(ForeignKeyConstraint $foreignKey): string
=======
        $table = $this->normalizeIdentifier($table);
        $table = $this->quoteStringLiteral($table->getName());

        $tabColumnsTableName       = 'user_tab_columns';
        $colCommentsTableName      = 'user_col_comments';
        $tabColumnsOwnerCondition  = '';
        $colCommentsOwnerCondition = '';

        if ($database !== null && $database !== '/') {
            $database                  = $this->normalizeIdentifier($database);
            $database                  = $this->quoteStringLiteral($database->getName());
            $tabColumnsTableName       = 'all_tab_columns';
            $colCommentsTableName      = 'all_col_comments';
            $tabColumnsOwnerCondition  = ' AND c.owner = ' . $database;
            $colCommentsOwnerCondition = ' AND d.OWNER = c.OWNER';
        }

        return sprintf(
            <<<'SQL'
SELECT   c.*,
         (
             SELECT d.comments
             FROM   %s d
             WHERE  d.TABLE_NAME = c.TABLE_NAME%s
             AND    d.COLUMN_NAME = c.COLUMN_NAME
         ) AS comments
FROM     %s c
WHERE    c.table_name = %s%s
ORDER BY c.column_id
SQL
            ,
            $colCommentsTableName,
            $colCommentsOwnerCondition,
            $tabColumnsTableName,
            $table,
            $tabColumnsOwnerCondition
        );
    }

    /**
     * {@inheritDoc}
     */
    public function getDropForeignKeySQL($foreignKey, $table)
    {
        if ($foreignKey instanceof ForeignKeyConstraint) {
            Deprecation::trigger(
                'doctrine/dbal',
                'https://github.com/doctrine/dbal/issues/4798',
                'Passing $foreignKey as a ForeignKeyConstraint object to %s is deprecated.'
                . ' Pass it as a quoted name instead.',
                __METHOD__
            );
        } else {
            $foreignKey = new Identifier($foreignKey);
        }

        if ($table instanceof Table) {
            Deprecation::trigger(
                'doctrine/dbal',
                'https://github.com/doctrine/dbal/issues/4798',
                'Passing $table as a Table object to %s is deprecated. Pass it as a quoted name instead.',
                __METHOD__
            );
        } else {
            $table = new Identifier($table);
        }

        $foreignKey = $foreignKey->getQuotedName($this);
        $table      = $table->getQuotedName($this);

        return 'ALTER TABLE ' . $table . ' DROP CONSTRAINT ' . $foreignKey;
    }

    /**
     * {@inheritdoc}
     *
     * @internal The method should be only used from within the {@see AbstractPlatform} class hierarchy.
     */
    public function getAdvancedForeignKeyOptionsSQL(ForeignKeyConstraint $foreignKey)
>>>>>>> c581ce57
    {
        $referentialAction = '';

        if ($foreignKey->hasOption('onDelete')) {
            $referentialAction = $this->getForeignKeyReferentialActionSQL($foreignKey->getOption('onDelete'));
        }

        if ($referentialAction !== '') {
            return ' ON DELETE ' . $referentialAction;
        }

        return '';
    }

<<<<<<< HEAD
    public function getForeignKeyReferentialActionSQL(string $action): string
=======
    /**
     * {@inheritdoc}
     *
     * @internal The method should be only used from within the {@see AbstractPlatform} class hierarchy.
     */
    public function getForeignKeyReferentialActionSQL($action)
>>>>>>> c581ce57
    {
        $action = strtoupper($action);

        switch ($action) {
            case 'RESTRICT': // RESTRICT is not supported, therefore falling back to NO ACTION.
            case 'NO ACTION':
                // NO ACTION cannot be declared explicitly,
                // therefore returning empty string to indicate to OMIT the referential clause.
                return '';

            case 'CASCADE':
            case 'SET NULL':
                return $action;

            default:
                // SET DEFAULT is not supported, throw exception instead.
                throw new InvalidArgumentException(sprintf('Invalid foreign key action "%s".', $action));
        }
    }

    public function getCreateDatabaseSQL(string $name): string
    {
        return 'CREATE USER ' . $name;
    }

    public function getDropDatabaseSQL(string $name): string
    {
        return 'DROP USER ' . $name . ' CASCADE';
    }

    /**
     * {@inheritDoc}
     */
    public function getAlterTableSQL(TableDiff $diff): array
    {
        $sql         = [];
        $commentsSQL = [];
        $columnSql   = [];

        $fields = [];

        foreach ($diff->addedColumns as $column) {
            if ($this->onSchemaAlterTableAddColumn($column, $diff, $columnSql)) {
                continue;
            }

            $fields[] = $this->getColumnDeclarationSQL($column->getQuotedName($this), $column->toArray());
            $comment  = $column->getComment();

            if ($comment === '') {
                continue;
            }

            $commentsSQL[] = $this->getCommentOnColumnSQL(
                $diff->getName($this)->getQuotedName($this),
                $column->getQuotedName($this),
                $comment
            );
        }

        if (count($fields) > 0) {
            $sql[] = 'ALTER TABLE ' . $diff->getName($this)->getQuotedName($this)
                . ' ADD (' . implode(', ', $fields) . ')';
        }

        $fields = [];
        foreach ($diff->changedColumns as $columnDiff) {
            if ($this->onSchemaAlterTableChangeColumn($columnDiff, $diff, $columnSql)) {
                continue;
            }

            $column = $columnDiff->column;

            // Do not generate column alteration clause if type is binary and only fixed property has changed.
            // Oracle only supports binary type columns with variable length.
            // Avoids unnecessary table alteration statements.
            if (
                $column->getType() instanceof BinaryType &&
                $columnDiff->hasChanged('fixed') &&
                count($columnDiff->changedProperties) === 1
            ) {
                continue;
            }

            $columnHasChangedComment = $columnDiff->hasChanged('comment');

            /**
             * Do not add query part if only comment has changed
             */
            if (! ($columnHasChangedComment && count($columnDiff->changedProperties) === 1)) {
                $columnInfo = $column->toArray();

                if (! $columnDiff->hasChanged('notnull')) {
                    unset($columnInfo['notnull']);
                }

                $fields[] = $column->getQuotedName($this) . $this->getColumnDeclarationSQL('', $columnInfo);
            }

            if (! $columnHasChangedComment) {
                continue;
            }

            $commentsSQL[] = $this->getCommentOnColumnSQL(
                $diff->getName($this)->getQuotedName($this),
                $column->getQuotedName($this),
                $column->getComment()
            );
        }

        if (count($fields) > 0) {
            $sql[] = 'ALTER TABLE ' . $diff->getName($this)->getQuotedName($this)
                . ' MODIFY (' . implode(', ', $fields) . ')';
        }

        foreach ($diff->renamedColumns as $oldColumnName => $column) {
            if ($this->onSchemaAlterTableRenameColumn($oldColumnName, $column, $diff, $columnSql)) {
                continue;
            }

            $oldColumnName = new Identifier($oldColumnName);

            $sql[] = 'ALTER TABLE ' . $diff->getName($this)->getQuotedName($this) .
                ' RENAME COLUMN ' . $oldColumnName->getQuotedName($this) . ' TO ' . $column->getQuotedName($this);
        }

        $fields = [];
        foreach ($diff->removedColumns as $column) {
            if ($this->onSchemaAlterTableRemoveColumn($column, $diff, $columnSql)) {
                continue;
            }

            $fields[] = $column->getQuotedName($this);
        }

        if (count($fields) > 0) {
            $sql[] = 'ALTER TABLE ' . $diff->getName($this)->getQuotedName($this)
                . ' DROP (' . implode(', ', $fields) . ')';
        }

        $tableSql = [];

        if (! $this->onSchemaAlterTable($diff, $tableSql)) {
            $sql = array_merge($sql, $commentsSQL);

            $newName = $diff->getNewName();

            if ($newName !== null) {
                $sql[] = sprintf(
                    'ALTER TABLE %s RENAME TO %s',
                    $diff->getName($this)->getQuotedName($this),
                    $newName->getQuotedName($this)
                );
            }

            $sql = array_merge(
                $this->getPreAlterTableIndexForeignKeySQL($diff),
                $sql,
                $this->getPostAlterTableIndexForeignKeySQL($diff)
            );
        }

        return array_merge($sql, $tableSql, $columnSql);
    }

    /**
     * {@inheritdoc}
     *
     * @internal The method should be only used from within the {@see AbstractPlatform} class hierarchy.
     */
    public function getColumnDeclarationSQL(string $name, array $column): string
    {
        if (isset($column['columnDefinition'])) {
            $columnDef = $this->getCustomTypeDeclarationSQL($column);
        } else {
            $default = $this->getDefaultValueDeclarationSQL($column);

            $notnull = '';

            if (isset($column['notnull'])) {
                $notnull = $column['notnull'] ? ' NOT NULL' : ' NULL';
            }

            $unique = ! empty($column['unique']) ? ' UNIQUE' : '';

            $check = ! empty($column['check']) ?
                ' ' . $column['check'] : '';

            $typeDecl  = $column['type']->getSQLDeclaration($column, $this);
            $columnDef = $typeDecl . $default . $notnull . $unique . $check;
        }

        return $name . ' ' . $columnDef;
    }

    /**
     * {@inheritdoc}
     */
    protected function getRenameIndexSQL(string $oldIndexName, Index $index, string $tableName): array
    {
        if (str_contains($tableName, '.')) {
            [$schema]     = explode('.', $tableName);
            $oldIndexName = $schema . '.' . $oldIndexName;
        }

        return ['ALTER INDEX ' . $oldIndexName . ' RENAME TO ' . $index->getQuotedName($this)];
    }

    protected function getIdentitySequenceName(string $tableName): string
    {
        $table = new Identifier($tableName);

        // No usage of column name to preserve BC compatibility with <2.5
        $identitySequenceName = $this->addSuffix($table->getName(), '_SEQ');

        if ($table->isQuoted()) {
            $identitySequenceName = '"' . $identitySequenceName . '"';
        }

        $identitySequenceIdentifier = $this->normalizeIdentifier($identitySequenceName);

        return $identitySequenceIdentifier->getQuotedName($this);
    }

<<<<<<< HEAD
    public function supportsCommentOnStatement(): bool
=======
    /**
     * {@inheritDoc}
     *
     * @internal The method should be only used from within the {@see AbstractPlatform} class hierarchy.
     */
    public function supportsCommentOnStatement()
>>>>>>> c581ce57
    {
        return true;
    }

    protected function doModifyLimitQuery(string $query, ?int $limit, int $offset): string
    {
        if ($offset > 0) {
            $query .= sprintf(' OFFSET %d ROWS', $offset);
        }

        if ($limit !== null) {
            $query .= sprintf(' FETCH NEXT %d ROWS ONLY', $limit);
        }

        return $query;
    }

    public function getCreateTemporaryTableSnippetSQL(): string
    {
        return 'CREATE GLOBAL TEMPORARY TABLE';
    }

    public function getDateTimeTzFormatString(): string
    {
        return 'Y-m-d H:i:sP';
    }

    public function getDateFormatString(): string
    {
        return 'Y-m-d 00:00:00';
    }

    public function getTimeFormatString(): string
    {
        return '1900-01-01 H:i:s';
    }

    public function getMaxIdentifierLength(): int
    {
        return 128;
    }

    public function supportsSequences(): bool
    {
        return true;
    }

    public function supportsReleaseSavepoints(): bool
    {
        return false;
    }

    public function getTruncateTableSQL(string $tableName, bool $cascade = false): string
    {
        $tableIdentifier = new Identifier($tableName);

        return 'TRUNCATE TABLE ' . $tableIdentifier->getQuotedName($this);
    }

    public function getDummySelectSQL(string $expression = '1'): string
    {
        return sprintf('SELECT %s FROM DUAL', $expression);
    }

    protected function initializeDoctrineTypeMappings(): void
    {
        $this->doctrineTypeMapping = [
            'binary_double'  => 'float',
            'binary_float'   => 'float',
            'binary_integer' => 'boolean',
            'blob'           => 'blob',
            'char'           => 'string',
            'clob'           => 'text',
            'date'           => 'date',
            'float'          => 'float',
            'integer'        => 'integer',
            'long'           => 'string',
            'long raw'       => 'blob',
            'nchar'          => 'string',
            'nclob'          => 'text',
            'number'         => 'integer',
            'nvarchar2'      => 'string',
            'pls_integer'    => 'boolean',
            'raw'            => 'binary',
            'rowid'          => 'string',
            'timestamp'      => 'datetime',
            'timestamptz'    => 'datetimetz',
            'urowid'         => 'string',
            'varchar'        => 'string',
            'varchar2'       => 'string',
        ];
    }

    public function releaseSavePoint(string $savepoint): string
    {
        return '';
    }

    protected function createReservedKeywordsList(): KeywordList
    {
        return new OracleKeywords();
    }

    /**
     * {@inheritDoc}
     */
    public function getBlobTypeDeclarationSQL(array $column): string
    {
        return 'BLOB';
    }

    public function createSchemaManager(Connection $connection): OracleSchemaManager
    {
        return new OracleSchemaManager($connection, $this);
    }
}<|MERGE_RESOLUTION|>--- conflicted
+++ resolved
@@ -122,20 +122,6 @@
 
     public function getCreatePrimaryKeySQL(Index $index, string $table): string
     {
-<<<<<<< HEAD
-=======
-        if ($table instanceof Table) {
-            Deprecation::trigger(
-                'doctrine/dbal',
-                'https://github.com/doctrine/dbal/issues/4798',
-                'Passing $table as a Table object to %s is deprecated. Pass it as a quoted name instead.',
-                __METHOD__
-            );
-
-            $table = $table->getQuotedName($this);
-        }
-
->>>>>>> c581ce57
         return 'ALTER TABLE ' . $table . ' ADD CONSTRAINT ' . $index->getQuotedName($this)
             . ' PRIMARY KEY (' . $this->getIndexFieldDeclarationListSQL($index) . ')';
     }
@@ -496,92 +482,13 @@
 
     public function getDropForeignKeySQL(string $foreignKey, string $table): string
     {
-<<<<<<< HEAD
         return $this->getDropConstraintSQL($foreignKey, $table);
     }
 
+    /**
+     * @internal The method should be only used from within the {@see AbstractPlatform} class hierarchy.
+     */
     public function getAdvancedForeignKeyOptionsSQL(ForeignKeyConstraint $foreignKey): string
-=======
-        $table = $this->normalizeIdentifier($table);
-        $table = $this->quoteStringLiteral($table->getName());
-
-        $tabColumnsTableName       = 'user_tab_columns';
-        $colCommentsTableName      = 'user_col_comments';
-        $tabColumnsOwnerCondition  = '';
-        $colCommentsOwnerCondition = '';
-
-        if ($database !== null && $database !== '/') {
-            $database                  = $this->normalizeIdentifier($database);
-            $database                  = $this->quoteStringLiteral($database->getName());
-            $tabColumnsTableName       = 'all_tab_columns';
-            $colCommentsTableName      = 'all_col_comments';
-            $tabColumnsOwnerCondition  = ' AND c.owner = ' . $database;
-            $colCommentsOwnerCondition = ' AND d.OWNER = c.OWNER';
-        }
-
-        return sprintf(
-            <<<'SQL'
-SELECT   c.*,
-         (
-             SELECT d.comments
-             FROM   %s d
-             WHERE  d.TABLE_NAME = c.TABLE_NAME%s
-             AND    d.COLUMN_NAME = c.COLUMN_NAME
-         ) AS comments
-FROM     %s c
-WHERE    c.table_name = %s%s
-ORDER BY c.column_id
-SQL
-            ,
-            $colCommentsTableName,
-            $colCommentsOwnerCondition,
-            $tabColumnsTableName,
-            $table,
-            $tabColumnsOwnerCondition
-        );
-    }
-
-    /**
-     * {@inheritDoc}
-     */
-    public function getDropForeignKeySQL($foreignKey, $table)
-    {
-        if ($foreignKey instanceof ForeignKeyConstraint) {
-            Deprecation::trigger(
-                'doctrine/dbal',
-                'https://github.com/doctrine/dbal/issues/4798',
-                'Passing $foreignKey as a ForeignKeyConstraint object to %s is deprecated.'
-                . ' Pass it as a quoted name instead.',
-                __METHOD__
-            );
-        } else {
-            $foreignKey = new Identifier($foreignKey);
-        }
-
-        if ($table instanceof Table) {
-            Deprecation::trigger(
-                'doctrine/dbal',
-                'https://github.com/doctrine/dbal/issues/4798',
-                'Passing $table as a Table object to %s is deprecated. Pass it as a quoted name instead.',
-                __METHOD__
-            );
-        } else {
-            $table = new Identifier($table);
-        }
-
-        $foreignKey = $foreignKey->getQuotedName($this);
-        $table      = $table->getQuotedName($this);
-
-        return 'ALTER TABLE ' . $table . ' DROP CONSTRAINT ' . $foreignKey;
-    }
-
-    /**
-     * {@inheritdoc}
-     *
-     * @internal The method should be only used from within the {@see AbstractPlatform} class hierarchy.
-     */
-    public function getAdvancedForeignKeyOptionsSQL(ForeignKeyConstraint $foreignKey)
->>>>>>> c581ce57
     {
         $referentialAction = '';
 
@@ -596,16 +503,10 @@
         return '';
     }
 
-<<<<<<< HEAD
+    /**
+     * @internal The method should be only used from within the {@see AbstractPlatform} class hierarchy.
+     */
     public function getForeignKeyReferentialActionSQL(string $action): string
-=======
-    /**
-     * {@inheritdoc}
-     *
-     * @internal The method should be only used from within the {@see AbstractPlatform} class hierarchy.
-     */
-    public function getForeignKeyReferentialActionSQL($action)
->>>>>>> c581ce57
     {
         $action = strtoupper($action);
 
@@ -830,16 +731,10 @@
         return $identitySequenceIdentifier->getQuotedName($this);
     }
 
-<<<<<<< HEAD
+    /**
+     * @internal The method should be only used from within the {@see AbstractPlatform} class hierarchy.
+     */
     public function supportsCommentOnStatement(): bool
-=======
-    /**
-     * {@inheritDoc}
-     *
-     * @internal The method should be only used from within the {@see AbstractPlatform} class hierarchy.
-     */
-    public function supportsCommentOnStatement()
->>>>>>> c581ce57
     {
         return true;
     }
