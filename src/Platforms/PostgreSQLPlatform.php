<?php

declare(strict_types=1);

namespace Doctrine\DBAL\Platforms;

use Doctrine\DBAL\Platforms\Keywords\KeywordList;
use Doctrine\DBAL\Platforms\Keywords\PostgreSQLKeywords;
use Doctrine\DBAL\Schema\ColumnDiff;
use Doctrine\DBAL\Schema\ForeignKeyConstraint;
use Doctrine\DBAL\Schema\Identifier;
use Doctrine\DBAL\Schema\Index;
use Doctrine\DBAL\Schema\Sequence;
use Doctrine\DBAL\Schema\TableDiff;
use Doctrine\DBAL\Types\BigIntType;
use Doctrine\DBAL\Types\BinaryType;
use Doctrine\DBAL\Types\BlobType;
use Doctrine\DBAL\Types\IntegerType;
use Doctrine\DBAL\Types\Type;
use UnexpectedValueException;

use function array_diff;
use function array_merge;
use function array_unique;
use function array_values;
use function count;
use function explode;
use function implode;
use function in_array;
use function is_array;
use function is_bool;
use function is_numeric;
use function is_string;
use function sprintf;
use function strpos;
use function strtolower;
use function trim;

/**
 * Provides the behavior, features and SQL dialect of the PostgreSQL 9.4+ database platform.
 */
class PostgreSQLPlatform extends AbstractPlatform
{
    private bool $useBooleanTrueFalseStrings = true;

    /** @var string[][] PostgreSQL booleans literals */
    private array $booleanLiterals = [
        'true' => [
            't',
            'true',
            'y',
            'yes',
            'on',
            '1',
        ],
        'false' => [
            'f',
            'false',
            'n',
            'no',
            'off',
            '0',
        ],
    ];

    /**
     * PostgreSQL has different behavior with some drivers
     * with regard to how booleans have to be handled.
     *
     * Enables use of 'true'/'false' or otherwise 1 and 0 instead.
     */
    public function setUseBooleanTrueFalseStrings(bool $flag): void
    {
        $this->useBooleanTrueFalseStrings = $flag;
    }

    public function getRegexpExpression(): string
    {
        return 'SIMILAR TO';
    }

    public function getLocateExpression(string $string, string $substring, ?string $start = null): string
    {
        if ($start !== null) {
            $string = $this->getSubstringExpression($string, $start);

            return 'CASE WHEN (POSITION(' . $substring . ' IN ' . $string . ') = 0) THEN 0'
                . ' ELSE (POSITION(' . $substring . ' IN ' . $string . ') + ' . $start . ' - 1) END';
        }

        return sprintf('POSITION(%s IN %s)', $substring, $string);
    }

    protected function getDateArithmeticIntervalExpression(
        string $date,
        string $operator,
        string $interval,
        string $unit
    ): string {
        if ($unit === DateIntervalUnit::QUARTER) {
            $interval = $this->multiplyInterval($interval, 3);
            $unit     = DateIntervalUnit::MONTH;
        }

        return '(' . $date . ' ' . $operator . ' (' . $interval . " || ' " . $unit . "')::interval)";
    }

    public function getDateDiffExpression(string $date1, string $date2): string
    {
        return '(DATE(' . $date1 . ')-DATE(' . $date2 . '))';
    }

    public function getCurrentDatabaseExpression(): string
    {
        return 'CURRENT_DATABASE()';
    }

    public function supportsSequences(): bool
    {
        return true;
    }

    public function supportsSchemas(): bool
    {
        return true;
    }

    public function getDefaultSchemaName(): string
    {
        return 'public';
    }

    public function supportsIdentityColumns(): bool
    {
        return true;
    }

    public function supportsPartialIndexes(): bool
    {
        return true;
    }

    public function usesSequenceEmulatedIdentityColumns(): bool
    {
        return true;
    }

    public function getIdentitySequenceName(string $tableName, string $columnName): string
    {
        return $tableName . '_' . $columnName . '_seq';
    }

    public function supportsCommentOnStatement(): bool
    {
        return true;
    }

    public function hasNativeGuidType(): bool
    {
        return true;
    }

    public function getListDatabasesSQL(): string
    {
        return 'SELECT datname FROM pg_database';
    }

    public function getListSequencesSQL(string $database): string
    {
        return "SELECT sequence_name AS relname,
                       sequence_schema AS schemaname
                FROM   information_schema.sequences
                WHERE  sequence_schema NOT LIKE 'pg\_%'
                AND    sequence_schema != 'information_schema'";
    }

    public function getListTablesSQL(): string
    {
        return "SELECT quote_ident(table_name) AS table_name,
                       table_schema AS schema_name
                FROM   information_schema.tables
                WHERE  table_schema NOT LIKE 'pg\_%'
                AND    table_schema != 'information_schema'
                AND    table_name != 'geometry_columns'
                AND    table_name != 'spatial_ref_sys'
                AND    table_type != 'VIEW'";
    }

    public function getListViewsSQL(string $database): string
    {
        return 'SELECT quote_ident(table_name) AS viewname,
                       table_schema AS schemaname,
                       view_definition AS definition
                FROM   information_schema.views
                WHERE  view_definition IS NOT NULL';
    }

    public function getListTableForeignKeysSQL(string $table, ?string $database = null): string
    {
        return 'SELECT quote_ident(r.conname) as conname, pg_catalog.pg_get_constraintdef(r.oid, true) as condef
                  FROM pg_catalog.pg_constraint r
                  WHERE r.conrelid =
                  (
                      SELECT c.oid
                      FROM pg_catalog.pg_class c, pg_catalog.pg_namespace n
                      WHERE ' . $this->getTableWhereClause($table) . " AND n.oid = c.relnamespace
                  )
                  AND r.contype = 'f'";
    }

    public function getListTableConstraintsSQL(string $table): string
    {
        $table = new Identifier($table);
        $table = $this->quoteStringLiteral($table->getName());

        return sprintf(
            <<<'SQL'
SELECT
    quote_ident(relname) as relname
FROM
    pg_class
WHERE oid IN (
    SELECT indexrelid
    FROM pg_index, pg_class
    WHERE pg_class.relname = %s
        AND pg_class.oid = pg_index.indrelid
        AND (indisunique = 't' OR indisprimary = 't')
    )
SQL
            ,
            $table
        );
    }

    /**
     * {@inheritDoc}
     *
     * @link http://ezcomponents.org/docs/api/trunk/DatabaseSchema/ezcDbSchemaPgsqlReader.html
     */
    public function getListTableIndexesSQL(string $table, ?string $database = null): string
    {
        return 'SELECT quote_ident(relname) as relname, pg_index.indisunique, pg_index.indisprimary,
                       pg_index.indkey, pg_index.indrelid,
                       pg_get_expr(indpred, indrelid) AS where
                 FROM pg_class, pg_index
                 WHERE oid IN (
                    SELECT indexrelid
                    FROM pg_index si, pg_class sc, pg_namespace sn
                    WHERE ' . $this->getTableWhereClause($table, 'sc', 'sn') . '
                    AND sc.oid=si.indrelid AND sc.relnamespace = sn.oid
                 ) AND pg_index.indexrelid = oid';
    }

<<<<<<< HEAD
    private function getTableWhereClause(string $table, string $classAlias = 'c', string $namespaceAlias = 'n'): string
=======
    /**
     * @param string $table
     * @param string $classAlias
     * @param string $namespaceAlias
     */
    private function getTableWhereClause($table, $classAlias = 'c', $namespaceAlias = 'n'): string
>>>>>>> 0edd213b
    {
        $whereClause = $namespaceAlias . ".nspname NOT IN ('pg_catalog', 'information_schema', 'pg_toast') AND ";
        if (strpos($table, '.') !== false) {
            [$schema, $table] = explode('.', $table);
            $schema           = $this->quoteStringLiteral($schema);
        } else {
            $schema = 'ANY(current_schemas(false))';
        }

        $table = new Identifier($table);
        $table = $this->quoteStringLiteral($table->getName());

        return $whereClause . sprintf(
            '%s.relname = %s AND %s.nspname = %s',
            $classAlias,
            $table,
            $namespaceAlias,
            $schema
        );
    }

    public function getListTableColumnsSQL(string $table, ?string $database = null): string
    {
        return "SELECT
                    a.attnum,
                    quote_ident(a.attname) AS field,
                    t.typname AS type,
                    format_type(a.atttypid, a.atttypmod) AS complete_type,
                    (SELECT tc.collcollate FROM pg_catalog.pg_collation tc WHERE tc.oid = a.attcollation) AS collation,
                    (SELECT t1.typname FROM pg_catalog.pg_type t1 WHERE t1.oid = t.typbasetype) AS domain_type,
                    (SELECT format_type(t2.typbasetype, t2.typtypmod) FROM
                      pg_catalog.pg_type t2 WHERE t2.typtype = 'd' AND t2.oid = a.atttypid) AS domain_complete_type,
                    a.attnotnull AS isnotnull,
                    (SELECT 't'
                     FROM pg_index
                     WHERE c.oid = pg_index.indrelid
                        AND pg_index.indkey[0] = a.attnum
                        AND pg_index.indisprimary = 't'
                    ) AS pri,
                    (SELECT pg_get_expr(adbin, adrelid)
                     FROM pg_attrdef
                     WHERE c.oid = pg_attrdef.adrelid
                        AND pg_attrdef.adnum=a.attnum
                    ) AS default,
                    (SELECT pg_description.description
                        FROM pg_description WHERE pg_description.objoid = c.oid AND a.attnum = pg_description.objsubid
                    ) AS comment
                    FROM pg_attribute a, pg_class c, pg_type t, pg_namespace n
                    WHERE " . $this->getTableWhereClause($table, 'c', 'n') . '
                        AND a.attnum > 0
                        AND a.attrelid = c.oid
                        AND a.atttypid = t.oid
                        AND n.oid = c.relnamespace
                    ORDER BY a.attnum';
    }

    public function getAdvancedForeignKeyOptionsSQL(ForeignKeyConstraint $foreignKey): string
    {
        $query = '';

        if ($foreignKey->hasOption('match')) {
            $query .= ' MATCH ' . $foreignKey->getOption('match');
        }

        $query .= parent::getAdvancedForeignKeyOptionsSQL($foreignKey);

        if ($foreignKey->hasOption('deferrable') && $foreignKey->getOption('deferrable') !== false) {
            $query .= ' DEFERRABLE';
        } else {
            $query .= ' NOT DEFERRABLE';
        }

        if (
            $foreignKey->hasOption('deferred') && $foreignKey->getOption('deferred') !== false
        ) {
            $query .= ' INITIALLY DEFERRED';
        } else {
            $query .= ' INITIALLY IMMEDIATE';
        }

        return $query;
    }

    /**
     * {@inheritDoc}
     */
    public function getAlterTableSQL(TableDiff $diff): array
    {
        $sql         = [];
        $commentsSQL = [];
        $columnSql   = [];

        foreach ($diff->addedColumns as $column) {
            if ($this->onSchemaAlterTableAddColumn($column, $diff, $columnSql)) {
                continue;
            }

            $query = 'ADD ' . $this->getColumnDeclarationSQL($column->getQuotedName($this), $column->toArray());
            $sql[] = 'ALTER TABLE ' . $diff->getName($this)->getQuotedName($this) . ' ' . $query;

            $comment = $this->getColumnComment($column);

            if ($comment === '') {
                continue;
            }

            $commentsSQL[] = $this->getCommentOnColumnSQL(
                $diff->getName($this)->getQuotedName($this),
                $column->getQuotedName($this),
                $comment
            );
        }

        foreach ($diff->removedColumns as $column) {
            if ($this->onSchemaAlterTableRemoveColumn($column, $diff, $columnSql)) {
                continue;
            }

            $query = 'DROP ' . $column->getQuotedName($this);
            $sql[] = 'ALTER TABLE ' . $diff->getName($this)->getQuotedName($this) . ' ' . $query;
        }

        foreach ($diff->changedColumns as $columnDiff) {
            if ($this->onSchemaAlterTableChangeColumn($columnDiff, $diff, $columnSql)) {
                continue;
            }

            if ($this->isUnchangedBinaryColumn($columnDiff)) {
                continue;
            }

            $oldColumnName = $columnDiff->getOldColumnName()->getQuotedName($this);
            $column        = $columnDiff->column;

            if (
                $columnDiff->hasChanged('type')
                || $columnDiff->hasChanged('precision')
                || $columnDiff->hasChanged('scale')
                || $columnDiff->hasChanged('fixed')
            ) {
                $type = $column->getType();

                // SERIAL/BIGSERIAL are not "real" types and we can't alter a column to that type
                $columnDefinition                  = $column->toArray();
                $columnDefinition['autoincrement'] = false;

                // here was a server version check before, but DBAL API does not support this anymore.
                $query = 'ALTER ' . $oldColumnName . ' TYPE ' . $type->getSQLDeclaration($columnDefinition, $this);
                $sql[] = 'ALTER TABLE ' . $diff->getName($this)->getQuotedName($this) . ' ' . $query;
            }

            if ($columnDiff->hasChanged('default') || $this->typeChangeBreaksDefaultValue($columnDiff)) {
                $defaultClause = $column->getDefault() === null
                    ? ' DROP DEFAULT'
                    : ' SET' . $this->getDefaultValueDeclarationSQL($column->toArray());
                $query         = 'ALTER ' . $oldColumnName . $defaultClause;
                $sql[]         = 'ALTER TABLE ' . $diff->getName($this)->getQuotedName($this) . ' ' . $query;
            }

            if ($columnDiff->hasChanged('notnull')) {
                $query = 'ALTER ' . $oldColumnName . ' ' . ($column->getNotnull() ? 'SET' : 'DROP') . ' NOT NULL';
                $sql[] = 'ALTER TABLE ' . $diff->getName($this)->getQuotedName($this) . ' ' . $query;
            }

            if ($columnDiff->hasChanged('autoincrement')) {
                if ($column->getAutoincrement()) {
                    // add autoincrement
                    $seqName = $this->getIdentitySequenceName($diff->name, $oldColumnName);

                    $sql[] = 'CREATE SEQUENCE ' . $seqName;
                    $sql[] = "SELECT setval('" . $seqName . "', (SELECT MAX(" . $oldColumnName . ') FROM '
                        . $diff->getName($this)->getQuotedName($this) . '))';
                    $query = 'ALTER ' . $oldColumnName . " SET DEFAULT nextval('" . $seqName . "')";
                    $sql[] = 'ALTER TABLE ' . $diff->getName($this)->getQuotedName($this) . ' ' . $query;
                } else {
                    // Drop autoincrement, but do NOT drop the sequence. It might be re-used by other tables or have
                    $query = 'ALTER ' . $oldColumnName . ' DROP DEFAULT';
                    $sql[] = 'ALTER TABLE ' . $diff->getName($this)->getQuotedName($this) . ' ' . $query;
                }
            }

            $newComment = $this->getColumnComment($column);
            $oldComment = $this->getColumnComment($columnDiff->fromColumn);

            if ($columnDiff->hasChanged('comment') || $oldComment !== $newComment) {
                $commentsSQL[] = $this->getCommentOnColumnSQL(
                    $diff->getName($this)->getQuotedName($this),
                    $column->getQuotedName($this),
                    $newComment
                );
            }

            if (! $columnDiff->hasChanged('length')) {
                continue;
            }

            $query = 'ALTER ' . $oldColumnName . ' TYPE '
                . $column->getType()->getSQLDeclaration($column->toArray(), $this);
            $sql[] = 'ALTER TABLE ' . $diff->getName($this)->getQuotedName($this) . ' ' . $query;
        }

        foreach ($diff->renamedColumns as $oldColumnName => $column) {
            if ($this->onSchemaAlterTableRenameColumn($oldColumnName, $column, $diff, $columnSql)) {
                continue;
            }

            $oldColumnName = new Identifier($oldColumnName);

            $sql[] = 'ALTER TABLE ' . $diff->getName($this)->getQuotedName($this) .
                ' RENAME COLUMN ' . $oldColumnName->getQuotedName($this) . ' TO ' . $column->getQuotedName($this);
        }

        $tableSql = [];

        if (! $this->onSchemaAlterTable($diff, $tableSql)) {
            $sql = array_merge($sql, $commentsSQL);

            $newName = $diff->getNewName();

            if ($newName !== null) {
                $sql[] = sprintf(
                    'ALTER TABLE %s RENAME TO %s',
                    $diff->getName($this)->getQuotedName($this),
                    $newName->getQuotedName($this)
                );
            }

            $sql = array_merge(
                $this->getPreAlterTableIndexForeignKeySQL($diff),
                $sql,
                $this->getPostAlterTableIndexForeignKeySQL($diff)
            );
        }

        return array_merge($sql, $tableSql, $columnSql);
    }

    /**
     * Checks whether a given column diff is a logically unchanged binary type column.
     *
     * Used to determine whether a column alteration for a binary type column can be skipped.
     * Doctrine's {@link BinaryType} and {@link BlobType} are mapped to the same database column type on this platform
     * as this platform does not have a native VARBINARY/BINARY column type. Therefore the comparator
     * might detect differences for binary type columns which do not have to be propagated
     * to database as there actually is no difference at database level.
     */
    private function isUnchangedBinaryColumn(ColumnDiff $columnDiff): bool
    {
        $columnType = $columnDiff->column->getType();

        if (! $columnType instanceof BinaryType && ! $columnType instanceof BlobType) {
            return false;
        }

        $fromColumnType = $columnDiff->fromColumn->getType();

        if (! $fromColumnType instanceof BinaryType && ! $fromColumnType instanceof BlobType) {
            return false;
        }

        return count(array_diff($columnDiff->changedProperties, ['type', 'length', 'fixed'])) === 0;
    }

    /**
     * {@inheritdoc}
     */
    protected function getRenameIndexSQL(string $oldIndexName, Index $index, string $tableName): array
    {
        if (strpos($tableName, '.') !== false) {
            [$schema]     = explode('.', $tableName);
            $oldIndexName = $schema . '.' . $oldIndexName;
        }

        return ['ALTER INDEX ' . $oldIndexName . ' RENAME TO ' . $index->getQuotedName($this)];
    }

    public function getCreateSequenceSQL(Sequence $sequence): string
    {
        return 'CREATE SEQUENCE ' . $sequence->getQuotedName($this) .
            ' INCREMENT BY ' . $sequence->getAllocationSize() .
            ' MINVALUE ' . $sequence->getInitialValue() .
            ' START ' . $sequence->getInitialValue() .
            $this->getSequenceCacheSQL($sequence);
    }

    public function getAlterSequenceSQL(Sequence $sequence): string
    {
        return 'ALTER SEQUENCE ' . $sequence->getQuotedName($this) .
            ' INCREMENT BY ' . $sequence->getAllocationSize() .
            $this->getSequenceCacheSQL($sequence);
    }

    /**
     * Cache definition for sequences
     */
    private function getSequenceCacheSQL(Sequence $sequence): string
    {
        if ($sequence->getCache() > 1) {
            return ' CACHE ' . $sequence->getCache();
        }

        return '';
    }

    public function getDropSequenceSQL(string $name): string
    {
        return parent::getDropSequenceSQL($name) . ' CASCADE';
    }

    public function getDropForeignKeySQL(string $foreignKey, string $table): string
    {
        return $this->getDropConstraintSQL($foreignKey, $table);
    }

    /**
     * {@inheritDoc}
     */
    protected function _getCreateTableSQL(string $name, array $columns, array $options = []): array
    {
        $queryFields = $this->getColumnDeclarationListSQL($columns);

        if (isset($options['primary']) && ! empty($options['primary'])) {
            $keyColumns   = array_unique(array_values($options['primary']));
            $queryFields .= ', PRIMARY KEY(' . implode(', ', $keyColumns) . ')';
        }

        $query = 'CREATE TABLE ' . $name . ' (' . $queryFields . ')';

        $sql = [$query];

        if (isset($options['indexes']) && ! empty($options['indexes'])) {
            foreach ($options['indexes'] as $index) {
                $sql[] = $this->getCreateIndexSQL($index, $name);
            }
        }

        if (isset($options['uniqueConstraints'])) {
            foreach ($options['uniqueConstraints'] as $uniqueConstraint) {
                $sql[] = $this->getCreateUniqueConstraintSQL($uniqueConstraint, $name);
            }
        }

        if (isset($options['foreignKeys'])) {
            foreach ((array) $options['foreignKeys'] as $definition) {
                $sql[] = $this->getCreateForeignKeySQL($definition, $name);
            }
        }

        return $sql;
    }

    /**
     * Converts a single boolean value.
     *
     * First converts the value to its native PHP boolean type
     * and passes it to the given callback function to be reconverted
     * into any custom representation.
     *
     * @param mixed    $value    The value to convert.
     * @param callable $callback The callback function to use for converting the real boolean value.
     *
     * @return mixed
     *
     * @throws UnexpectedValueException
     */
    private function convertSingleBooleanValue($value, callable $callback)
    {
        if ($value === null) {
            return $callback(null);
        }

        if (is_bool($value) || is_numeric($value)) {
            return $callback((bool) $value);
        }

        if (! is_string($value)) {
            return $callback(true);
        }

        /**
         * Better safe than sorry: http://php.net/in_array#106319
         */
        if (in_array(strtolower(trim($value)), $this->booleanLiterals['false'], true)) {
            return $callback(false);
        }

        if (in_array(strtolower(trim($value)), $this->booleanLiterals['true'], true)) {
            return $callback(true);
        }

        throw new UnexpectedValueException(sprintf(
            'Unrecognized boolean literal, %s given.',
            $value
        ));
    }

    /**
     * Converts one or multiple boolean values.
     *
     * First converts the value(s) to their native PHP boolean type
     * and passes them to the given callback function to be reconverted
     * into any custom representation.
     *
     * @param mixed    $item     The value(s) to convert.
     * @param callable $callback The callback function to use for converting the real boolean value(s).
     *
     * @return mixed
     */
    private function doConvertBooleans($item, callable $callback)
    {
        if (is_array($item)) {
            foreach ($item as $key => $value) {
                $item[$key] = $this->convertSingleBooleanValue($value, $callback);
            }

            return $item;
        }

        return $this->convertSingleBooleanValue($item, $callback);
    }

    /**
     * {@inheritDoc}
     *
     * Postgres wants boolean values converted to the strings 'true'/'false'.
     */
    public function convertBooleans($item)
    {
        if (! $this->useBooleanTrueFalseStrings) {
            return parent::convertBooleans($item);
        }

        return $this->doConvertBooleans(
            $item,
            /**
             * @param mixed $value
             */
            static function ($value): string {
                if ($value === null) {
                    return 'NULL';
                }

                return $value === true ? 'true' : 'false';
            }
        );
    }

    /**
     * {@inheritDoc}
     */
    public function convertBooleansToDatabaseValue($item)
    {
        if (! $this->useBooleanTrueFalseStrings) {
            return parent::convertBooleansToDatabaseValue($item);
        }

        return $this->doConvertBooleans(
            $item,
            /**
             * @param mixed $value
             */
            static function ($value): ?int {
                return $value === null ? null : (int) $value;
            }
        );
    }

    /**
     * {@inheritDoc}
     */
    public function convertFromBoolean($item): ?bool
    {
        if (in_array($item, $this->booleanLiterals['false'], true)) {
            return false;
        }

        return parent::convertFromBoolean($item);
    }

    public function getSequenceNextValSQL(string $sequence): string
    {
        return "SELECT NEXTVAL('" . $sequence . "')";
    }

    public function getSetTransactionIsolationSQL(int $level): string
    {
        return 'SET SESSION CHARACTERISTICS AS TRANSACTION ISOLATION LEVEL '
            . $this->_getTransactionIsolationLevelSQL($level);
    }

    /**
     * {@inheritDoc}
     */
    public function getBooleanTypeDeclarationSQL(array $column): string
    {
        return 'BOOLEAN';
    }

    /**
     * {@inheritDoc}
     */
    public function getIntegerTypeDeclarationSQL(array $column): string
    {
        if (! empty($column['autoincrement'])) {
            return 'SERIAL';
        }

        return 'INT';
    }

    /**
     * {@inheritDoc}
     */
    public function getBigIntTypeDeclarationSQL(array $column): string
    {
        if (! empty($column['autoincrement'])) {
            return 'BIGSERIAL';
        }

        return 'BIGINT';
    }

    /**
     * {@inheritDoc}
     */
    public function getSmallIntTypeDeclarationSQL(array $column): string
    {
        if (! empty($column['autoincrement'])) {
            return 'SMALLSERIAL';
        }

        return 'SMALLINT';
    }

    /**
     * {@inheritDoc}
     */
    public function getGuidTypeDeclarationSQL(array $column): string
    {
        return 'UUID';
    }

    /**
     * {@inheritDoc}
     */
    public function getDateTimeTypeDeclarationSQL(array $column): string
    {
        return 'TIMESTAMP(0) WITHOUT TIME ZONE';
    }

    /**
     * {@inheritDoc}
     */
    public function getDateTimeTzTypeDeclarationSQL(array $column): string
    {
        return 'TIMESTAMP(0) WITH TIME ZONE';
    }

    /**
     * {@inheritDoc}
     */
    public function getDateTypeDeclarationSQL(array $column): string
    {
        return 'DATE';
    }

    /**
     * {@inheritDoc}
     */
    public function getTimeTypeDeclarationSQL(array $column): string
    {
        return 'TIME(0) WITHOUT TIME ZONE';
    }

    /**
     * {@inheritDoc}
     */
    protected function _getCommonIntegerTypeDeclarationSQL(array $column): string
    {
        return '';
    }

    protected function getVarcharTypeDeclarationSQLSnippet(?int $length): string
    {
        $sql = 'VARCHAR';

        if ($length !== null) {
            $sql .= sprintf('(%d)', $length);
        }

        return $sql;
    }

    protected function getBinaryTypeDeclarationSQLSnippet(?int $length): string
    {
        return 'BYTEA';
    }

    protected function getVarbinaryTypeDeclarationSQLSnippet(?int $length): string
    {
        return 'BYTEA';
    }

    /**
     * {@inheritDoc}
     */
    public function getClobTypeDeclarationSQL(array $column): string
    {
        return 'TEXT';
    }

    public function getDateTimeTzFormatString(): string
    {
        return 'Y-m-d H:i:sO';
    }

    public function getEmptyIdentityInsertSQL(string $quotedTableName, string $quotedIdentifierColumnName): string
    {
        return 'INSERT INTO ' . $quotedTableName . ' (' . $quotedIdentifierColumnName . ') VALUES (DEFAULT)';
    }

    public function getTruncateTableSQL(string $tableName, bool $cascade = false): string
    {
        $tableIdentifier = new Identifier($tableName);
        $sql             = 'TRUNCATE ' . $tableIdentifier->getQuotedName($this);

        if ($cascade) {
            $sql .= ' CASCADE';
        }

        return $sql;
    }

    public function getReadLockSQL(): string
    {
        return 'FOR SHARE';
    }

    protected function initializeDoctrineTypeMappings(): void
    {
        $this->doctrineTypeMapping = [
            'bigint'           => 'bigint',
            'bigserial'        => 'bigint',
            'bool'             => 'boolean',
            'boolean'          => 'boolean',
            'bpchar'           => 'string',
            'bytea'            => 'blob',
            'char'             => 'string',
            'date'             => 'date',
            'datetime'         => 'datetime',
            'decimal'          => 'decimal',
            'double'           => 'float',
            'double precision' => 'float',
            'float'            => 'float',
            'float4'           => 'float',
            'float8'           => 'float',
            'inet'             => 'string',
            'int'              => 'integer',
            'int2'             => 'smallint',
            'int4'             => 'integer',
            'int8'             => 'bigint',
            'integer'          => 'integer',
            'interval'         => 'string',
            'json'             => 'json',
            'jsonb'            => 'json',
            'money'            => 'decimal',
            'numeric'          => 'decimal',
            'serial'           => 'integer',
            'serial4'          => 'integer',
            'serial8'          => 'bigint',
            'real'             => 'float',
            'smallint'         => 'smallint',
            'text'             => 'text',
            'time'             => 'time',
            'timestamp'        => 'datetime',
            'timestamptz'      => 'datetimetz',
            'timetz'           => 'time',
            'tsvector'         => 'text',
            'uuid'             => 'guid',
            'varchar'          => 'string',
            'year'             => 'date',
            '_varchar'         => 'string',
        ];
    }

    public function hasNativeJsonType(): bool
    {
        return true;
    }

    protected function createReservedKeywordsList(): KeywordList
    {
        return new PostgreSQLKeywords();
    }

    /**
     * {@inheritDoc}
     */
    public function getBlobTypeDeclarationSQL(array $column): string
    {
        return 'BYTEA';
    }

    /**
     * {@inheritdoc}
     */
    public function getDefaultValueDeclarationSQL(array $column): string
    {
        if ($this->isSerialColumn($column)) {
            return '';
        }

        return parent::getDefaultValueDeclarationSQL($column);
    }

    public function supportsColumnCollation(): bool
    {
        return true;
    }

    public function getColumnCollationDeclarationSQL(string $collation): string
    {
        return 'COLLATE ' . $this->quoteSingleIdentifier($collation);
    }

    /**
     * {@inheritdoc}
     */
    public function getJsonTypeDeclarationSQL(array $column): string
    {
        if (! empty($column['jsonb'])) {
            return 'JSONB';
        }

        return 'JSON';
    }

    /**
     * @param mixed[] $column
     */
    private function isSerialColumn(array $column): bool
    {
        return isset($column['type'], $column['autoincrement'])
            && $column['autoincrement'] === true
            && $this->isNumericType($column['type']);
    }

    /**
     * Check whether the type of a column is changed in a way that invalidates the default value for the column
     */
    private function typeChangeBreaksDefaultValue(ColumnDiff $columnDiff): bool
    {
        $oldTypeIsNumeric = $this->isNumericType($columnDiff->fromColumn->getType());
        $newTypeIsNumeric = $this->isNumericType($columnDiff->column->getType());

        // default should not be changed when switching between numeric types and the default comes from a sequence
        return $columnDiff->hasChanged('type')
            && ! ($oldTypeIsNumeric && $newTypeIsNumeric && $columnDiff->column->getAutoincrement());
    }

    private function isNumericType(Type $type): bool
    {
        return $type instanceof IntegerType || $type instanceof BigIntType;
    }

    public function getListTableMetadataSQL(string $table, ?string $schema = null): string
    {
        if ($schema !== null) {
            $table = $schema . '.' . $table;
        }

        return sprintf(
            <<<'SQL'
SELECT obj_description(%s::regclass) AS table_comment;
SQL
            ,
            $this->quoteStringLiteral($table)
        );
    }
}<|MERGE_RESOLUTION|>--- conflicted
+++ resolved
@@ -251,16 +251,7 @@
                  ) AND pg_index.indexrelid = oid';
     }
 
-<<<<<<< HEAD
     private function getTableWhereClause(string $table, string $classAlias = 'c', string $namespaceAlias = 'n'): string
-=======
-    /**
-     * @param string $table
-     * @param string $classAlias
-     * @param string $namespaceAlias
-     */
-    private function getTableWhereClause($table, $classAlias = 'c', $namespaceAlias = 'n'): string
->>>>>>> 0edd213b
     {
         $whereClause = $namespaceAlias . ".nspname NOT IN ('pg_catalog', 'information_schema', 'pg_toast') AND ";
         if (strpos($table, '.') !== false) {
