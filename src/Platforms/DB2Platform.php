<?php

declare(strict_types=1);

namespace Doctrine\DBAL\Platforms;

use Doctrine\DBAL\Connection;
use Doctrine\DBAL\Exception;
use Doctrine\DBAL\Platforms\Exception\NotSupported;
use Doctrine\DBAL\Platforms\Keywords\DB2Keywords;
use Doctrine\DBAL\Platforms\Keywords\KeywordList;
use Doctrine\DBAL\Schema\ColumnDiff;
use Doctrine\DBAL\Schema\DB2SchemaManager;
use Doctrine\DBAL\Schema\Identifier;
use Doctrine\DBAL\Schema\Index;
use Doctrine\DBAL\Schema\TableDiff;
use Doctrine\DBAL\TransactionIsolationLevel;

use function array_merge;
use function count;
use function current;
use function explode;
use function implode;
use function sprintf;
use function str_contains;

class DB2Platform extends AbstractPlatform
{
    /**
     * {@inheritDoc}
     */
    public function getBlobTypeDeclarationSQL(array $column): string
    {
        // todo blob(n) with $column['length'];
        return 'BLOB(1M)';
    }

    protected function initializeDoctrineTypeMappings(): void
    {
        $this->doctrineTypeMapping = [
            'bigint'    => 'bigint',
            'binary'    => 'binary',
            'blob'      => 'blob',
            'character' => 'string',
            'clob'      => 'text',
            'date'      => 'date',
            'decimal'   => 'decimal',
            'double'    => 'float',
            'integer'   => 'integer',
            'real'      => 'float',
            'smallint'  => 'smallint',
            'time'      => 'time',
            'timestamp' => 'datetime',
            'varbinary' => 'binary',
            'varchar'   => 'string',
        ];
    }

    protected function getBinaryTypeDeclarationSQLSnippet(?int $length): string
    {
        return $this->getCharTypeDeclarationSQLSnippet($length) . ' FOR BIT DATA';
    }

    protected function getVarbinaryTypeDeclarationSQLSnippet(?int $length): string
    {
        return $this->getVarcharTypeDeclarationSQLSnippet($length) . ' FOR BIT DATA';
    }

    /**
     * {@inheritDoc}
     */
    public function getClobTypeDeclarationSQL(array $column): string
    {
        // todo clob(n) with $column['length'];
        return 'CLOB(1M)';
    }

    /**
     * {@inheritDoc}
     */
    public function getBooleanTypeDeclarationSQL(array $column): string
    {
        return 'SMALLINT';
    }

    /**
     * {@inheritDoc}
     */
    public function getIntegerTypeDeclarationSQL(array $column): string
    {
        return 'INTEGER' . $this->_getCommonIntegerTypeDeclarationSQL($column);
    }

    /**
     * {@inheritDoc}
     */
    public function getBigIntTypeDeclarationSQL(array $column): string
    {
        return 'BIGINT' . $this->_getCommonIntegerTypeDeclarationSQL($column);
    }

    /**
     * {@inheritDoc}
     */
    public function getSmallIntTypeDeclarationSQL(array $column): string
    {
        return 'SMALLINT' . $this->_getCommonIntegerTypeDeclarationSQL($column);
    }

    /**
     * {@inheritDoc}
     */
    protected function _getCommonIntegerTypeDeclarationSQL(array $column): string
    {
        $autoinc = '';
        if (! empty($column['autoincrement'])) {
            $autoinc = ' GENERATED BY DEFAULT AS IDENTITY';
        }

        return $autoinc;
    }

    public function getBitAndComparisonExpression(string $value1, string $value2): string
    {
        return 'BITAND(' . $value1 . ', ' . $value2 . ')';
    }

    public function getBitOrComparisonExpression(string $value1, string $value2): string
    {
        return 'BITOR(' . $value1 . ', ' . $value2 . ')';
    }

    protected function getDateArithmeticIntervalExpression(
        string $date,
        string $operator,
        string $interval,
        DateIntervalUnit $unit,
    ): string {
        switch ($unit) {
            case DateIntervalUnit::WEEK:
                $interval = $this->multiplyInterval($interval, 7);
                $unit     = DateIntervalUnit::DAY;
                break;

            case DateIntervalUnit::QUARTER:
                $interval = $this->multiplyInterval($interval, 3);
                $unit     = DateIntervalUnit::MONTH;
                break;
        }

        return $date . ' ' . $operator . ' ' . $interval . ' ' . $unit->value;
    }

    public function getDateDiffExpression(string $date1, string $date2): string
    {
        return 'DAYS(' . $date1 . ') - DAYS(' . $date2 . ')';
    }

    /**
     * {@inheritDoc}
     */
    public function getDateTimeTypeDeclarationSQL(array $column): string
    {
        if (isset($column['version']) && $column['version'] === true) {
            return 'TIMESTAMP(0) WITH DEFAULT';
        }

        return 'TIMESTAMP(0)';
    }

    /**
     * {@inheritDoc}
     */
    public function getDateTypeDeclarationSQL(array $column): string
    {
        return 'DATE';
    }

    /**
     * {@inheritDoc}
     */
    public function getTimeTypeDeclarationSQL(array $column): string
    {
        return 'TIME';
    }

    public function getTruncateTableSQL(string $tableName, bool $cascade = false): string
    {
        $tableIdentifier = new Identifier($tableName);

        return 'TRUNCATE ' . $tableIdentifier->getQuotedName($this) . ' IMMEDIATE';
    }

    /**
     * {@inheritdoc}
     *
     * @throws Exception
     */
    public function getSetTransactionIsolationSQL(TransactionIsolationLevel $level): string
    {
        throw NotSupported::new(__METHOD__);
    }

    /** @internal The method should be only used from within the {@see AbstractSchemaManager} class hierarchy. */
    public function getListViewsSQL(string $database): string
    {
        return 'SELECT NAME, TEXT FROM SYSIBM.SYSVIEWS';
    }

    /** @internal The method should be only used from within the {@see AbstractPlatform} class hierarchy. */
    public function supportsCommentOnStatement(): bool
    {
        return true;
    }

    public function getCurrentDateSQL(): string
    {
        return 'CURRENT DATE';
    }

    public function getCurrentTimeSQL(): string
    {
        return 'CURRENT TIME';
    }

    public function getCurrentTimestampSQL(): string
    {
        return 'CURRENT TIMESTAMP';
    }

    /** @internal The method should be only used from within the {@see AbstractPlatform} class hierarchy. */
    public function getIndexDeclarationSQL(Index $index): string
    {
        // Index declaration in statements like CREATE TABLE is not supported.
        throw NotSupported::new(__METHOD__);
    }

    /**
     * {@inheritDoc}
     */
    protected function _getCreateTableSQL(string $name, array $columns, array $options = []): array
    {
        $indexes = [];
        if (isset($options['indexes'])) {
            $indexes = $options['indexes'];
        }

        $options['indexes'] = [];

        $sqls = parent::_getCreateTableSQL($name, $columns, $options);

        foreach ($indexes as $definition) {
            $sqls[] = $this->getCreateIndexSQL($definition, $name);
        }

        return $sqls;
    }

    /**
     * {@inheritDoc}
     */
    public function getAlterTableSQL(TableDiff $diff): array
    {
        $sql         = [];
        $columnSql   = [];
        $commentsSQL = [];

        $tableNameSQL = $diff->getOldTable()->getQuotedName($this);

        $queryParts = [];
        foreach ($diff->getAddedColumns() as $column) {
            if ($this->onSchemaAlterTableAddColumn($column, $diff, $columnSql)) {
                continue;
            }

            $columnDef = $column->toArray();
            $queryPart = 'ADD COLUMN ' . $this->getColumnDeclarationSQL($column->getQuotedName($this), $columnDef);

            // Adding non-nullable columns to a table requires a default value to be specified.
            if (
                ! empty($columnDef['notnull']) &&
                ! isset($columnDef['default']) &&
                empty($columnDef['autoincrement'])
            ) {
                $queryPart .= ' WITH DEFAULT';
            }

            $queryParts[] = $queryPart;

            $comment = $column->getComment();

            if ($comment === '') {
                continue;
            }

            $commentsSQL[] = $this->getCommentOnColumnSQL(
                $tableNameSQL,
                $column->getQuotedName($this),
                $comment,
            );
        }

        foreach ($diff->getDroppedColumns() as $column) {
            if ($this->onSchemaAlterTableRemoveColumn($column, $diff, $columnSql)) {
                continue;
            }

            $queryParts[] =  'DROP COLUMN ' . $column->getQuotedName($this);
        }

        foreach ($diff->getModifiedColumns() as $columnDiff) {
            if ($this->onSchemaAlterTableChangeColumn($columnDiff, $diff, $columnSql)) {
                continue;
            }

            if ($columnDiff->hasCommentChanged()) {
                $newColumn     = $columnDiff->getNewColumn();
                $commentsSQL[] = $this->getCommentOnColumnSQL(
                    $tableNameSQL,
                    $newColumn->getQuotedName($this),
                    $newColumn->getComment(),
                );
            }

            $this->gatherAlterColumnSQL(
                $tableNameSQL,
                $columnDiff,
                $sql,
                $queryParts,
            );
        }

        foreach ($diff->getRenamedColumns() as $oldColumnName => $column) {
            if ($this->onSchemaAlterTableRenameColumn($oldColumnName, $column, $diff, $columnSql)) {
                continue;
            }

            $oldColumnName = new Identifier($oldColumnName);

            $queryParts[] =  'RENAME COLUMN ' . $oldColumnName->getQuotedName($this) .
                ' TO ' . $column->getQuotedName($this);
        }

        $tableSql = [];

        if (! $this->onSchemaAlterTable($diff, $tableSql)) {
            if (count($queryParts) > 0) {
                $sql[] = 'ALTER TABLE ' . $tableNameSQL . ' ' . implode(' ', $queryParts);
            }

            // Some table alteration operations require a table reorganization.
            if (count($diff->getDroppedColumns()) > 0 || count($diff->getModifiedColumns()) > 0) {
                $sql[] = "CALL SYSPROC.ADMIN_CMD ('REORG TABLE " . $tableNameSQL . "')";
            }

            $sql = array_merge(
                $this->getPreAlterTableIndexForeignKeySQL($diff),
                $sql,
                $commentsSQL,
                $this->getPostAlterTableIndexForeignKeySQL($diff),
            );
        }

        return array_merge($sql, $tableSql, $columnSql);
    }

    public function getRenameTableSQL(string $oldName, string $newName): string
    {
        return sprintf('RENAME TABLE %s TO %s', $oldName, $newName);
    }

    /**
     * Gathers the table alteration SQL for a given column diff.
     *
     * @param string     $table      The table to gather the SQL for.
     * @param ColumnDiff $columnDiff The column diff to evaluate.
     * @param string[]   $sql        The sequence of table alteration statements to fill.
     * @param mixed[]    $queryParts The sequence of column alteration clauses to fill.
     */
    private function gatherAlterColumnSQL(
        string $table,
        ColumnDiff $columnDiff,
        array &$sql,
        array &$queryParts,
    ): void {
        $alterColumnClauses = $this->getAlterColumnClausesSQL($columnDiff);

        if (empty($alterColumnClauses)) {
            return;
        }

        // If we have a single column alteration, we can append the clause to the main query.
        if (count($alterColumnClauses) === 1) {
            $queryParts[] = current($alterColumnClauses);

            return;
        }

        // We have multiple alterations for the same column,
        // so we need to trigger a complete ALTER TABLE statement
        // for each ALTER COLUMN clause.
        foreach ($alterColumnClauses as $alterColumnClause) {
            $sql[] = 'ALTER TABLE ' . $table . ' ' . $alterColumnClause;
        }
    }

    /**
     * Returns the ALTER COLUMN SQL clauses for altering a column described by the given column diff.
     *
     * @return string[]
     */
    private function getAlterColumnClausesSQL(ColumnDiff $columnDiff): array
    {
        $newColumn = $columnDiff->getNewColumn()->toArray();

        $alterClause = 'ALTER COLUMN ' . $columnDiff->getNewColumn()->getQuotedName($this);

        if ($newColumn['columnDefinition'] !== null) {
            return [$alterClause . ' ' . $newColumn['columnDefinition']];
        }

        $clauses = [];

        if (
            $columnDiff->hasTypeChanged() ||
            $columnDiff->hasLengthChanged() ||
            $columnDiff->hasPrecisionChanged() ||
            $columnDiff->hasScaleChanged() ||
            $columnDiff->hasFixedChanged()
        ) {
            $clauses[] = $alterClause . ' SET DATA TYPE ' . $newColumn['type']->getSQLDeclaration($newColumn, $this);
        }

        if ($columnDiff->hasNotNullChanged()) {
            $clauses[] = $newColumn['notnull'] ? $alterClause . ' SET NOT NULL' : $alterClause . ' DROP NOT NULL';
        }

        if ($columnDiff->hasDefaultChanged()) {
            if (isset($newColumn['default'])) {
                $defaultClause = $this->getDefaultValueDeclarationSQL($newColumn);

                if ($defaultClause !== '') {
                    $clauses[] = $alterClause . ' SET' . $defaultClause;
                }
            } else {
                $clauses[] = $alterClause . ' DROP DEFAULT';
            }
        }

        return $clauses;
    }

    /**
     * {@inheritDoc}
     */
    protected function getPreAlterTableIndexForeignKeySQL(TableDiff $diff): array
    {
        $sql = [];

        $tableNameSQL = $diff->getOldTable()->getQuotedName($this);

        foreach ($diff->getDroppedIndexes() as $droppedIndex) {
            foreach ($diff->getAddedIndexes() as $addedIndex) {
                if ($droppedIndex->getColumns() !== $addedIndex->getColumns()) {
                    continue;
                }

                if ($droppedIndex->isPrimary()) {
                    $sql[] = 'ALTER TABLE ' . $tableNameSQL . ' DROP PRIMARY KEY';
                } elseif ($droppedIndex->isUnique()) {
                    $sql[] = 'ALTER TABLE ' . $tableNameSQL . ' DROP UNIQUE ' . $droppedIndex->getQuotedName($this);
                } else {
<<<<<<< HEAD
                    $sql[] = $this->getDropIndexSQL($remIndex->getQuotedName($this), $tableNameSQL);
=======
                    $sql[] = $this->getDropIndexSQL($droppedIndex, $tableNameSQL);
>>>>>>> c1b32cda
                }

                $sql[] = $this->getCreateIndexSQL($addedIndex, $tableNameSQL);

                $diff->unsetAddedIndex($addedIndex);
                $diff->unsetDroppedIndex($droppedIndex);

                break;
            }
        }

        return array_merge($sql, parent::getPreAlterTableIndexForeignKeySQL($diff));
    }

    /**
     * {@inheritdoc}
     */
    protected function getRenameIndexSQL(string $oldIndexName, Index $index, string $tableName): array
    {
        if (str_contains($tableName, '.')) {
            [$schema]     = explode('.', $tableName);
            $oldIndexName = $schema . '.' . $oldIndexName;
        }

        return ['RENAME INDEX ' . $oldIndexName . ' TO ' . $index->getQuotedName($this)];
    }

    /**
     * {@inheritDoc}
     *
     * @internal The method should be only used from within the {@see AbstractPlatform} class hierarchy.
     */
    public function getDefaultValueDeclarationSQL(array $column): string
    {
        if (! empty($column['autoincrement'])) {
            return '';
        }

        if (! empty($column['version'])) {
            if ((string) $column['type'] !== 'DateTime') {
                $column['default'] = '1';
            }
        }

        return parent::getDefaultValueDeclarationSQL($column);
    }

    public function getEmptyIdentityInsertSQL(string $quotedTableName, string $quotedIdentifierColumnName): string
    {
        return 'INSERT INTO ' . $quotedTableName . ' (' . $quotedIdentifierColumnName . ') VALUES (DEFAULT)';
    }

    public function getCreateTemporaryTableSnippetSQL(): string
    {
        return 'DECLARE GLOBAL TEMPORARY TABLE';
    }

    public function getTemporaryTableName(string $tableName): string
    {
        return 'SESSION.' . $tableName;
    }

    protected function doModifyLimitQuery(string $query, ?int $limit, int $offset): string
    {
        if ($offset > 0) {
            $query .= sprintf(' OFFSET %d ROWS', $offset);
        }

        if ($limit !== null) {
            $query .= sprintf(' FETCH NEXT %d ROWS ONLY', $limit);
        }

        return $query;
    }

    public function getLocateExpression(string $string, string $substring, ?string $start = null): string
    {
        if ($start === null) {
            return sprintf('LOCATE(%s, %s)', $substring, $string);
        }

        return sprintf('LOCATE(%s, %s, %s)', $substring, $string, $start);
    }

    public function getSubstringExpression(string $string, string $start, ?string $length = null): string
    {
        if ($length === null) {
            return sprintf('SUBSTR(%s, %s)', $string, $start);
        }

        return sprintf('SUBSTR(%s, %s, %s)', $string, $start, $length);
    }

    public function getLengthExpression(string $string): string
    {
        return 'LENGTH(' . $string . ', CODEUNITS32)';
    }

    public function getCurrentDatabaseExpression(): string
    {
        return 'CURRENT_USER';
    }

    public function supportsIdentityColumns(): bool
    {
        return true;
    }

    public function getForUpdateSQL(): string
    {
        return ' WITH RR USE AND KEEP UPDATE LOCKS';
    }

    public function getDummySelectSQL(string $expression = '1'): string
    {
        return sprintf('SELECT %s FROM sysibm.sysdummy1', $expression);
    }

    /**
     * {@inheritDoc}
     *
     * DB2 supports savepoints, but they work semantically different than on other vendor platforms.
     *
     * TODO: We have to investigate how to get DB2 up and running with savepoints.
     */
    public function supportsSavepoints(): bool
    {
        return false;
    }

    protected function createReservedKeywordsList(): KeywordList
    {
        return new DB2Keywords();
    }

    public function createSchemaManager(Connection $connection): DB2SchemaManager
    {
        return new DB2SchemaManager($connection, $this);
    }
}<|MERGE_RESOLUTION|>--- conflicted
+++ resolved
@@ -470,11 +470,7 @@
                 } elseif ($droppedIndex->isUnique()) {
                     $sql[] = 'ALTER TABLE ' . $tableNameSQL . ' DROP UNIQUE ' . $droppedIndex->getQuotedName($this);
                 } else {
-<<<<<<< HEAD
-                    $sql[] = $this->getDropIndexSQL($remIndex->getQuotedName($this), $tableNameSQL);
-=======
-                    $sql[] = $this->getDropIndexSQL($droppedIndex, $tableNameSQL);
->>>>>>> c1b32cda
+                    $sql[] = $this->getDropIndexSQL($droppedIndex->getQuotedName($this), $tableNameSQL);
                 }
 
                 $sql[] = $this->getCreateIndexSQL($addedIndex, $tableNameSQL);
