<?php

declare(strict_types=1);

namespace Doctrine\DBAL\Platforms;

use Doctrine\DBAL\Platforms\Keywords\PostgreSQL100Keywords;

/**
 * Provides the behavior, features and SQL dialect of the PostgreSQL 10.0 database platform.
 */
class PostgreSQL100Platform extends PostgreSQL94Platform
{
    protected function getReservedKeywordsClass(): string
    {
        return PostgreSQL100Keywords::class;
    }

<<<<<<< HEAD
    public function getListSequencesSQL(string $database) : string
=======
    /**
     * {@inheritDoc}
     */
    public function getListSequencesSQL($database): string
>>>>>>> 66b1f3d2
    {
        return 'SELECT sequence_name AS relname,
                       sequence_schema AS schemaname,
                       minimum_value AS min_value,
                       increment AS increment_by
                FROM   information_schema.sequences
                WHERE  sequence_catalog = ' . $this->quoteStringLiteral($database) . "
                AND    sequence_schema NOT LIKE 'pg\_%'
                AND    sequence_schema != 'information_schema'";
    }
}<|MERGE_RESOLUTION|>--- conflicted
+++ resolved
@@ -16,14 +16,7 @@
         return PostgreSQL100Keywords::class;
     }
 
-<<<<<<< HEAD
-    public function getListSequencesSQL(string $database) : string
-=======
-    /**
-     * {@inheritDoc}
-     */
-    public function getListSequencesSQL($database): string
->>>>>>> 66b1f3d2
+    public function getListSequencesSQL(string $database): string
     {
         return 'SELECT sequence_name AS relname,
                        sequence_schema AS schemaname,
