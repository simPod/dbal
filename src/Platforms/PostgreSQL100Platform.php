<?php

declare(strict_types=1);

namespace Doctrine\DBAL\Platforms;

use Doctrine\DBAL\Platforms\Keywords\PostgreSQL100Keywords;

/**
 * Provides the behavior, features and SQL dialect of the PostgreSQL 10.0 database platform.
 */
class PostgreSQL100Platform extends PostgreSQL94Platform
{
    protected function getReservedKeywordsClass() : string
    {
        return PostgreSQL100Keywords::class;
    }

<<<<<<< HEAD
    public function getListSequencesSQL(string $database) : string
=======
    /**
     * {@inheritDoc}
     */
    public function getListSequencesSQL($database) : string
>>>>>>> 430dce61
    {
        return 'SELECT sequence_name AS relname,
                       sequence_schema AS schemaname,
                       minimum_value AS min_value, 
                       increment AS increment_by
                FROM   information_schema.sequences
                WHERE  sequence_catalog = ' . $this->quoteStringLiteral($database) . "
                AND    sequence_schema NOT LIKE 'pg\_%'
                AND    sequence_schema != 'information_schema'";
    }
}<|MERGE_RESOLUTION|>--- conflicted
+++ resolved
@@ -16,18 +16,11 @@
         return PostgreSQL100Keywords::class;
     }
 
-<<<<<<< HEAD
     public function getListSequencesSQL(string $database) : string
-=======
-    /**
-     * {@inheritDoc}
-     */
-    public function getListSequencesSQL($database) : string
->>>>>>> 430dce61
     {
         return 'SELECT sequence_name AS relname,
                        sequence_schema AS schemaname,
-                       minimum_value AS min_value, 
+                       minimum_value AS min_value,
                        increment AS increment_by
                 FROM   information_schema.sequences
                 WHERE  sequence_catalog = ' . $this->quoteStringLiteral($database) . "
