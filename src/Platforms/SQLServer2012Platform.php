<?php

declare(strict_types=1);

namespace Doctrine\DBAL\Platforms;

<<<<<<< HEAD
use Doctrine\DBAL\Exception\ColumnLengthRequired;
=======
use Doctrine\DBAL\Exception\InvalidLockMode;
>>>>>>> 0f55c0dc
use Doctrine\DBAL\LockMode;
use Doctrine\DBAL\Schema\Column;
use Doctrine\DBAL\Schema\ColumnDiff;
use Doctrine\DBAL\Schema\ForeignKeyConstraint;
use Doctrine\DBAL\Schema\Identifier;
use Doctrine\DBAL\Schema\Index;
use Doctrine\DBAL\Schema\Sequence;
use Doctrine\DBAL\Schema\Table;
use Doctrine\DBAL\Schema\TableDiff;
use InvalidArgumentException;

use function array_merge;
use function array_unique;
use function array_values;
use function count;
use function crc32;
use function dechex;
use function explode;
use function implode;
use function in_array;
use function is_array;
use function is_bool;
use function is_numeric;
use function is_string;
use function preg_match;
use function preg_match_all;
use function sprintf;
use function str_replace;
use function strpos;
use function strtoupper;
use function substr_count;

use const PREG_OFFSET_CAPTURE;

/**
 * Provides the behavior, features and SQL dialect of the Microsoft SQL Server 2012 database platform.
 */
class SQLServer2012Platform extends AbstractPlatform
{
    public function getCurrentDateSQL(): string
    {
        return $this->getConvertExpression('date', 'GETDATE()');
    }

    public function getCurrentTimeSQL(): string
    {
        return $this->getConvertExpression('time', 'GETDATE()');
    }

    /**
     * Returns an expression that converts an expression of one data type to another.
     *
     * @param string $dataType   The target native data type. Alias data types cannot be used.
     * @param string $expression The SQL expression to convert.
     */
    private function getConvertExpression(string $dataType, string $expression): string
    {
        return sprintf('CONVERT(%s, %s)', $dataType, $expression);
    }

    protected function getDateArithmeticIntervalExpression(
        string $date,
        string $operator,
        string $interval,
        string $unit
    ): string {
        $factorClause = '';

        if ($operator === '-') {
            $factorClause = '-1 * ';
        }

        return 'DATEADD(' . $unit . ', ' . $factorClause . $interval . ', ' . $date . ')';
    }

    public function getDateDiffExpression(string $date1, string $date2): string
    {
        return 'DATEDIFF(day, ' . $date2 . ',' . $date1 . ')';
    }

    /**
     * {@inheritDoc}
     *
     * Microsoft SQL Server prefers "autoincrement" identity columns
     * since sequences can only be emulated with a table.
     */
    public function prefersIdentityColumns(): bool
    {
        return true;
    }

    /**
     * {@inheritDoc}
     *
     * Microsoft SQL Server supports this through AUTO_INCREMENT columns.
     */
    public function supportsIdentityColumns(): bool
    {
        return true;
    }

    public function supportsReleaseSavepoints(): bool
    {
        return false;
    }

    public function supportsSchemas(): bool
    {
        return true;
    }

    public function getDefaultSchemaName(): string
    {
        return 'dbo';
    }

    public function supportsColumnCollation(): bool
    {
        return true;
    }

    public function supportsSequences(): bool
    {
        return true;
    }

    public function getAlterSequenceSQL(Sequence $sequence): string
    {
        return 'ALTER SEQUENCE ' . $sequence->getQuotedName($this) .
            ' INCREMENT BY ' . $sequence->getAllocationSize();
    }

    public function getCreateSequenceSQL(Sequence $sequence): string
    {
        return 'CREATE SEQUENCE ' . $sequence->getQuotedName($this) .
            ' START WITH ' . $sequence->getInitialValue() .
            ' INCREMENT BY ' . $sequence->getAllocationSize() .
            ' MINVALUE ' . $sequence->getInitialValue();
    }

    /**
     * {@inheritdoc}
     */
    public function getDropSequenceSQL($sequence): string
    {
        if ($sequence instanceof Sequence) {
            $sequence = $sequence->getQuotedName($this);
        }

        return 'DROP SEQUENCE ' . $sequence;
    }

    public function getListSequencesSQL(string $database): string
    {
        return 'SELECT seq.name,
                       CAST(
                           seq.increment AS VARCHAR(MAX)
                       ) AS increment, -- CAST avoids driver error for sql_variant type
                       CAST(
                           seq.start_value AS VARCHAR(MAX)
                       ) AS start_value -- CAST avoids driver error for sql_variant type
                FROM   sys.sequences AS seq';
    }

    public function getSequenceNextValSQL(string $sequence): string
    {
        return 'SELECT NEXT VALUE FOR ' . $sequence;
    }

    public function hasNativeGuidType(): bool
    {
        return true;
    }

    public function getCreateDatabaseSQL(string $database): string
    {
        return 'CREATE DATABASE ' . $database;
    }

    public function getDropDatabaseSQL(string $database): string
    {
        return 'DROP DATABASE ' . $database;
    }

    public function supportsCreateDropDatabase(): bool
    {
        return true;
    }

    public function getCreateSchemaSQL(string $schemaName): string
    {
        return 'CREATE SCHEMA ' . $schemaName;
    }

    /**
     * {@inheritDoc}
     */
    public function getDropForeignKeySQL($foreignKey, $table): string
    {
        if (! $foreignKey instanceof ForeignKeyConstraint) {
            $foreignKey = new Identifier($foreignKey);
        }

        if (! $table instanceof Table) {
            $table = new Identifier($table);
        }

        $foreignKey = $foreignKey->getQuotedName($this);
        $table      = $table->getQuotedName($this);

        return 'ALTER TABLE ' . $table . ' DROP CONSTRAINT ' . $foreignKey;
    }

    /**
     * {@inheritDoc}
     */
    public function getDropIndexSQL($index, $table = null): string
    {
        if ($index instanceof Index) {
            $index = $index->getQuotedName($this);
        } elseif (! is_string($index)) {
            throw new InvalidArgumentException(
                __METHOD__ . '() expects $index parameter to be string or ' . Index::class . '.'
            );
        }

        if (! isset($table)) {
            return 'DROP INDEX ' . $index;
        }

        if ($table instanceof Table) {
            $table = $table->getQuotedName($this);
        }

        return sprintf(
            <<<SQL
IF EXISTS (SELECT * FROM sysobjects WHERE name = '%s')
    ALTER TABLE %s DROP CONSTRAINT %s
ELSE
    DROP INDEX %s ON %s
SQL
            ,
            $index,
            $table,
            $index,
            $index,
            $table
        );
    }

    /**
     * {@inheritDoc}
     */
    protected function _getCreateTableSQL(string $name, array $columns, array $options = []): array
    {
        $defaultConstraintsSql = [];
        $commentsSql           = [];

        $tableComment = $options['comment'] ?? null;
        if ($tableComment !== null) {
            $commentsSql[] = $this->getCommentOnTableSQL($name, $tableComment);
        }

        // @todo does other code breaks because of this?
        // force primary keys to be not null
        foreach ($columns as &$column) {
            if (! empty($column['primary'])) {
                $column['notnull'] = true;
            }

            // Build default constraints SQL statements.
            if (isset($column['default'])) {
                $defaultConstraintsSql[] = 'ALTER TABLE ' . $name .
                    ' ADD' . $this->getDefaultConstraintDeclarationSQL($name, $column);
            }

            if (empty($column['comment']) && ! is_numeric($column['comment'])) {
                continue;
            }

            $commentsSql[] = $this->getCreateColumnCommentSQL($name, $column['name'], $column['comment']);
        }

        $columnListSql = $this->getColumnDeclarationListSQL($columns);

        if (isset($options['uniqueConstraints']) && ! empty($options['uniqueConstraints'])) {
            foreach ($options['uniqueConstraints'] as $constraintName => $definition) {
                $columnListSql .= ', ' . $this->getUniqueConstraintDeclarationSQL($constraintName, $definition);
            }
        }

        if (isset($options['primary']) && ! empty($options['primary'])) {
            $flags = '';
            if (isset($options['primary_index']) && $options['primary_index']->hasFlag('nonclustered')) {
                $flags = ' NONCLUSTERED';
            }

            $columnListSql .= ', PRIMARY KEY' . $flags
                . ' (' . implode(', ', array_unique(array_values($options['primary']))) . ')';
        }

        $query = 'CREATE TABLE ' . $name . ' (' . $columnListSql;

        $check = $this->getCheckDeclarationSQL($columns);
        if (! empty($check)) {
            $query .= ', ' . $check;
        }

        $query .= ')';

        $sql = [$query];

        if (isset($options['indexes']) && ! empty($options['indexes'])) {
            foreach ($options['indexes'] as $index) {
                $sql[] = $this->getCreateIndexSQL($index, $name);
            }
        }

        if (isset($options['foreignKeys'])) {
            foreach ((array) $options['foreignKeys'] as $definition) {
                $sql[] = $this->getCreateForeignKeySQL($definition, $name);
            }
        }

        return array_merge($sql, $commentsSql, $defaultConstraintsSql);
    }

    /**
     * {@inheritDoc}
     */
    public function getCreatePrimaryKeySQL(Index $index, $table): string
    {
        if ($table instanceof Table) {
            $identifier = $table->getQuotedName($this);
        } else {
            $identifier = $table;
        }

        $sql = 'ALTER TABLE ' . $identifier . ' ADD PRIMARY KEY';

        if ($index->hasFlag('nonclustered')) {
            $sql .= ' NONCLUSTERED';
        }

        return $sql . ' (' . $this->getIndexFieldDeclarationListSQL($index) . ')';
    }

    /**
     * Returns the SQL statement for creating a column comment.
     *
     * SQL Server does not support native column comments,
     * therefore the extended properties functionality is used
     * as a workaround to store them.
     * The property name used to store column comments is "MS_Description"
     * which provides compatibility with SQL Server Management Studio,
     * as column comments are stored in the same property there when
     * specifying a column's "Description" attribute.
     *
     * @param string $tableName  The quoted table name to which the column belongs.
     * @param string $columnName The quoted column name to create the comment for.
     * @param string $comment    The column's comment.
     */
    protected function getCreateColumnCommentSQL(string $tableName, string $columnName, string $comment): string
    {
        if (strpos($tableName, '.') !== false) {
            [$schemaSQL, $tableSQL] = explode('.', $tableName);
            $schemaSQL              = $this->quoteStringLiteral($schemaSQL);
            $tableSQL               = $this->quoteStringLiteral($tableSQL);
        } else {
            $schemaSQL = "'dbo'";
            $tableSQL  = $this->quoteStringLiteral($tableName);
        }

        return $this->getAddExtendedPropertySQL(
            'MS_Description',
            $comment,
            'SCHEMA',
            $schemaSQL,
            'TABLE',
            $tableSQL,
            'COLUMN',
            $columnName
        );
    }

    /**
     * Returns the SQL snippet for declaring a default constraint.
     *
     * @param string  $table  Name of the table to return the default constraint declaration for.
     * @param mixed[] $column Column definition.
     *
     * @throws InvalidArgumentException
     */
    public function getDefaultConstraintDeclarationSQL(string $table, array $column): string
    {
        if (! isset($column['default'])) {
            throw new InvalidArgumentException('Incomplete column definition. "default" required.');
        }

        $columnName = new Identifier($column['name']);

        return ' CONSTRAINT ' .
            $this->generateDefaultConstraintName($table, $column['name']) .
            $this->getDefaultValueDeclarationSQL($column) .
            ' FOR ' . $columnName->getQuotedName($this);
    }

    /**
     * {@inheritDoc}
     */
    public function getCreateIndexSQL(Index $index, $table): string
    {
        $constraint = parent::getCreateIndexSQL($index, $table);

        if ($index->isUnique() && ! $index->isPrimary()) {
            $constraint = $this->_appendUniqueConstraintDefinition($constraint, $index);
        }

        return $constraint;
    }

    protected function getCreateIndexSQLFlags(Index $index): string
    {
        $type = '';
        if ($index->isUnique()) {
            $type .= 'UNIQUE ';
        }

        if ($index->hasFlag('clustered')) {
            $type .= 'CLUSTERED ';
        } elseif ($index->hasFlag('nonclustered')) {
            $type .= 'NONCLUSTERED ';
        }

        return $type;
    }

    /**
     * Extend unique key constraint with required filters
     */
    private function _appendUniqueConstraintDefinition(string $sql, Index $index): string
    {
        $fields = [];

        foreach ($index->getQuotedColumns($this) as $field) {
            $fields[] = $field . ' IS NOT NULL';
        }

        return $sql . ' WHERE ' . implode(' AND ', $fields);
    }

    /**
     * {@inheritDoc}
     */
    public function getAlterTableSQL(TableDiff $diff): array
    {
        $queryParts  = [];
        $sql         = [];
        $columnSql   = [];
        $commentsSql = [];

        foreach ($diff->addedColumns as $column) {
            if ($this->onSchemaAlterTableAddColumn($column, $diff, $columnSql)) {
                continue;
            }

            $columnDef    = $column->toArray();
            $queryParts[] = 'ADD ' . $this->getColumnDeclarationSQL($column->getQuotedName($this), $columnDef);

            if (isset($columnDef['default'])) {
                $queryParts[] = $this->getAlterTableAddDefaultConstraintClause($diff->name, $column);
            }

            $comment = $this->getColumnComment($column);

            if ($comment === '') {
                continue;
            }

            $commentsSql[] = $this->getCreateColumnCommentSQL(
                $diff->name,
                $column->getQuotedName($this),
                $comment
            );
        }

        foreach ($diff->removedColumns as $column) {
            if ($this->onSchemaAlterTableRemoveColumn($column, $diff, $columnSql)) {
                continue;
            }

            $queryParts[] = 'DROP COLUMN ' . $column->getQuotedName($this);
        }

        foreach ($diff->changedColumns as $columnDiff) {
            if ($this->onSchemaAlterTableChangeColumn($columnDiff, $diff, $columnSql)) {
                continue;
            }

            $column     = $columnDiff->column;
            $comment    = $this->getColumnComment($column);
            $hasComment = $comment !== '';

            if ($columnDiff->fromColumn instanceof Column) {
                $fromComment    = $this->getColumnComment($columnDiff->fromColumn);
                $hasFromComment = $fromComment !== '';

                if ($hasFromComment && $hasComment && $fromComment !== $comment) {
                    $commentsSql[] = $this->getAlterColumnCommentSQL(
                        $diff->name,
                        $column->getQuotedName($this),
                        $comment
                    );
                } elseif ($hasFromComment && ! $hasComment) {
                    $commentsSql[] = $this->getDropColumnCommentSQL($diff->name, $column->getQuotedName($this));
                } elseif (! $hasFromComment && $hasComment) {
                    $commentsSql[] = $this->getCreateColumnCommentSQL(
                        $diff->name,
                        $column->getQuotedName($this),
                        $comment
                    );
                }
            }

            // Do not add query part if only comment has changed.
            if ($columnDiff->hasChanged('comment') && count($columnDiff->changedProperties) === 1) {
                continue;
            }

            $requireDropDefaultConstraint = $this->alterColumnRequiresDropDefaultConstraint($columnDiff);

            if ($requireDropDefaultConstraint) {
                $queryParts[] = $this->getAlterTableDropDefaultConstraintClause(
                    $diff->name,
                    $columnDiff->oldColumnName
                );
            }

            $columnDef = $column->toArray();

            $queryParts[] = 'ALTER COLUMN ' .
                    $this->getColumnDeclarationSQL($column->getQuotedName($this), $columnDef);

            if (
                ! isset($columnDef['default'])
                || (! $requireDropDefaultConstraint && ! $columnDiff->hasChanged('default'))
            ) {
                continue;
            }

            $queryParts[] = $this->getAlterTableAddDefaultConstraintClause($diff->name, $column);
        }

        foreach ($diff->renamedColumns as $oldColumnName => $column) {
            if ($this->onSchemaAlterTableRenameColumn($oldColumnName, $column, $diff, $columnSql)) {
                continue;
            }

            $oldColumnName = new Identifier($oldColumnName);

            $sql[] = "sp_rename '" .
                $diff->getName($this)->getQuotedName($this) . '.' . $oldColumnName->getQuotedName($this) .
                "', '" . $column->getQuotedName($this) . "', 'COLUMN'";

            // Recreate default constraint with new column name if necessary (for future reference).
            if ($column->getDefault() === null) {
                continue;
            }

            $queryParts[] = $this->getAlterTableDropDefaultConstraintClause(
                $diff->name,
                $oldColumnName->getQuotedName($this)
            );
            $queryParts[] = $this->getAlterTableAddDefaultConstraintClause($diff->name, $column);
        }

        $tableSql = [];

        if ($this->onSchemaAlterTable($diff, $tableSql)) {
            return array_merge($tableSql, $columnSql);
        }

        foreach ($queryParts as $query) {
            $sql[] = 'ALTER TABLE ' . $diff->getName($this)->getQuotedName($this) . ' ' . $query;
        }

        $sql = array_merge($sql, $commentsSql);

        $newName = $diff->getNewName();

        if ($newName !== null) {
            $sql[] = "sp_rename '" . $diff->getName($this)->getQuotedName($this) . "', '" . $newName->getName() . "'";

            /**
             * Rename table's default constraints names
             * to match the new table name.
             * This is necessary to ensure that the default
             * constraints can be referenced in future table
             * alterations as the table name is encoded in
             * default constraints' names.
             */
            $sql[] = "DECLARE @sql NVARCHAR(MAX) = N''; " .
                "SELECT @sql += N'EXEC sp_rename N''' + dc.name + ''', N''' " .
                "+ REPLACE(dc.name, '" . $this->generateIdentifierName($diff->name) . "', " .
                "'" . $this->generateIdentifierName($newName->getName()) . "') + ''', ''OBJECT'';' " .
                'FROM sys.default_constraints dc ' .
                'JOIN sys.tables tbl ON dc.parent_object_id = tbl.object_id ' .
                "WHERE tbl.name = '" . $newName->getName() . "';" .
                'EXEC sp_executesql @sql';
        }

        $sql = array_merge(
            $this->getPreAlterTableIndexForeignKeySQL($diff),
            $sql,
            $this->getPostAlterTableIndexForeignKeySQL($diff)
        );

        return array_merge($sql, $tableSql, $columnSql);
    }

    /**
     * Returns the SQL clause for adding a default constraint in an ALTER TABLE statement.
     *
     * @param string $tableName The name of the table to generate the clause for.
     * @param Column $column    The column to generate the clause for.
     */
    private function getAlterTableAddDefaultConstraintClause(string $tableName, Column $column): string
    {
        $columnDef         = $column->toArray();
        $columnDef['name'] = $column->getQuotedName($this);

        return 'ADD' . $this->getDefaultConstraintDeclarationSQL($tableName, $columnDef);
    }

    /**
     * Returns the SQL clause for dropping an existing default constraint in an ALTER TABLE statement.
     *
     * @param string $tableName  The name of the table to generate the clause for.
     * @param string $columnName The name of the column to generate the clause for.
     */
    private function getAlterTableDropDefaultConstraintClause(string $tableName, string $columnName): string
    {
        return 'DROP CONSTRAINT ' . $this->generateDefaultConstraintName($tableName, $columnName);
    }

    /**
     * Checks whether a column alteration requires dropping its default constraint first.
     *
     * Different to other database vendors SQL Server implements column default values
     * as constraints and therefore changes in a column's default value as well as changes
     * in a column's type require dropping the default constraint first before being to
     * alter the particular column to the new definition.
     *
     * @param ColumnDiff $columnDiff The column diff to evaluate.
     *
     * @return bool True if the column alteration requires dropping its default constraint first, false otherwise.
     */
    private function alterColumnRequiresDropDefaultConstraint(ColumnDiff $columnDiff): bool
    {
        // We can only decide whether to drop an existing default constraint
        // if we know the original default value.
        if (! $columnDiff->fromColumn instanceof Column) {
            return false;
        }

        // We only need to drop an existing default constraint if we know the
        // column was defined with a default value before.
        if ($columnDiff->fromColumn->getDefault() === null) {
            return false;
        }

        // We need to drop an existing default constraint if the column was
        // defined with a default value before and it has changed.
        if ($columnDiff->hasChanged('default')) {
            return true;
        }

        // We need to drop an existing default constraint if the column was
        // defined with a default value before and the native column type has changed.
        return $columnDiff->hasChanged('type') || $columnDiff->hasChanged('fixed');
    }

    /**
     * Returns the SQL statement for altering a column comment.
     *
     * SQL Server does not support native column comments,
     * therefore the extended properties functionality is used
     * as a workaround to store them.
     * The property name used to store column comments is "MS_Description"
     * which provides compatibility with SQL Server Management Studio,
     * as column comments are stored in the same property there when
     * specifying a column's "Description" attribute.
     *
     * @param string $tableName  The quoted table name to which the column belongs.
     * @param string $columnName The quoted column name to alter the comment for.
     * @param string $comment    The column's comment.
     */
    protected function getAlterColumnCommentSQL(string $tableName, string $columnName, string $comment): string
    {
        if (strpos($tableName, '.') !== false) {
            [$schemaSQL, $tableSQL] = explode('.', $tableName);
            $schemaSQL              = $this->quoteStringLiteral($schemaSQL);
            $tableSQL               = $this->quoteStringLiteral($tableSQL);
        } else {
            $schemaSQL = "'dbo'";
            $tableSQL  = $this->quoteStringLiteral($tableName);
        }

        return $this->getUpdateExtendedPropertySQL(
            'MS_Description',
            $comment,
            'SCHEMA',
            $schemaSQL,
            'TABLE',
            $tableSQL,
            'COLUMN',
            $columnName
        );
    }

    /**
     * Returns the SQL statement for dropping a column comment.
     *
     * SQL Server does not support native column comments,
     * therefore the extended properties functionality is used
     * as a workaround to store them.
     * The property name used to store column comments is "MS_Description"
     * which provides compatibility with SQL Server Management Studio,
     * as column comments are stored in the same property there when
     * specifying a column's "Description" attribute.
     *
     * @param string $tableName  The quoted table name to which the column belongs.
     * @param string $columnName The quoted column name to drop the comment for.
     */
    protected function getDropColumnCommentSQL(string $tableName, string $columnName): string
    {
        if (strpos($tableName, '.') !== false) {
            [$schemaSQL, $tableSQL] = explode('.', $tableName);
            $schemaSQL              = $this->quoteStringLiteral($schemaSQL);
            $tableSQL               = $this->quoteStringLiteral($tableSQL);
        } else {
            $schemaSQL = "'dbo'";
            $tableSQL  = $this->quoteStringLiteral($tableName);
        }

        return $this->getDropExtendedPropertySQL(
            'MS_Description',
            'SCHEMA',
            $schemaSQL,
            'TABLE',
            $tableSQL,
            'COLUMN',
            $columnName
        );
    }

    /**
     * {@inheritdoc}
     */
    protected function getRenameIndexSQL(string $oldIndexName, Index $index, string $tableName): array
    {
        return [sprintf(
            "EXEC sp_rename N'%s.%s', N'%s', N'INDEX'",
            $tableName,
            $oldIndexName,
            $index->getQuotedName($this)
        ),
        ];
    }

    /**
     * Returns the SQL statement for adding an extended property to a database object.
     *
     * @link http://msdn.microsoft.com/en-us/library/ms180047%28v=sql.90%29.aspx
     *
     * @param string      $name       The name of the property to add.
     * @param string|null $value      The value of the property to add.
     * @param string|null $level0Type The type of the object at level 0 the property belongs to.
     * @param string|null $level0Name The name of the object at level 0 the property belongs to.
     * @param string|null $level1Type The type of the object at level 1 the property belongs to.
     * @param string|null $level1Name The name of the object at level 1 the property belongs to.
     * @param string|null $level2Type The type of the object at level 2 the property belongs to.
     * @param string|null $level2Name The name of the object at level 2 the property belongs to.
     */
    public function getAddExtendedPropertySQL(
        string $name,
        ?string $value = null,
        ?string $level0Type = null,
        ?string $level0Name = null,
        ?string $level1Type = null,
        ?string $level1Name = null,
        ?string $level2Type = null,
        ?string $level2Name = null
    ): string {
        return 'EXEC sp_addextendedproperty ' .
            'N' . $this->quoteStringLiteral($name) . ', N' . $this->quoteStringLiteral((string) $value) . ', ' .
            'N' . $this->quoteStringLiteral((string) $level0Type) . ', ' . $level0Name . ', ' .
            'N' . $this->quoteStringLiteral((string) $level1Type) . ', ' . $level1Name . ', ' .
            'N' . $this->quoteStringLiteral((string) $level2Type) . ', ' . $level2Name;
    }

    /**
     * Returns the SQL statement for dropping an extended property from a database object.
     *
     * @link http://technet.microsoft.com/en-gb/library/ms178595%28v=sql.90%29.aspx
     *
     * @param string      $name       The name of the property to drop.
     * @param string|null $level0Type The type of the object at level 0 the property belongs to.
     * @param string|null $level0Name The name of the object at level 0 the property belongs to.
     * @param string|null $level1Type The type of the object at level 1 the property belongs to.
     * @param string|null $level1Name The name of the object at level 1 the property belongs to.
     * @param string|null $level2Type The type of the object at level 2 the property belongs to.
     * @param string|null $level2Name The name of the object at level 2 the property belongs to.
     */
    public function getDropExtendedPropertySQL(
        string $name,
        ?string $level0Type = null,
        ?string $level0Name = null,
        ?string $level1Type = null,
        ?string $level1Name = null,
        ?string $level2Type = null,
        ?string $level2Name = null
    ): string {
        return 'EXEC sp_dropextendedproperty ' .
            'N' . $this->quoteStringLiteral($name) . ', ' .
            'N' . $this->quoteStringLiteral((string) $level0Type) . ', ' . $level0Name . ', ' .
            'N' . $this->quoteStringLiteral((string) $level1Type) . ', ' . $level1Name . ', ' .
            'N' . $this->quoteStringLiteral((string) $level2Type) . ', ' . $level2Name;
    }

    /**
     * Returns the SQL statement for updating an extended property of a database object.
     *
     * @link http://msdn.microsoft.com/en-us/library/ms186885%28v=sql.90%29.aspx
     *
     * @param string      $name       The name of the property to update.
     * @param string|null $value      The value of the property to update.
     * @param string|null $level0Type The type of the object at level 0 the property belongs to.
     * @param string|null $level0Name The name of the object at level 0 the property belongs to.
     * @param string|null $level1Type The type of the object at level 1 the property belongs to.
     * @param string|null $level1Name The name of the object at level 1 the property belongs to.
     * @param string|null $level2Type The type of the object at level 2 the property belongs to.
     * @param string|null $level2Name The name of the object at level 2 the property belongs to.
     */
    public function getUpdateExtendedPropertySQL(
        string $name,
        ?string $value = null,
        ?string $level0Type = null,
        ?string $level0Name = null,
        ?string $level1Type = null,
        ?string $level1Name = null,
        ?string $level2Type = null,
        ?string $level2Name = null
    ): string {
        return 'EXEC sp_updateextendedproperty ' .
            'N' . $this->quoteStringLiteral($name) . ', N' . $this->quoteStringLiteral((string) $value) . ', ' .
            'N' . $this->quoteStringLiteral((string) $level0Type) . ', ' . $level0Name . ', ' .
            'N' . $this->quoteStringLiteral((string) $level1Type) . ', ' . $level1Name . ', ' .
            'N' . $this->quoteStringLiteral((string) $level2Type) . ', ' . $level2Name;
    }

    public function getEmptyIdentityInsertSQL(string $quotedTableName, string $quotedIdentifierColumnName): string
    {
        return 'INSERT INTO ' . $quotedTableName . ' DEFAULT VALUES';
    }

    public function getListTablesSQL(): string
    {
        // "sysdiagrams" table must be ignored as it's internal SQL Server table for Database Diagrams
        // Category 2 must be ignored as it is "MS SQL Server 'pseudo-system' object[s]" for replication
        return 'SELECT name, SCHEMA_NAME (uid) AS schema_name FROM sysobjects'
            . " WHERE type = 'U' AND name != 'sysdiagrams' AND category != 2 ORDER BY name";
    }

    public function getListTableColumnsSQL(string $table, ?string $database = null): string
    {
        return "SELECT    col.name,
                          type.name AS type,
                          col.max_length AS length,
                          ~col.is_nullable AS notnull,
                          def.definition AS [default],
                          col.scale,
                          col.precision,
                          col.is_identity AS autoincrement,
                          col.collation_name AS collation,
                          CAST(prop.value AS NVARCHAR(MAX)) AS comment -- CAST avoids driver error for sql_variant type
                FROM      sys.columns AS col
                JOIN      sys.types AS type
                ON        col.user_type_id = type.user_type_id
                JOIN      sys.objects AS obj
                ON        col.object_id = obj.object_id
                JOIN      sys.schemas AS scm
                ON        obj.schema_id = scm.schema_id
                LEFT JOIN sys.default_constraints def
                ON        col.default_object_id = def.object_id
                AND       col.object_id = def.parent_object_id
                LEFT JOIN sys.extended_properties AS prop
                ON        obj.object_id = prop.major_id
                AND       col.column_id = prop.minor_id
                AND       prop.name = 'MS_Description'
                WHERE     obj.type = 'U'
                AND       " . $this->getTableWhereClause($table, 'scm.name', 'obj.name');
    }

    public function getListTableForeignKeysSQL(string $table, ?string $database = null): string
    {
        return 'SELECT f.name AS ForeignKey,
                SCHEMA_NAME (f.SCHEMA_ID) AS SchemaName,
                OBJECT_NAME (f.parent_object_id) AS TableName,
                COL_NAME (fc.parent_object_id,fc.parent_column_id) AS ColumnName,
                SCHEMA_NAME (o.SCHEMA_ID) ReferenceSchemaName,
                OBJECT_NAME (f.referenced_object_id) AS ReferenceTableName,
                COL_NAME(fc.referenced_object_id,fc.referenced_column_id) AS ReferenceColumnName,
                f.delete_referential_action_desc,
                f.update_referential_action_desc
                FROM sys.foreign_keys AS f
                INNER JOIN sys.foreign_key_columns AS fc
                INNER JOIN sys.objects AS o ON o.OBJECT_ID = fc.referenced_object_id
                ON f.OBJECT_ID = fc.constraint_object_id
                WHERE ' .
                $this->getTableWhereClause($table, 'SCHEMA_NAME (f.schema_id)', 'OBJECT_NAME (f.parent_object_id)');
    }

    public function getListTableIndexesSQL(string $table, ?string $database = null): string
    {
        return "SELECT idx.name AS key_name,
                       col.name AS column_name,
                       ~idx.is_unique AS non_unique,
                       idx.is_primary_key AS [primary],
                       CASE idx.type
                           WHEN '1' THEN 'clustered'
                           WHEN '2' THEN 'nonclustered'
                           ELSE NULL
                       END AS flags
                FROM sys.tables AS tbl
                JOIN sys.schemas AS scm ON tbl.schema_id = scm.schema_id
                JOIN sys.indexes AS idx ON tbl.object_id = idx.object_id
                JOIN sys.index_columns AS idxcol ON idx.object_id = idxcol.object_id AND idx.index_id = idxcol.index_id
                JOIN sys.columns AS col ON idxcol.object_id = col.object_id AND idxcol.column_id = col.column_id
                WHERE " . $this->getTableWhereClause($table, 'scm.name', 'tbl.name') . '
                ORDER BY idx.index_id ASC, idxcol.key_ordinal ASC';
    }

    public function getCreateViewSQL(string $name, string $sql): string
    {
        return 'CREATE VIEW ' . $name . ' AS ' . $sql;
    }

    public function getListViewsSQL(string $database): string
    {
        return "SELECT name FROM sysobjects WHERE type = 'V' ORDER BY name";
    }

    /**
     * Returns the where clause to filter schema and table name in a query.
     *
     * @param string $table        The full qualified name of the table.
     * @param string $schemaColumn The name of the column to compare the schema to in the where clause.
     * @param string $tableColumn  The name of the column to compare the table to in the where clause.
     */
    private function getTableWhereClause(string $table, string $schemaColumn, string $tableColumn): string
    {
        if (strpos($table, '.') !== false) {
            [$schema, $table] = explode('.', $table);
            $schema           = $this->quoteStringLiteral($schema);
            $table            = $this->quoteStringLiteral($table);
        } else {
            $schema = 'SCHEMA_NAME()';
            $table  = $this->quoteStringLiteral($table);
        }

        return sprintf('(%s = %s AND %s = %s)', $tableColumn, $table, $schemaColumn, $schema);
    }

    public function getDropViewSQL(string $name): string
    {
        return 'DROP VIEW ' . $name;
    }

    public function getLocateExpression(string $string, string $substring, ?string $start = null): string
    {
        if ($start === null) {
            return sprintf('CHARINDEX(%s, %s)', $substring, $string);
        }

        return sprintf('CHARINDEX(%s, %s, %s)', $substring, $string, $start);
    }

    public function getModExpression(string $dividend, string $divisor): string
    {
        return $dividend . ' % ' . $divisor;
    }

    public function getTrimExpression(string $str, int $mode = TrimMode::UNSPECIFIED, ?string $char = null): string
    {
        if (! in_array($mode, [TrimMode::UNSPECIFIED, TrimMode::LEADING, TrimMode::TRAILING, TrimMode::BOTH], true)) {
            throw new InvalidArgumentException(
                sprintf('The value of $mode is expected to be one of the TrimMode constants, %d given', $mode)
            );
        }

        if ($char === null) {
            switch ($mode) {
                case TrimMode::LEADING:
                    return 'LTRIM(' . $str . ')';

                case TrimMode::TRAILING:
                    return 'RTRIM(' . $str . ')';

                default:
                    return 'LTRIM(RTRIM(' . $str . '))';
            }
        }

        $pattern = "'%[^' + " . $char . " + ']%'";

        if ($mode === TrimMode::LEADING) {
            return 'stuff(' . $str . ', 1, patindex(' . $pattern . ', ' . $str . ') - 1, null)';
        }

        if ($mode === TrimMode::TRAILING) {
            return 'reverse(stuff(reverse(' . $str . '), 1, '
                . 'patindex(' . $pattern . ', reverse(' . $str . ')) - 1, null))';
        }

        return 'reverse(stuff(reverse(stuff(' . $str . ', 1, patindex(' . $pattern . ', ' . $str . ') - 1, null)), 1, '
            . 'patindex(' . $pattern . ', reverse(stuff(' . $str . ', 1, patindex(' . $pattern . ', ' . $str
            . ') - 1, null))) - 1, null))';
    }

    public function getConcatExpression(string ...$string): string
    {
        return '(' . implode(' + ', $string) . ')';
    }

    public function getListDatabasesSQL(): string
    {
        return 'SELECT * FROM sys.databases';
    }

    public function getListNamespacesSQL(): string
    {
        return "SELECT name FROM sys.schemas WHERE name NOT IN('guest', 'INFORMATION_SCHEMA', 'sys')";
    }

    public function getSubstringExpression(string $string, string $start, ?string $length = null): string
    {
        if ($length === null) {
            return sprintf('SUBSTRING(%s, %s, LEN(%s) - %s + 1)', $string, $start, $string, $start);
        }

        return sprintf('SUBSTRING(%s, %s, %s)', $string, $start, $length);
    }

    public function getLengthExpression(string $string): string
    {
        return 'LEN(' . $string . ')';
    }

    public function getCurrentDatabaseExpression(): string
    {
        return 'DB_NAME()';
    }

    public function getSetTransactionIsolationSQL(int $level): string
    {
        return 'SET TRANSACTION ISOLATION LEVEL ' . $this->_getTransactionIsolationLevelSQL($level);
    }

    /**
     * {@inheritDoc}
     */
    public function getIntegerTypeDeclarationSQL(array $column): string
    {
        return 'INT' . $this->_getCommonIntegerTypeDeclarationSQL($column);
    }

    /**
     * {@inheritDoc}
     */
    public function getBigIntTypeDeclarationSQL(array $column): string
    {
        return 'BIGINT' . $this->_getCommonIntegerTypeDeclarationSQL($column);
    }

    /**
     * {@inheritDoc}
     */
    public function getSmallIntTypeDeclarationSQL(array $column): string
    {
        return 'SMALLINT' . $this->_getCommonIntegerTypeDeclarationSQL($column);
    }

    /**
     * {@inheritDoc}
     */
    public function getGuidTypeDeclarationSQL(array $column): string
    {
        return 'UNIQUEIDENTIFIER';
    }

    /**
     * {@inheritDoc}
     */
    public function getDateTimeTzTypeDeclarationSQL(array $column): string
    {
        return 'DATETIMEOFFSET(6)';
    }

    protected function getCharTypeDeclarationSQLSnippet(?int $length): string
    {
        $sql = 'NCHAR';

        if ($length !== null) {
            $sql .= sprintf('(%d)', $length);
        }

        return $sql;
    }

    protected function getVarcharTypeDeclarationSQLSnippet(?int $length): string
    {
        if ($length === null) {
            throw ColumnLengthRequired::new($this, 'NVARCHAR');
        }

        return sprintf('NVARCHAR(%d)', $length);
    }

    /**
     * {@inheritDoc}
     */
    public function getAsciiStringTypeDeclarationSQL(array $column): string
    {
        $length = $column['length'] ?? null;

        if (empty($column['fixed'])) {
            return parent::getVarcharTypeDeclarationSQLSnippet($length);
        }

        return parent::getCharTypeDeclarationSQLSnippet($length);
    }

    /**
     * {@inheritDoc}
     */
    public function getClobTypeDeclarationSQL(array $column): string
    {
        return 'VARCHAR(MAX)';
    }

    /**
     * {@inheritDoc}
     */
    protected function _getCommonIntegerTypeDeclarationSQL(array $column): string
    {
        return ! empty($column['autoincrement']) ? ' IDENTITY' : '';
    }

    /**
     * {@inheritDoc}
     */
    public function getDateTimeTypeDeclarationSQL(array $column): string
    {
        // 3 - microseconds precision length
        // http://msdn.microsoft.com/en-us/library/ms187819.aspx
        return 'DATETIME2(6)';
    }

    /**
     * {@inheritDoc}
     */
    public function getDateTypeDeclarationSQL(array $column): string
    {
        return 'DATE';
    }

    /**
     * {@inheritDoc}
     */
    public function getTimeTypeDeclarationSQL(array $column): string
    {
        return 'TIME(0)';
    }

    /**
     * {@inheritDoc}
     */
    public function getBooleanTypeDeclarationSQL(array $column): string
    {
        return 'BIT';
    }

    protected function doModifyLimitQuery(string $query, ?int $limit, int $offset): string
    {
        if ($limit === null && $offset <= 0) {
            return $query;
        }

        // Queries using OFFSET... FETCH MUST have an ORDER BY clause
        // Find the position of the last instance of ORDER BY and ensure it is not within a parenthetical statement
        // but can be in a newline
        $matches      = [];
        $matchesCount = preg_match_all('/[\\s]+order\\s+by\\s/im', $query, $matches, PREG_OFFSET_CAPTURE);
        $orderByPos   = false;
        if ($matchesCount > 0) {
            $orderByPos = $matches[0][$matchesCount - 1][1];
        }

        if (
            $orderByPos === false
            || substr_count($query, '(', $orderByPos) !== substr_count($query, ')', $orderByPos)
        ) {
            if (preg_match('/^SELECT\s+DISTINCT/im', $query) > 0) {
                // SQL Server won't let us order by a non-selected column in a DISTINCT query,
                // so we have to do this madness. This says, order by the first column in the
                // result. SQL Server's docs say that a nonordered query's result order is non-
                // deterministic anyway, so this won't do anything that a bunch of update and
                // deletes to the table wouldn't do anyway.
                $query .= ' ORDER BY 1';
            } else {
                // In another DBMS, we could do ORDER BY 0, but SQL Server gets angry if you
                // use constant expressions in the order by list.
                $query .= ' ORDER BY (SELECT 0)';
            }
        }

        // This looks somewhat like MYSQL, but limit/offset are in inverse positions
        // Supposedly SQL:2008 core standard.
        // Per TSQL spec, FETCH NEXT n ROWS ONLY is not valid without OFFSET n ROWS.
        $query .= sprintf(' OFFSET %d ROWS', $offset);

        if ($limit !== null) {
            $query .= sprintf(' FETCH NEXT %d ROWS ONLY', $limit);
        }

        return $query;
    }

    public function supportsLimitOffset(): bool
    {
        return true;
    }

    /**
     * {@inheritDoc}
     */
    public function convertBooleans($item)
    {
        if (is_array($item)) {
            foreach ($item as $key => $value) {
                if (! is_bool($value) && ! is_numeric($value)) {
                    continue;
                }

                $item[$key] = (int) (bool) $value;
            }
        } elseif (is_bool($item) || is_numeric($item)) {
            $item = (int) (bool) $item;
        }

        return $item;
    }

    public function getCreateTemporaryTableSnippetSQL(): string
    {
        return 'CREATE TABLE';
    }

    public function getTemporaryTableName(string $tableName): string
    {
        return '#' . $tableName;
    }

    public function getDateTimeFormatString(): string
    {
        return 'Y-m-d H:i:s.u';
    }

    public function getDateFormatString(): string
    {
        return 'Y-m-d';
    }

    public function getTimeFormatString(): string
    {
        return 'H:i:s';
    }

    public function getDateTimeTzFormatString(): string
    {
        return 'Y-m-d H:i:s.u P';
    }

    public function getName(): string
    {
        return 'mssql';
    }

    protected function initializeDoctrineTypeMappings(): void
    {
        $this->doctrineTypeMapping = [
            'bigint'           => 'bigint',
            'binary'           => 'binary',
            'bit'              => 'boolean',
            'char'             => 'string',
            'date'             => 'date',
            'datetime'         => 'datetime',
            'datetime2'        => 'datetime',
            'datetimeoffset'   => 'datetimetz',
            'decimal'          => 'decimal',
            'double'           => 'float',
            'double precision' => 'float',
            'float'            => 'float',
            'image'            => 'blob',
            'int'              => 'integer',
            'money'            => 'integer',
            'nchar'            => 'string',
            'ntext'            => 'text',
            'numeric'          => 'decimal',
            'nvarchar'         => 'string',
            'real'             => 'float',
            'smalldatetime'    => 'datetime',
            'smallint'         => 'smallint',
            'smallmoney'       => 'integer',
            'text'             => 'text',
            'time'             => 'time',
            'tinyint'          => 'smallint',
            'uniqueidentifier' => 'guid',
            'varbinary'        => 'binary',
            'varchar'          => 'string',
        ];
    }

    public function createSavePoint(string $savepoint): string
    {
        return 'SAVE TRANSACTION ' . $savepoint;
    }

    public function releaseSavePoint(string $savepoint): string
    {
        return '';
    }

    public function rollbackSavePoint(string $savepoint): string
    {
        return 'ROLLBACK TRANSACTION ' . $savepoint;
    }

    public function getForeignKeyReferentialActionSQL(string $action): string
    {
        // RESTRICT is not supported, therefore falling back to NO ACTION.
        if (strtoupper($action) === 'RESTRICT') {
            return 'NO ACTION';
        }

        return parent::getForeignKeyReferentialActionSQL($action);
    }

<<<<<<< HEAD
    public function appendLockHint(string $fromClause, ?int $lockMode): string
=======
    public function appendLockHint(string $fromClause, int $lockMode): string
>>>>>>> 0f55c0dc
    {
        switch ($lockMode) {
            case LockMode::NONE:
            case LockMode::OPTIMISTIC:
                return $fromClause;

            case LockMode::PESSIMISTIC_READ:
                return $fromClause . ' WITH (HOLDLOCK, ROWLOCK)';

            case LockMode::PESSIMISTIC_WRITE:
                return $fromClause . ' WITH (UPDLOCK, ROWLOCK)';

            default:
                throw InvalidLockMode::fromLockMode($lockMode);
        }
    }

    public function getForUpdateSQL(): string
    {
        return ' ';
    }

    protected function getReservedKeywordsClass(): string
    {
        return Keywords\SQLServer2012Keywords::class;
    }

    public function quoteSingleIdentifier(string $str): string
    {
        return '[' . str_replace(']', '][', $str) . ']';
    }

    public function getTruncateTableSQL(string $tableName, bool $cascade = false): string
    {
        $tableIdentifier = new Identifier($tableName);

        return 'TRUNCATE TABLE ' . $tableIdentifier->getQuotedName($this);
    }

    /**
     * {@inheritDoc}
     */
    public function getBlobTypeDeclarationSQL(array $column): string
    {
        return 'VARBINARY(MAX)';
    }

    /**
     * {@inheritdoc}
     *
     * Modifies column declaration order as it differs in Microsoft SQL Server.
     */
    public function getColumnDeclarationSQL(string $name, array $column): string
    {
        if (isset($column['columnDefinition'])) {
            $columnDef = $this->getCustomTypeDeclarationSQL($column);
        } else {
            $collation = ! empty($column['collation']) ?
                ' ' . $this->getColumnCollationDeclarationSQL($column['collation']) : '';

            $notnull = ! empty($column['notnull']) ? ' NOT NULL' : '';

            $unique = ! empty($column['unique']) ?
                ' ' . $this->getUniqueFieldDeclarationSQL() : '';

            $check = ! empty($column['check']) ?
                ' ' . $column['check'] : '';

            $typeDecl  = $column['type']->getSQLDeclaration($column, $this);
            $columnDef = $typeDecl . $collation . $notnull . $unique . $check;
        }

        return $name . ' ' . $columnDef;
    }

    protected function getLikeWildcardCharacters(): string
    {
        return parent::getLikeWildcardCharacters() . '[]^';
    }

    /**
     * Returns a unique default constraint name for a table and column.
     *
     * @param string $table  Name of the table to generate the unique default constraint name for.
     * @param string $column Name of the column in the table to generate the unique default constraint name for.
     */
    private function generateDefaultConstraintName(string $table, string $column): string
    {
        return 'DF_' . $this->generateIdentifierName($table) . '_' . $this->generateIdentifierName($column);
    }

    /**
     * Returns a hash value for a given identifier.
     *
     * @param string $identifier Identifier to generate a hash value for.
     */
    private function generateIdentifierName(string $identifier): string
    {
        // Always generate name for unquoted identifiers to ensure consistency.
        $identifier = new Identifier($identifier);

        return strtoupper(dechex(crc32($identifier->getName())));
    }

    protected function getCommentOnTableSQL(string $tableName, string $comment): string
    {
        return sprintf(
            <<<'SQL'
EXEC sys.sp_addextendedproperty @name=N'MS_Description',
  @value=N%s, @level0type=N'SCHEMA', @level0name=N'dbo',
  @level1type=N'TABLE', @level1name=N%s
SQL
            ,
            $this->quoteStringLiteral($comment),
            $this->quoteStringLiteral($tableName)
        );
    }

    public function getListTableMetadataSQL(string $table): string
    {
        return sprintf(
            <<<'SQL'
SELECT
  p.value AS [table_comment]
FROM
  sys.tables AS tbl
  INNER JOIN sys.extended_properties AS p ON p.major_id=tbl.object_id AND p.minor_id=0 AND p.class=1
WHERE
  (tbl.name=N%s and SCHEMA_NAME(tbl.schema_id)=N'dbo' and p.name=N'MS_Description')
SQL
            ,
            $this->quoteStringLiteral($table)
        );
    }
}<|MERGE_RESOLUTION|>--- conflicted
+++ resolved
@@ -4,11 +4,8 @@
 
 namespace Doctrine\DBAL\Platforms;
 
-<<<<<<< HEAD
 use Doctrine\DBAL\Exception\ColumnLengthRequired;
-=======
 use Doctrine\DBAL\Exception\InvalidLockMode;
->>>>>>> 0f55c0dc
 use Doctrine\DBAL\LockMode;
 use Doctrine\DBAL\Schema\Column;
 use Doctrine\DBAL\Schema\ColumnDiff;
@@ -1368,11 +1365,7 @@
         return parent::getForeignKeyReferentialActionSQL($action);
     }
 
-<<<<<<< HEAD
-    public function appendLockHint(string $fromClause, ?int $lockMode): string
-=======
     public function appendLockHint(string $fromClause, int $lockMode): string
->>>>>>> 0f55c0dc
     {
         switch ($lockMode) {
             case LockMode::NONE:
