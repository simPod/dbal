<?php

declare(strict_types=1);

namespace Doctrine\DBAL\Platforms;

use Doctrine\DBAL\Exception\ColumnLengthRequired;
use Doctrine\DBAL\LockMode;
use Doctrine\DBAL\Schema\Column;
use Doctrine\DBAL\Schema\ColumnDiff;
use Doctrine\DBAL\Schema\ForeignKeyConstraint;
use Doctrine\DBAL\Schema\Identifier;
use Doctrine\DBAL\Schema\Index;
use Doctrine\DBAL\Schema\Sequence;
use Doctrine\DBAL\Schema\Table;
use Doctrine\DBAL\Schema\TableDiff;
use InvalidArgumentException;

use function array_merge;
use function array_unique;
use function array_values;
use function count;
use function crc32;
use function dechex;
use function explode;
use function implode;
use function in_array;
use function is_array;
use function is_bool;
use function is_numeric;
use function is_string;
use function preg_match;
use function preg_match_all;
use function sprintf;
use function str_replace;
use function strpos;
use function strtoupper;
use function substr_count;

use const PREG_OFFSET_CAPTURE;

/**
 * Provides the behavior, features and SQL dialect of the Microsoft SQL Server 2012 database platform.
 */
class SQLServer2012Platform extends AbstractPlatform
{
    public function getCurrentDateSQL(): string
    {
        return $this->getConvertExpression('date', 'GETDATE()');
    }

    public function getCurrentTimeSQL(): string
    {
        return $this->getConvertExpression('time', 'GETDATE()');
    }

    /**
     * Returns an expression that converts an expression of one data type to another.
     *
     * @param string $dataType   The target native data type. Alias data types cannot be used.
     * @param string $expression The SQL expression to convert.
     */
    private function getConvertExpression(string $dataType, string $expression): string
    {
        return sprintf('CONVERT(%s, %s)', $dataType, $expression);
    }

    protected function getDateArithmeticIntervalExpression(
        string $date,
        string $operator,
        string $interval,
        string $unit
    ): string {
        $factorClause = '';

        if ($operator === '-') {
            $factorClause = '-1 * ';
        }

        return 'DATEADD(' . $unit . ', ' . $factorClause . $interval . ', ' . $date . ')';
    }

    public function getDateDiffExpression(string $date1, string $date2): string
    {
        return 'DATEDIFF(day, ' . $date2 . ',' . $date1 . ')';
    }

    /**
     * {@inheritDoc}
     *
     * Microsoft SQL Server prefers "autoincrement" identity columns
     * since sequences can only be emulated with a table.
     */
    public function prefersIdentityColumns(): bool
    {
        return true;
    }

    /**
     * {@inheritDoc}
     *
     * Microsoft SQL Server supports this through AUTO_INCREMENT columns.
     */
    public function supportsIdentityColumns(): bool
    {
        return true;
    }

    public function supportsReleaseSavepoints(): bool
    {
        return false;
    }

    public function supportsSchemas(): bool
    {
        return true;
    }

    public function getDefaultSchemaName(): string
    {
        return 'dbo';
    }

    public function supportsColumnCollation(): bool
    {
        return true;
    }

    public function supportsSequences(): bool
    {
        return true;
    }

    public function getAlterSequenceSQL(Sequence $sequence): string
    {
        return 'ALTER SEQUENCE ' . $sequence->getQuotedName($this) .
            ' INCREMENT BY ' . $sequence->getAllocationSize();
    }

    public function getCreateSequenceSQL(Sequence $sequence): string
    {
        return 'CREATE SEQUENCE ' . $sequence->getQuotedName($this) .
            ' START WITH ' . $sequence->getInitialValue() .
            ' INCREMENT BY ' . $sequence->getAllocationSize() .
            ' MINVALUE ' . $sequence->getInitialValue();
    }

    /**
     * {@inheritdoc}
     */
    public function getDropSequenceSQL($sequence): string
    {
        if ($sequence instanceof Sequence) {
            $sequence = $sequence->getQuotedName($this);
        }

        return 'DROP SEQUENCE ' . $sequence;
    }

    public function getListSequencesSQL(string $database): string
    {
        return 'SELECT seq.name,
                       CAST(
                           seq.increment AS VARCHAR(MAX)
                       ) AS increment, -- CAST avoids driver error for sql_variant type
                       CAST(
                           seq.start_value AS VARCHAR(MAX)
                       ) AS start_value -- CAST avoids driver error for sql_variant type
                FROM   sys.sequences AS seq';
    }

    public function getSequenceNextValSQL(string $sequence): string
    {
        return 'SELECT NEXT VALUE FOR ' . $sequence;
    }

    public function hasNativeGuidType(): bool
    {
        return true;
    }

    public function getCreateDatabaseSQL(string $database): string
    {
        return 'CREATE DATABASE ' . $database;
    }

    public function getDropDatabaseSQL(string $database): string
    {
        return 'DROP DATABASE ' . $database;
    }

    public function supportsCreateDropDatabase(): bool
    {
        return true;
    }

    public function getCreateSchemaSQL(string $schemaName): string
    {
        return 'CREATE SCHEMA ' . $schemaName;
    }

    /**
     * {@inheritDoc}
     */
    public function getDropForeignKeySQL($foreignKey, $table): string
    {
        if (! $foreignKey instanceof ForeignKeyConstraint) {
            $foreignKey = new Identifier($foreignKey);
        }

        if (! $table instanceof Table) {
            $table = new Identifier($table);
        }

        $foreignKey = $foreignKey->getQuotedName($this);
        $table      = $table->getQuotedName($this);

        return 'ALTER TABLE ' . $table . ' DROP CONSTRAINT ' . $foreignKey;
    }

    /**
     * {@inheritDoc}
     */
    public function getDropIndexSQL($index, $table = null): string
    {
        if ($index instanceof Index) {
            $index = $index->getQuotedName($this);
        } elseif (! is_string($index)) {
            throw new InvalidArgumentException(
                __METHOD__ . '() expects $index parameter to be string or ' . Index::class . '.'
            );
        }

        if (! isset($table)) {
            return 'DROP INDEX ' . $index;
        }

        if ($table instanceof Table) {
            $table = $table->getQuotedName($this);
        }

        return sprintf(
            <<<SQL
IF EXISTS (SELECT * FROM sysobjects WHERE name = '%s')
    ALTER TABLE %s DROP CONSTRAINT %s
ELSE
    DROP INDEX %s ON %s
SQL
            ,
            $index,
            $table,
            $index,
            $index,
            $table
        );
    }

    /**
     * {@inheritDoc}
     */
<<<<<<< HEAD
    protected function _getCreateTableSQL(string $tableName, array $columns, array $options = []): array
=======
    protected function _getCreateTableSQL($name, array $columns, array $options = [])
>>>>>>> b2bd586c
    {
        $defaultConstraintsSql = [];
        $commentsSql           = [];

        $tableComment = $options['comment'] ?? null;
        if ($tableComment !== null) {
            $commentsSql[] = $this->getCommentOnTableSQL($name, $tableComment);
        }

        // @todo does other code breaks because of this?
        // force primary keys to be not null
        foreach ($columns as &$column) {
            if (! empty($column['primary'])) {
                $column['notnull'] = true;
            }

            // Build default constraints SQL statements.
            if (isset($column['default'])) {
                $defaultConstraintsSql[] = 'ALTER TABLE ' . $name .
                    ' ADD' . $this->getDefaultConstraintDeclarationSQL($name, $column);
            }

            if (empty($column['comment']) && ! is_numeric($column['comment'])) {
                continue;
            }

            $commentsSql[] = $this->getCreateColumnCommentSQL($name, $column['name'], $column['comment']);
        }

        $columnListSql = $this->getColumnDeclarationListSQL($columns);

        if (isset($options['uniqueConstraints']) && ! empty($options['uniqueConstraints'])) {
            foreach ($options['uniqueConstraints'] as $indexName => $definition) {
                $columnListSql .= ', ' . $this->getUniqueConstraintDeclarationSQL($indexName, $definition);
            }
        }

        if (isset($options['primary']) && ! empty($options['primary'])) {
            $flags = '';
            if (isset($options['primary_index']) && $options['primary_index']->hasFlag('nonclustered')) {
                $flags = ' NONCLUSTERED';
            }

            $columnListSql .= ', PRIMARY KEY' . $flags
                . ' (' . implode(', ', array_unique(array_values($options['primary']))) . ')';
        }

        $query = 'CREATE TABLE ' . $name . ' (' . $columnListSql;

        $check = $this->getCheckDeclarationSQL($columns);
        if (! empty($check)) {
            $query .= ', ' . $check;
        }

        $query .= ')';

        $sql = [$query];

        if (isset($options['indexes']) && ! empty($options['indexes'])) {
            foreach ($options['indexes'] as $index) {
                $sql[] = $this->getCreateIndexSQL($index, $name);
            }
        }

        if (isset($options['foreignKeys'])) {
            foreach ((array) $options['foreignKeys'] as $definition) {
                $sql[] = $this->getCreateForeignKeySQL($definition, $name);
            }
        }

        return array_merge($sql, $commentsSql, $defaultConstraintsSql);
    }

    /**
     * {@inheritDoc}
     */
    public function getCreatePrimaryKeySQL(Index $index, $table): string
    {
        if ($table instanceof Table) {
            $identifier = $table->getQuotedName($this);
        } else {
            $identifier = $table;
        }

        $sql = 'ALTER TABLE ' . $identifier . ' ADD PRIMARY KEY';

        if ($index->hasFlag('nonclustered')) {
            $sql .= ' NONCLUSTERED';
        }

        return $sql . ' (' . $this->getIndexFieldDeclarationListSQL($index) . ')';
    }

    /**
     * Returns the SQL statement for creating a column comment.
     *
     * SQL Server does not support native column comments,
     * therefore the extended properties functionality is used
     * as a workaround to store them.
     * The property name used to store column comments is "MS_Description"
     * which provides compatibility with SQL Server Management Studio,
     * as column comments are stored in the same property there when
     * specifying a column's "Description" attribute.
     *
     * @param string $tableName  The quoted table name to which the column belongs.
     * @param string $columnName The quoted column name to create the comment for.
     * @param string $comment    The column's comment.
     */
    protected function getCreateColumnCommentSQL(string $tableName, string $columnName, string $comment): string
    {
        if (strpos($tableName, '.') !== false) {
            [$schemaSQL, $tableSQL] = explode('.', $tableName);
            $schemaSQL              = $this->quoteStringLiteral($schemaSQL);
            $tableSQL               = $this->quoteStringLiteral($tableSQL);
        } else {
            $schemaSQL = "'dbo'";
            $tableSQL  = $this->quoteStringLiteral($tableName);
        }

        return $this->getAddExtendedPropertySQL(
            'MS_Description',
            $comment,
            'SCHEMA',
            $schemaSQL,
            'TABLE',
            $tableSQL,
            'COLUMN',
            $columnName
        );
    }

    /**
     * Returns the SQL snippet for declaring a default constraint.
     *
     * @param string  $table  Name of the table to return the default constraint declaration for.
     * @param mixed[] $column Column definition.
     *
     * @throws InvalidArgumentException
     */
    public function getDefaultConstraintDeclarationSQL(string $table, array $column): string
    {
        if (! isset($column['default'])) {
            throw new InvalidArgumentException('Incomplete column definition. "default" required.');
        }

        $columnName = new Identifier($column['name']);

        return ' CONSTRAINT ' .
            $this->generateDefaultConstraintName($table, $column['name']) .
            $this->getDefaultValueDeclarationSQL($column) .
            ' FOR ' . $columnName->getQuotedName($this);
    }

    /**
     * {@inheritDoc}
     */
    public function getCreateIndexSQL(Index $index, $table): string
    {
        $constraint = parent::getCreateIndexSQL($index, $table);

        if ($index->isUnique() && ! $index->isPrimary()) {
            $constraint = $this->_appendUniqueConstraintDefinition($constraint, $index);
        }

        return $constraint;
    }

    protected function getCreateIndexSQLFlags(Index $index): string
    {
        $type = '';
        if ($index->isUnique()) {
            $type .= 'UNIQUE ';
        }

        if ($index->hasFlag('clustered')) {
            $type .= 'CLUSTERED ';
        } elseif ($index->hasFlag('nonclustered')) {
            $type .= 'NONCLUSTERED ';
        }

        return $type;
    }

    /**
     * Extend unique key constraint with required filters
     */
    private function _appendUniqueConstraintDefinition(string $sql, Index $index): string
    {
        $fields = [];

        foreach ($index->getQuotedColumns($this) as $field) {
            $fields[] = $field . ' IS NOT NULL';
        }

        return $sql . ' WHERE ' . implode(' AND ', $fields);
    }

    /**
     * {@inheritDoc}
     */
    public function getAlterTableSQL(TableDiff $diff): array
    {
        $queryParts  = [];
        $sql         = [];
        $columnSql   = [];
        $commentsSql = [];

        foreach ($diff->addedColumns as $column) {
            if ($this->onSchemaAlterTableAddColumn($column, $diff, $columnSql)) {
                continue;
            }

            $columnDef    = $column->toArray();
            $queryParts[] = 'ADD ' . $this->getColumnDeclarationSQL($column->getQuotedName($this), $columnDef);

            if (isset($columnDef['default'])) {
                $queryParts[] = $this->getAlterTableAddDefaultConstraintClause($diff->name, $column);
            }

            $comment = $this->getColumnComment($column);

            if ($comment === '') {
                continue;
            }

            $commentsSql[] = $this->getCreateColumnCommentSQL(
                $diff->name,
                $column->getQuotedName($this),
                $comment
            );
        }

        foreach ($diff->removedColumns as $column) {
            if ($this->onSchemaAlterTableRemoveColumn($column, $diff, $columnSql)) {
                continue;
            }

            $queryParts[] = 'DROP COLUMN ' . $column->getQuotedName($this);
        }

        foreach ($diff->changedColumns as $columnDiff) {
            if ($this->onSchemaAlterTableChangeColumn($columnDiff, $diff, $columnSql)) {
                continue;
            }

            $column     = $columnDiff->column;
            $comment    = $this->getColumnComment($column);
            $hasComment = $comment !== '';

            if ($columnDiff->fromColumn instanceof Column) {
                $fromComment    = $this->getColumnComment($columnDiff->fromColumn);
                $hasFromComment = $fromComment !== '';

                if ($hasFromComment && $hasComment && $fromComment !== $comment) {
                    $commentsSql[] = $this->getAlterColumnCommentSQL(
                        $diff->name,
                        $column->getQuotedName($this),
                        $comment
                    );
                } elseif ($hasFromComment && ! $hasComment) {
                    $commentsSql[] = $this->getDropColumnCommentSQL($diff->name, $column->getQuotedName($this));
                } elseif ($hasComment) {
                    $commentsSql[] = $this->getCreateColumnCommentSQL(
                        $diff->name,
                        $column->getQuotedName($this),
                        $comment
                    );
                }
            }

            // Do not add query part if only comment has changed.
            if ($columnDiff->hasChanged('comment') && count($columnDiff->changedProperties) === 1) {
                continue;
            }

            $requireDropDefaultConstraint = $this->alterColumnRequiresDropDefaultConstraint($columnDiff);

            if ($requireDropDefaultConstraint) {
                $queryParts[] = $this->getAlterTableDropDefaultConstraintClause(
                    $diff->name,
                    $columnDiff->oldColumnName
                );
            }

            $columnDef = $column->toArray();

            $queryParts[] = 'ALTER COLUMN ' .
                    $this->getColumnDeclarationSQL($column->getQuotedName($this), $columnDef);

            if (
                ! isset($columnDef['default'])
                || (! $requireDropDefaultConstraint && ! $columnDiff->hasChanged('default'))
            ) {
                continue;
            }

            $queryParts[] = $this->getAlterTableAddDefaultConstraintClause($diff->name, $column);
        }

        foreach ($diff->renamedColumns as $oldColumnName => $column) {
            if ($this->onSchemaAlterTableRenameColumn($oldColumnName, $column, $diff, $columnSql)) {
                continue;
            }

            $oldColumnName = new Identifier($oldColumnName);

            $sql[] = "sp_RENAME '" .
                $diff->getName($this)->getQuotedName($this) . '.' . $oldColumnName->getQuotedName($this) .
                "', '" . $column->getQuotedName($this) . "', 'COLUMN'";

            // Recreate default constraint with new column name if necessary (for future reference).
            if ($column->getDefault() === null) {
                continue;
            }

            $queryParts[] = $this->getAlterTableDropDefaultConstraintClause(
                $diff->name,
                $oldColumnName->getQuotedName($this)
            );
            $queryParts[] = $this->getAlterTableAddDefaultConstraintClause($diff->name, $column);
        }

        $tableSql = [];

        if ($this->onSchemaAlterTable($diff, $tableSql)) {
            return array_merge($tableSql, $columnSql);
        }

        foreach ($queryParts as $query) {
            $sql[] = 'ALTER TABLE ' . $diff->getName($this)->getQuotedName($this) . ' ' . $query;
        }

        $sql = array_merge($sql, $commentsSql);

        $newName = $diff->getNewName();

        if ($newName !== null) {
            $sql[] = "sp_RENAME '" . $diff->getName($this)->getQuotedName($this) . "', '" . $newName->getName() . "'";

            /**
             * Rename table's default constraints names
             * to match the new table name.
             * This is necessary to ensure that the default
             * constraints can be referenced in future table
             * alterations as the table name is encoded in
             * default constraints' names.
             */
            $sql[] = "DECLARE @sql NVARCHAR(MAX) = N''; " .
                "SELECT @sql += N'EXEC sp_rename N''' + dc.name + ''', N''' " .
                "+ REPLACE(dc.name, '" . $this->generateIdentifierName($diff->name) . "', " .
                "'" . $this->generateIdentifierName($newName->getName()) . "') + ''', ''OBJECT'';' " .
                'FROM sys.default_constraints dc ' .
                'JOIN sys.tables tbl ON dc.parent_object_id = tbl.object_id ' .
                "WHERE tbl.name = '" . $newName->getName() . "';" .
                'EXEC sp_executesql @sql';
        }

        $sql = array_merge(
            $this->getPreAlterTableIndexForeignKeySQL($diff),
            $sql,
            $this->getPostAlterTableIndexForeignKeySQL($diff)
        );

        return array_merge($sql, $tableSql, $columnSql);
    }

    /**
     * Returns the SQL clause for adding a default constraint in an ALTER TABLE statement.
     *
     * @param string $tableName The name of the table to generate the clause for.
     * @param Column $column    The column to generate the clause for.
     */
    private function getAlterTableAddDefaultConstraintClause(string $tableName, Column $column): string
    {
        $columnDef         = $column->toArray();
        $columnDef['name'] = $column->getQuotedName($this);

        return 'ADD' . $this->getDefaultConstraintDeclarationSQL($tableName, $columnDef);
    }

    /**
     * Returns the SQL clause for dropping an existing default constraint in an ALTER TABLE statement.
     *
     * @param string $tableName  The name of the table to generate the clause for.
     * @param string $columnName The name of the column to generate the clause for.
     */
    private function getAlterTableDropDefaultConstraintClause(string $tableName, string $columnName): string
    {
        return 'DROP CONSTRAINT ' . $this->generateDefaultConstraintName($tableName, $columnName);
    }

    /**
     * Checks whether a column alteration requires dropping its default constraint first.
     *
     * Different to other database vendors SQL Server implements column default values
     * as constraints and therefore changes in a column's default value as well as changes
     * in a column's type require dropping the default constraint first before being to
     * alter the particular column to the new definition.
     *
     * @param ColumnDiff $columnDiff The column diff to evaluate.
     *
     * @return bool True if the column alteration requires dropping its default constraint first, false otherwise.
     */
    private function alterColumnRequiresDropDefaultConstraint(ColumnDiff $columnDiff): bool
    {
        // We can only decide whether to drop an existing default constraint
        // if we know the original default value.
        if (! $columnDiff->fromColumn instanceof Column) {
            return false;
        }

        // We only need to drop an existing default constraint if we know the
        // column was defined with a default value before.
        if ($columnDiff->fromColumn->getDefault() === null) {
            return false;
        }

        // We need to drop an existing default constraint if the column was
        // defined with a default value before and it has changed.
        if ($columnDiff->hasChanged('default')) {
            return true;
        }

        // We need to drop an existing default constraint if the column was
        // defined with a default value before and the native column type has changed.
        return $columnDiff->hasChanged('type') || $columnDiff->hasChanged('fixed');
    }

    /**
     * Returns the SQL statement for altering a column comment.
     *
     * SQL Server does not support native column comments,
     * therefore the extended properties functionality is used
     * as a workaround to store them.
     * The property name used to store column comments is "MS_Description"
     * which provides compatibility with SQL Server Management Studio,
     * as column comments are stored in the same property there when
     * specifying a column's "Description" attribute.
     *
     * @param string $tableName  The quoted table name to which the column belongs.
     * @param string $columnName The quoted column name to alter the comment for.
     * @param string $comment    The column's comment.
     */
    protected function getAlterColumnCommentSQL(string $tableName, string $columnName, string $comment): string
    {
        if (strpos($tableName, '.') !== false) {
            [$schemaSQL, $tableSQL] = explode('.', $tableName);
            $schemaSQL              = $this->quoteStringLiteral($schemaSQL);
            $tableSQL               = $this->quoteStringLiteral($tableSQL);
        } else {
            $schemaSQL = "'dbo'";
            $tableSQL  = $this->quoteStringLiteral($tableName);
        }

        return $this->getUpdateExtendedPropertySQL(
            'MS_Description',
            $comment,
            'SCHEMA',
            $schemaSQL,
            'TABLE',
            $tableSQL,
            'COLUMN',
            $columnName
        );
    }

    /**
     * Returns the SQL statement for dropping a column comment.
     *
     * SQL Server does not support native column comments,
     * therefore the extended properties functionality is used
     * as a workaround to store them.
     * The property name used to store column comments is "MS_Description"
     * which provides compatibility with SQL Server Management Studio,
     * as column comments are stored in the same property there when
     * specifying a column's "Description" attribute.
     *
     * @param string $tableName  The quoted table name to which the column belongs.
     * @param string $columnName The quoted column name to drop the comment for.
     */
    protected function getDropColumnCommentSQL(string $tableName, string $columnName): string
    {
        if (strpos($tableName, '.') !== false) {
            [$schemaSQL, $tableSQL] = explode('.', $tableName);
            $schemaSQL              = $this->quoteStringLiteral($schemaSQL);
            $tableSQL               = $this->quoteStringLiteral($tableSQL);
        } else {
            $schemaSQL = "'dbo'";
            $tableSQL  = $this->quoteStringLiteral($tableName);
        }

        return $this->getDropExtendedPropertySQL(
            'MS_Description',
            'SCHEMA',
            $schemaSQL,
            'TABLE',
            $tableSQL,
            'COLUMN',
            $columnName
        );
    }

    /**
     * {@inheritdoc}
     */
    protected function getRenameIndexSQL(string $oldIndexName, Index $index, string $tableName): array
    {
        return [sprintf(
            "EXEC sp_RENAME N'%s.%s', N'%s', N'INDEX'",
            $tableName,
            $oldIndexName,
            $index->getQuotedName($this)
        ),
        ];
    }

    /**
     * Returns the SQL statement for adding an extended property to a database object.
     *
     * @link http://msdn.microsoft.com/en-us/library/ms180047%28v=sql.90%29.aspx
     *
     * @param string      $name       The name of the property to add.
     * @param string|null $value      The value of the property to add.
     * @param string|null $level0Type The type of the object at level 0 the property belongs to.
     * @param string|null $level0Name The name of the object at level 0 the property belongs to.
     * @param string|null $level1Type The type of the object at level 1 the property belongs to.
     * @param string|null $level1Name The name of the object at level 1 the property belongs to.
     * @param string|null $level2Type The type of the object at level 2 the property belongs to.
     * @param string|null $level2Name The name of the object at level 2 the property belongs to.
     */
    public function getAddExtendedPropertySQL(
        string $name,
        ?string $value = null,
        ?string $level0Type = null,
        ?string $level0Name = null,
        ?string $level1Type = null,
        ?string $level1Name = null,
        ?string $level2Type = null,
        ?string $level2Name = null
    ): string {
        return 'EXEC sp_addextendedproperty ' .
            'N' . $this->quoteStringLiteral($name) . ', N' . $this->quoteStringLiteral((string) $value) . ', ' .
            'N' . $this->quoteStringLiteral((string) $level0Type) . ', ' . $level0Name . ', ' .
            'N' . $this->quoteStringLiteral((string) $level1Type) . ', ' . $level1Name . ', ' .
            'N' . $this->quoteStringLiteral((string) $level2Type) . ', ' . $level2Name;
    }

    /**
     * Returns the SQL statement for dropping an extended property from a database object.
     *
     * @link http://technet.microsoft.com/en-gb/library/ms178595%28v=sql.90%29.aspx
     *
     * @param string      $name       The name of the property to drop.
     * @param string|null $level0Type The type of the object at level 0 the property belongs to.
     * @param string|null $level0Name The name of the object at level 0 the property belongs to.
     * @param string|null $level1Type The type of the object at level 1 the property belongs to.
     * @param string|null $level1Name The name of the object at level 1 the property belongs to.
     * @param string|null $level2Type The type of the object at level 2 the property belongs to.
     * @param string|null $level2Name The name of the object at level 2 the property belongs to.
     */
    public function getDropExtendedPropertySQL(
        string $name,
        ?string $level0Type = null,
        ?string $level0Name = null,
        ?string $level1Type = null,
        ?string $level1Name = null,
        ?string $level2Type = null,
        ?string $level2Name = null
    ): string {
        return 'EXEC sp_dropextendedproperty ' .
            'N' . $this->quoteStringLiteral($name) . ', ' .
            'N' . $this->quoteStringLiteral((string) $level0Type) . ', ' . $level0Name . ', ' .
            'N' . $this->quoteStringLiteral((string) $level1Type) . ', ' . $level1Name . ', ' .
            'N' . $this->quoteStringLiteral((string) $level2Type) . ', ' . $level2Name;
    }

    /**
     * Returns the SQL statement for updating an extended property of a database object.
     *
     * @link http://msdn.microsoft.com/en-us/library/ms186885%28v=sql.90%29.aspx
     *
     * @param string      $name       The name of the property to update.
     * @param string|null $value      The value of the property to update.
     * @param string|null $level0Type The type of the object at level 0 the property belongs to.
     * @param string|null $level0Name The name of the object at level 0 the property belongs to.
     * @param string|null $level1Type The type of the object at level 1 the property belongs to.
     * @param string|null $level1Name The name of the object at level 1 the property belongs to.
     * @param string|null $level2Type The type of the object at level 2 the property belongs to.
     * @param string|null $level2Name The name of the object at level 2 the property belongs to.
     */
    public function getUpdateExtendedPropertySQL(
        string $name,
        ?string $value = null,
        ?string $level0Type = null,
        ?string $level0Name = null,
        ?string $level1Type = null,
        ?string $level1Name = null,
        ?string $level2Type = null,
        ?string $level2Name = null
    ): string {
        return 'EXEC sp_updateextendedproperty ' .
            'N' . $this->quoteStringLiteral($name) . ', N' . $this->quoteStringLiteral((string) $value) . ', ' .
            'N' . $this->quoteStringLiteral((string) $level0Type) . ', ' . $level0Name . ', ' .
            'N' . $this->quoteStringLiteral((string) $level1Type) . ', ' . $level1Name . ', ' .
            'N' . $this->quoteStringLiteral((string) $level2Type) . ', ' . $level2Name;
    }

    public function getEmptyIdentityInsertSQL(string $tableName, string $identifierColumnName): string
    {
        return 'INSERT INTO ' . $tableName . ' DEFAULT VALUES';
    }

    public function getListTablesSQL(): string
    {
        // "sysdiagrams" table must be ignored as it's internal SQL Server table for Database Diagrams
        // Category 2 must be ignored as it is "MS SQL Server 'pseudo-system' object[s]" for replication
        return 'SELECT name, SCHEMA_NAME (uid) AS schema_name FROM sysobjects'
            . " WHERE type = 'U' AND name != 'sysdiagrams' AND category != 2 ORDER BY name";
    }

    public function getListTableColumnsSQL(string $table, ?string $database = null): string
    {
        return "SELECT    col.name,
                          type.name AS type,
                          col.max_length AS length,
                          ~col.is_nullable AS notnull,
                          def.definition AS [default],
                          col.scale,
                          col.precision,
                          col.is_identity AS autoincrement,
                          col.collation_name AS collation,
                          CAST(prop.value AS NVARCHAR(MAX)) AS comment -- CAST avoids driver error for sql_variant type
                FROM      sys.columns AS col
                JOIN      sys.types AS type
                ON        col.user_type_id = type.user_type_id
                JOIN      sys.objects AS obj
                ON        col.object_id = obj.object_id
                JOIN      sys.schemas AS scm
                ON        obj.schema_id = scm.schema_id
                LEFT JOIN sys.default_constraints def
                ON        col.default_object_id = def.object_id
                AND       col.object_id = def.parent_object_id
                LEFT JOIN sys.extended_properties AS prop
                ON        obj.object_id = prop.major_id
                AND       col.column_id = prop.minor_id
                AND       prop.name = 'MS_Description'
                WHERE     obj.type = 'U'
                AND       " . $this->getTableWhereClause($table, 'scm.name', 'obj.name');
    }

    public function getListTableForeignKeysSQL(string $table, ?string $database = null): string
    {
        return 'SELECT f.name AS ForeignKey,
                SCHEMA_NAME (f.SCHEMA_ID) AS SchemaName,
                OBJECT_NAME (f.parent_object_id) AS TableName,
                COL_NAME (fc.parent_object_id,fc.parent_column_id) AS ColumnName,
                SCHEMA_NAME (o.SCHEMA_ID) ReferenceSchemaName,
                OBJECT_NAME (f.referenced_object_id) AS ReferenceTableName,
                COL_NAME(fc.referenced_object_id,fc.referenced_column_id) AS ReferenceColumnName,
                f.delete_referential_action_desc,
                f.update_referential_action_desc
                FROM sys.foreign_keys AS f
                INNER JOIN sys.foreign_key_columns AS fc
                INNER JOIN sys.objects AS o ON o.OBJECT_ID = fc.referenced_object_id
                ON f.OBJECT_ID = fc.constraint_object_id
                WHERE ' .
                $this->getTableWhereClause($table, 'SCHEMA_NAME (f.schema_id)', 'OBJECT_NAME (f.parent_object_id)');
    }

    public function getListTableIndexesSQL(string $table, ?string $database = null): string
    {
        return "SELECT idx.name AS key_name,
                       col.name AS column_name,
                       ~idx.is_unique AS non_unique,
                       idx.is_primary_key AS [primary],
                       CASE idx.type
                           WHEN '1' THEN 'clustered'
                           WHEN '2' THEN 'nonclustered'
                           ELSE NULL
                       END AS flags
                FROM sys.tables AS tbl
                JOIN sys.schemas AS scm ON tbl.schema_id = scm.schema_id
                JOIN sys.indexes AS idx ON tbl.object_id = idx.object_id
                JOIN sys.index_columns AS idxcol ON idx.object_id = idxcol.object_id AND idx.index_id = idxcol.index_id
                JOIN sys.columns AS col ON idxcol.object_id = col.object_id AND idxcol.column_id = col.column_id
                WHERE " . $this->getTableWhereClause($table, 'scm.name', 'tbl.name') . '
                ORDER BY idx.index_id ASC, idxcol.key_ordinal ASC';
    }

    public function getCreateViewSQL(string $name, string $sql): string
    {
        return 'CREATE VIEW ' . $name . ' AS ' . $sql;
    }

    public function getListViewsSQL(string $database): string
    {
        return "SELECT name FROM sysobjects WHERE type = 'V' ORDER BY name";
    }

    /**
     * Returns the where clause to filter schema and table name in a query.
     *
     * @param string $table        The full qualified name of the table.
     * @param string $schemaColumn The name of the column to compare the schema to in the where clause.
     * @param string $tableColumn  The name of the column to compare the table to in the where clause.
     */
    private function getTableWhereClause(string $table, string $schemaColumn, string $tableColumn): string
    {
        if (strpos($table, '.') !== false) {
            [$schema, $table] = explode('.', $table);
            $schema           = $this->quoteStringLiteral($schema);
            $table            = $this->quoteStringLiteral($table);
        } else {
            $schema = 'SCHEMA_NAME()';
            $table  = $this->quoteStringLiteral($table);
        }

        return sprintf('(%s = %s AND %s = %s)', $tableColumn, $table, $schemaColumn, $schema);
    }

    public function getDropViewSQL(string $name): string
    {
        return 'DROP VIEW ' . $name;
    }

    public function getLocateExpression(string $string, string $substring, ?string $start = null): string
    {
        if ($start === null) {
            return sprintf('CHARINDEX(%s, %s)', $substring, $string);
        }

        return sprintf('CHARINDEX(%s, %s, %s)', $substring, $string, $start);
    }

    public function getModExpression(string $dividend, string $divisor): string
    {
        return $dividend . ' % ' . $divisor;
    }

<<<<<<< HEAD
    public function getTrimExpression(string $str, int $mode = TrimMode::UNSPECIFIED, ?string $char = null): string
    {
        if (! in_array($mode, [TrimMode::UNSPECIFIED, TrimMode::LEADING, TrimMode::TRAILING, TrimMode::BOTH], true)) {
            throw new InvalidArgumentException(
                sprintf('The value of $mode is expected to be one of the TrimMode constants, %d given', $mode)
            );
        }

        if ($char === null) {
=======
    /**
     * {@inheritDoc}
     */
    public function getTrimExpression($str, $mode = TrimMode::UNSPECIFIED, $char = false)
    {
        if ($char === false) {
>>>>>>> b2bd586c
            switch ($mode) {
                case TrimMode::LEADING:
                    return 'LTRIM(' . $str . ')';

                case TrimMode::TRAILING:
                    return 'RTRIM(' . $str . ')';

                default:
                    return 'LTRIM(RTRIM(' . $str . '))';
            }
        }

        $pattern = "'%[^' + " . $char . " + ']%'";

        if ($mode === TrimMode::LEADING) {
            return 'stuff(' . $str . ', 1, patindex(' . $pattern . ', ' . $str . ') - 1, null)';
        }

        if ($mode === TrimMode::TRAILING) {
            return 'reverse(stuff(reverse(' . $str . '), 1, '
                . 'patindex(' . $pattern . ', reverse(' . $str . ')) - 1, null))';
        }

        return 'reverse(stuff(reverse(stuff(' . $str . ', 1, patindex(' . $pattern . ', ' . $str . ') - 1, null)), 1, '
            . 'patindex(' . $pattern . ', reverse(stuff(' . $str . ', 1, patindex(' . $pattern . ', ' . $str
            . ') - 1, null))) - 1, null))';
    }

    public function getConcatExpression(string ...$string): string
    {
        return '(' . implode(' + ', $string) . ')';
    }

    public function getListDatabasesSQL(): string
    {
        return 'SELECT * FROM sys.databases';
    }

    public function getListNamespacesSQL(): string
    {
        return "SELECT name FROM sys.schemas WHERE name NOT IN('guest', 'INFORMATION_SCHEMA', 'sys')";
    }

<<<<<<< HEAD
    public function getSubstringExpression(string $string, string $start, ?string $length = null): string
    {
        if ($length === null) {
            return sprintf('SUBSTRING(%s, %s, LEN(%s) - %s + 1)', $string, $start, $string, $start);
        }

        return sprintf('SUBSTRING(%s, %s, %s)', $string, $start, $length);
=======
    /**
     * {@inheritDoc}
     */
    public function getSubstringExpression($string, $start, $length = null)
    {
        if ($length !== null) {
            return 'SUBSTRING(' . $string . ', ' . $start . ', ' . $length . ')';
        }

        return 'SUBSTRING(' . $string . ', ' . $start . ', LEN(' . $string . ') - ' . $start . ' + 1)';
>>>>>>> b2bd586c
    }

    public function getLengthExpression(string $string): string
    {
        return 'LEN(' . $string . ')';
    }

    public function getCurrentDatabaseExpression(): string
    {
        return 'DB_NAME()';
    }

    public function getSetTransactionIsolationSQL(int $level): string
    {
        return 'SET TRANSACTION ISOLATION LEVEL ' . $this->_getTransactionIsolationLevelSQL($level);
    }

    /**
     * {@inheritDoc}
     */
    public function getIntegerTypeDeclarationSQL(array $column): string
    {
        return 'INT' . $this->_getCommonIntegerTypeDeclarationSQL($column);
    }

    /**
     * {@inheritDoc}
     */
    public function getBigIntTypeDeclarationSQL(array $column): string
    {
        return 'BIGINT' . $this->_getCommonIntegerTypeDeclarationSQL($column);
    }

    /**
     * {@inheritDoc}
     */
    public function getSmallIntTypeDeclarationSQL(array $column): string
    {
        return 'SMALLINT' . $this->_getCommonIntegerTypeDeclarationSQL($column);
    }

    /**
     * {@inheritDoc}
     */
    public function getGuidTypeDeclarationSQL(array $column): string
    {
        return 'UNIQUEIDENTIFIER';
    }

    /**
     * {@inheritDoc}
     */
    public function getDateTimeTzTypeDeclarationSQL(array $column): string
    {
        return 'DATETIMEOFFSET(6)';
    }

    protected function getCharTypeDeclarationSQLSnippet(?int $length): string
    {
        $sql = 'NCHAR';

        if ($length !== null) {
            $sql .= sprintf('(%d)', $length);
        }

        return $sql;
    }

    protected function getVarcharTypeDeclarationSQLSnippet(?int $length): string
    {
        if ($length === null) {
            throw ColumnLengthRequired::new($this, 'NVARCHAR');
        }

        return sprintf('NVARCHAR(%d)', $length);
    }

    /**
     * {@inheritDoc}
     */
    public function getClobTypeDeclarationSQL(array $column): string
    {
        return 'VARCHAR(MAX)';
    }

    /**
     * {@inheritDoc}
     */
    protected function _getCommonIntegerTypeDeclarationSQL(array $column): string
    {
        return ! empty($column['autoincrement']) ? ' IDENTITY' : '';
    }

    /**
     * {@inheritDoc}
     */
    public function getDateTimeTypeDeclarationSQL(array $column): string
    {
        // 3 - microseconds precision length
        // http://msdn.microsoft.com/en-us/library/ms187819.aspx
        return 'DATETIME2(6)';
    }

    /**
     * {@inheritDoc}
     */
    public function getDateTypeDeclarationSQL(array $column): string
    {
        return 'DATE';
    }

    /**
     * {@inheritDoc}
     */
    public function getTimeTypeDeclarationSQL(array $column): string
    {
        return 'TIME(0)';
    }

    /**
     * {@inheritDoc}
     */
    public function getBooleanTypeDeclarationSQL(array $column): string
    {
        return 'BIT';
    }

    protected function doModifyLimitQuery(string $query, ?int $limit, int $offset): string
    {
        if ($limit === null && $offset <= 0) {
            return $query;
        }

        // Queries using OFFSET... FETCH MUST have an ORDER BY clause
        // Find the position of the last instance of ORDER BY and ensure it is not within a parenthetical statement
        // but can be in a newline
        $matches      = [];
        $matchesCount = preg_match_all('/[\\s]+order\\s+by\\s/im', $query, $matches, PREG_OFFSET_CAPTURE);
        $orderByPos   = false;
        if ($matchesCount > 0) {
            $orderByPos = $matches[0][$matchesCount - 1][1];
        }

        if (
            $orderByPos === false
            || substr_count($query, '(', $orderByPos) !== substr_count($query, ')', $orderByPos)
        ) {
            if (preg_match('/^SELECT\s+DISTINCT/im', $query) > 0) {
                // SQL Server won't let us order by a non-selected column in a DISTINCT query,
                // so we have to do this madness. This says, order by the first column in the
                // result. SQL Server's docs say that a nonordered query's result order is non-
                // deterministic anyway, so this won't do anything that a bunch of update and
                // deletes to the table wouldn't do anyway.
                $query .= ' ORDER BY 1';
            } else {
                // In another DBMS, we could do ORDER BY 0, but SQL Server gets angry if you
                // use constant expressions in the order by list.
                $query .= ' ORDER BY (SELECT 0)';
            }
        }

        // This looks somewhat like MYSQL, but limit/offset are in inverse positions
        // Supposedly SQL:2008 core standard.
        // Per TSQL spec, FETCH NEXT n ROWS ONLY is not valid without OFFSET n ROWS.
        $query .= sprintf(' OFFSET %d ROWS', $offset);

        if ($limit !== null) {
            $query .= sprintf(' FETCH NEXT %d ROWS ONLY', $limit);
        }

        return $query;
    }

    public function supportsLimitOffset(): bool
    {
        return true;
    }

    /**
     * {@inheritDoc}
     */
    public function convertBooleans($item)
    {
        if (is_array($item)) {
            foreach ($item as $key => $value) {
                if (! is_bool($value) && ! is_numeric($value)) {
                    continue;
                }

                $item[$key] = (int) (bool) $value;
            }
        } elseif (is_bool($item) || is_numeric($item)) {
            $item = (int) (bool) $item;
        }

        return $item;
    }

    public function getCreateTemporaryTableSnippetSQL(): string
    {
        return 'CREATE TABLE';
    }

    public function getTemporaryTableName(string $tableName): string
    {
        return '#' . $tableName;
    }

    public function getDateTimeFormatString(): string
    {
        return 'Y-m-d H:i:s.u';
    }

    public function getDateFormatString(): string
    {
        return 'Y-m-d';
    }

    public function getTimeFormatString(): string
    {
        return 'H:i:s';
    }

    public function getDateTimeTzFormatString(): string
    {
        return 'Y-m-d H:i:s.u P';
    }

    public function getName(): string
    {
        return 'mssql';
    }

    protected function initializeDoctrineTypeMappings(): void
    {
        $this->doctrineTypeMapping = [
            'bigint'           => 'bigint',
            'binary'           => 'binary',
            'bit'              => 'boolean',
            'char'             => 'string',
            'date'             => 'date',
            'datetime'         => 'datetime',
            'datetime2'        => 'datetime',
            'datetimeoffset'   => 'datetimetz',
            'decimal'          => 'decimal',
            'double'           => 'float',
            'double precision' => 'float',
            'float'            => 'float',
            'image'            => 'blob',
            'int'              => 'integer',
            'money'            => 'integer',
            'nchar'            => 'string',
            'ntext'            => 'text',
            'numeric'          => 'decimal',
            'nvarchar'         => 'string',
            'real'             => 'float',
            'smalldatetime'    => 'datetime',
            'smallint'         => 'smallint',
            'smallmoney'       => 'integer',
            'text'             => 'text',
            'time'             => 'time',
            'tinyint'          => 'smallint',
            'uniqueidentifier' => 'guid',
            'varbinary'        => 'binary',
            'varchar'          => 'string',
        ];
    }

    public function createSavePoint(string $savepoint): string
    {
        return 'SAVE TRANSACTION ' . $savepoint;
    }

    public function releaseSavePoint(string $savepoint): string
    {
        return '';
    }

    public function rollbackSavePoint(string $savepoint): string
    {
        return 'ROLLBACK TRANSACTION ' . $savepoint;
    }

    public function getForeignKeyReferentialActionSQL(string $action): string
    {
        // RESTRICT is not supported, therefore falling back to NO ACTION.
        if (strtoupper($action) === 'RESTRICT') {
            return 'NO ACTION';
        }

        return parent::getForeignKeyReferentialActionSQL($action);
    }

    public function appendLockHint(string $fromClause, ?int $lockMode): string
    {
        switch (true) {
            case $lockMode === LockMode::NONE:
                return $fromClause . ' WITH (NOLOCK)';

            case $lockMode === LockMode::PESSIMISTIC_READ:
                return $fromClause . ' WITH (HOLDLOCK, ROWLOCK)';

            case $lockMode === LockMode::PESSIMISTIC_WRITE:
                return $fromClause . ' WITH (UPDLOCK, ROWLOCK)';

            default:
                return $fromClause;
        }
    }

    public function getForUpdateSQL(): string
    {
        return ' ';
    }

    protected function getReservedKeywordsClass(): string
    {
        return Keywords\SQLServer2012Keywords::class;
    }

    public function quoteSingleIdentifier(string $str): string
    {
        return '[' . str_replace(']', '][', $str) . ']';
    }

    public function getTruncateTableSQL(string $tableName, bool $cascade = false): string
    {
        $tableIdentifier = new Identifier($tableName);

        return 'TRUNCATE TABLE ' . $tableIdentifier->getQuotedName($this);
    }

    /**
     * {@inheritDoc}
     */
    public function getBlobTypeDeclarationSQL(array $column): string
    {
        return 'VARBINARY(MAX)';
    }

    /**
     * {@inheritdoc}
     *
     * Modifies column declaration order as it differs in Microsoft SQL Server.
     */
    public function getColumnDeclarationSQL(string $name, array $column): string
    {
        if (isset($column['columnDefinition'])) {
            $columnDef = $this->getCustomTypeDeclarationSQL($column);
        } else {
            $collation = ! empty($column['collation']) ?
                ' ' . $this->getColumnCollationDeclarationSQL($column['collation']) : '';

            $notnull = ! empty($column['notnull']) ? ' NOT NULL' : '';

            $unique = ! empty($column['unique']) ?
                ' ' . $this->getUniqueFieldDeclarationSQL() : '';

            $check = ! empty($column['check']) ?
                ' ' . $column['check'] : '';

            $typeDecl  = $column['type']->getSQLDeclaration($column, $this);
            $columnDef = $typeDecl . $collation . $notnull . $unique . $check;
        }

        return $name . ' ' . $columnDef;
    }

    protected function getLikeWildcardCharacters(): string
    {
        return parent::getLikeWildcardCharacters() . '[]^';
    }

    /**
     * Returns a unique default constraint name for a table and column.
     *
     * @param string $table  Name of the table to generate the unique default constraint name for.
     * @param string $column Name of the column in the table to generate the unique default constraint name for.
     */
    private function generateDefaultConstraintName(string $table, string $column): string
    {
        return 'DF_' . $this->generateIdentifierName($table) . '_' . $this->generateIdentifierName($column);
    }

    /**
     * Returns a hash value for a given identifier.
     *
     * @param string $identifier Identifier to generate a hash value for.
     */
    private function generateIdentifierName(string $identifier): string
    {
        // Always generate name for unquoted identifiers to ensure consistency.
        $identifier = new Identifier($identifier);

        return strtoupper(dechex(crc32($identifier->getName())));
    }

    protected function getCommentOnTableSQL(string $tableName, string $comment): string
    {
        return sprintf(
            <<<'SQL'
EXEC sys.sp_addextendedproperty @name=N'MS_Description',
  @value=N%s, @level0type=N'SCHEMA', @level0name=N'dbo',
  @level1type=N'TABLE', @level1name=N%s
SQL
            ,
            $this->quoteStringLiteral($comment),
            $this->quoteStringLiteral($tableName)
        );
    }

    public function getListTableMetadataSQL(string $table): string
    {
        return sprintf(
            <<<'SQL'
SELECT
  p.value AS [table_comment]
FROM
  sys.tables AS tbl
  INNER JOIN sys.extended_properties AS p ON p.major_id=tbl.object_id AND p.minor_id=0 AND p.class=1
WHERE
  (tbl.name=N%s and SCHEMA_NAME(tbl.schema_id)=N'dbo' and p.name=N'MS_Description')
SQL
            ,
            $this->quoteStringLiteral($table)
        );
    }
}<|MERGE_RESOLUTION|>--- conflicted
+++ resolved
@@ -258,11 +258,7 @@
     /**
      * {@inheritDoc}
      */
-<<<<<<< HEAD
-    protected function _getCreateTableSQL(string $tableName, array $columns, array $options = []): array
-=======
-    protected function _getCreateTableSQL($name, array $columns, array $options = [])
->>>>>>> b2bd586c
+    protected function _getCreateTableSQL(string $name, array $columns, array $options = []): array
     {
         $defaultConstraintsSql = [];
         $commentsSql           = [];
@@ -870,9 +866,9 @@
             'N' . $this->quoteStringLiteral((string) $level2Type) . ', ' . $level2Name;
     }
 
-    public function getEmptyIdentityInsertSQL(string $tableName, string $identifierColumnName): string
-    {
-        return 'INSERT INTO ' . $tableName . ' DEFAULT VALUES';
+    public function getEmptyIdentityInsertSQL(string $quotedTableName, string $quotedIdentifierColumnName): string
+    {
+        return 'INSERT INTO ' . $quotedTableName . ' DEFAULT VALUES';
     }
 
     public function getListTablesSQL(): string
@@ -1002,7 +998,6 @@
         return $dividend . ' % ' . $divisor;
     }
 
-<<<<<<< HEAD
     public function getTrimExpression(string $str, int $mode = TrimMode::UNSPECIFIED, ?string $char = null): string
     {
         if (! in_array($mode, [TrimMode::UNSPECIFIED, TrimMode::LEADING, TrimMode::TRAILING, TrimMode::BOTH], true)) {
@@ -1012,14 +1007,6 @@
         }
 
         if ($char === null) {
-=======
-    /**
-     * {@inheritDoc}
-     */
-    public function getTrimExpression($str, $mode = TrimMode::UNSPECIFIED, $char = false)
-    {
-        if ($char === false) {
->>>>>>> b2bd586c
             switch ($mode) {
                 case TrimMode::LEADING:
                     return 'LTRIM(' . $str . ')';
@@ -1063,7 +1050,6 @@
         return "SELECT name FROM sys.schemas WHERE name NOT IN('guest', 'INFORMATION_SCHEMA', 'sys')";
     }
 
-<<<<<<< HEAD
     public function getSubstringExpression(string $string, string $start, ?string $length = null): string
     {
         if ($length === null) {
@@ -1071,18 +1057,6 @@
         }
 
         return sprintf('SUBSTRING(%s, %s, %s)', $string, $start, $length);
-=======
-    /**
-     * {@inheritDoc}
-     */
-    public function getSubstringExpression($string, $start, $length = null)
-    {
-        if ($length !== null) {
-            return 'SUBSTRING(' . $string . ', ' . $start . ', ' . $length . ')';
-        }
-
-        return 'SUBSTRING(' . $string . ', ' . $start . ', LEN(' . $string . ') - ' . $start . ' + 1)';
->>>>>>> b2bd586c
     }
 
     public function getLengthExpression(string $string): string
