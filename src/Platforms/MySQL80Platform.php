<?php

declare(strict_types=1);

namespace Doctrine\DBAL\Platforms;

use Doctrine\DBAL\Platforms\Keywords\KeywordList;
use Doctrine\DBAL\Platforms\Keywords\MySQL80Keywords;
use Doctrine\DBAL\SQL\Builder\SelectSQLBuilder;

/**
<<<<<<< HEAD
 * Provides the behavior, features and SQL dialect of the MySQL 8.0 (8.0 GA) database platform.
 *
 * @deprecated This class will be removed once support for MySQL 5.7 is dropped.
=======
 * Provides the behavior, features and SQL dialect of the MySQL 8.0 database platform.
>>>>>>> 0b77350e
 */
class MySQL80Platform extends MySQLPlatform
{
    protected function createReservedKeywordsList(): KeywordList
    {
        return new MySQL80Keywords();
    }

    public function createSelectSQLBuilder(): SelectSQLBuilder
    {
        return AbstractPlatform::createSelectSQLBuilder();
    }
}<|MERGE_RESOLUTION|>--- conflicted
+++ resolved
@@ -9,13 +9,9 @@
 use Doctrine\DBAL\SQL\Builder\SelectSQLBuilder;
 
 /**
-<<<<<<< HEAD
- * Provides the behavior, features and SQL dialect of the MySQL 8.0 (8.0 GA) database platform.
+ * Provides the behavior, features and SQL dialect of the MySQL 8.0 database platform.
  *
  * @deprecated This class will be removed once support for MySQL 5.7 is dropped.
-=======
- * Provides the behavior, features and SQL dialect of the MySQL 8.0 database platform.
->>>>>>> 0b77350e
  */
 class MySQL80Platform extends MySQLPlatform
 {
