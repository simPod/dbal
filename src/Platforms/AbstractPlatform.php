<?php

declare(strict_types=1);

namespace Doctrine\DBAL\Platforms;

use Doctrine\Common\EventManager;
use Doctrine\DBAL\DBALException;
use Doctrine\DBAL\Event\SchemaAlterTableAddColumnEventArgs;
use Doctrine\DBAL\Event\SchemaAlterTableChangeColumnEventArgs;
use Doctrine\DBAL\Event\SchemaAlterTableEventArgs;
use Doctrine\DBAL\Event\SchemaAlterTableRemoveColumnEventArgs;
use Doctrine\DBAL\Event\SchemaAlterTableRenameColumnEventArgs;
use Doctrine\DBAL\Event\SchemaCreateTableColumnEventArgs;
use Doctrine\DBAL\Event\SchemaCreateTableEventArgs;
use Doctrine\DBAL\Event\SchemaDropTableEventArgs;
use Doctrine\DBAL\Events;
use Doctrine\DBAL\Exception\ColumnLengthRequired;
use Doctrine\DBAL\Platforms\Exception\NoColumnsSpecifiedForTable;
use Doctrine\DBAL\Platforms\Exception\NotSupported;
use Doctrine\DBAL\Platforms\Keywords\KeywordList;
use Doctrine\DBAL\Schema\Column;
use Doctrine\DBAL\Schema\ColumnDiff;
use Doctrine\DBAL\Schema\Constraint;
use Doctrine\DBAL\Schema\ForeignKeyConstraint;
use Doctrine\DBAL\Schema\Identifier;
use Doctrine\DBAL\Schema\Index;
use Doctrine\DBAL\Schema\Sequence;
use Doctrine\DBAL\Schema\Table;
use Doctrine\DBAL\Schema\TableDiff;
use Doctrine\DBAL\Schema\UniqueConstraint;
use Doctrine\DBAL\TransactionIsolationLevel;
use Doctrine\DBAL\Types;
use Doctrine\DBAL\Types\Exception\TypeNotFound;
use Doctrine\DBAL\Types\Type;
use InvalidArgumentException;
use UnexpectedValueException;

use function addcslashes;
use function array_map;
use function array_merge;
use function array_unique;
use function array_values;
use function assert;
use function count;
use function explode;
use function implode;
use function in_array;
use function is_array;
use function is_bool;
use function is_float;
use function is_int;
use function is_string;
use function preg_quote;
use function preg_replace;
use function sprintf;
use function str_replace;
use function strlen;
use function strpos;
use function strtolower;
use function strtoupper;

/**
 * Base class for all DatabasePlatforms. The DatabasePlatforms are the central
 * point of abstraction of platform-specific behaviors, features and SQL dialects.
 * They are a passive source of information.
 *
 * @todo Remove any unnecessary methods.
 */
abstract class AbstractPlatform
{
    public const CREATE_INDEXES = 1;

    public const CREATE_FOREIGNKEYS = 2;

    /** @var string[]|null */
    protected $doctrineTypeMapping = null;

    /**
     * Contains a list of all columns that should generate parseable column comments for type-detection
     * in reverse engineering scenarios.
     *
     * @var string[]|null
     */
    protected $doctrineTypeComments = null;

    /** @var EventManager|null */
    protected $_eventManager;

    /**
     * Holds the KeywordList instance for the current platform.
     *
     * @var KeywordList|null
     */
    protected $_keywords;

    public function __construct()
    {
    }

    /**
     * Sets the EventManager used by the Platform.
     */
    public function setEventManager(EventManager $eventManager): void
    {
        $this->_eventManager = $eventManager;
    }

    /**
     * Gets the EventManager used by the Platform.
     */
    public function getEventManager(): ?EventManager
    {
        return $this->_eventManager;
    }

    /**
     * Returns the SQL snippet that declares a boolean column.
     *
     * @param mixed[] $column
     */
    abstract public function getBooleanTypeDeclarationSQL(array $column): string;

    /**
     * Returns the SQL snippet that declares a 4 byte integer column.
     *
     * @param mixed[] $column
     */
    abstract public function getIntegerTypeDeclarationSQL(array $column): string;

    /**
     * Returns the SQL snippet that declares an 8 byte integer column.
     *
     * @param mixed[] $column
     */
    abstract public function getBigIntTypeDeclarationSQL(array $column): string;

    /**
     * Returns the SQL snippet that declares a 2 byte integer column.
     *
     * @param mixed[] $column
     */
    abstract public function getSmallIntTypeDeclarationSQL(array $column): string;

    /**
     * Returns the SQL snippet that declares common properties of an integer column.
     *
     * @param mixed[] $column
     */
    abstract protected function _getCommonIntegerTypeDeclarationSQL(array $column): string;

    /**
     * Lazy load Doctrine Type Mappings.
     */
    abstract protected function initializeDoctrineTypeMappings(): void;

    /**
     * Initializes Doctrine Type Mappings with the platform defaults
     * and with all additional type mappings.
     */
    private function initializeAllDoctrineTypeMappings(): void
    {
        $this->initializeDoctrineTypeMappings();

        foreach (Type::getTypesMap() as $typeName => $className) {
            foreach (Type::getType($typeName)->getMappedDatabaseTypes($this) as $dbType) {
                $this->doctrineTypeMapping[$dbType] = $typeName;
            }
        }
    }

    /**
     * Returns the SQL snippet used to declare a string column type.
     *
     * @param array<string, mixed> $column The column definition.
     *
     * @throws ColumnLengthRequired
     */
    public function getStringTypeDeclarationSQL(array $column): string
    {
        $length = $column['length'] ?? null;

        if (empty($column['fixed'])) {
            return $this->getVarcharTypeDeclarationSQLSnippet($length);
        }

        return $this->getCharTypeDeclarationSQLSnippet($length);
    }

    /**
     * Returns the SQL snippet used to declare a binary string column type.
     *
     * @param array<string, mixed> $column The column definition.
     *
     * @throws ColumnLengthRequired
     */
    public function getBinaryTypeDeclarationSQL(array $column): string
    {
        $length = $column['length'] ?? null;

        if (empty($column['fixed'])) {
            return $this->getVarbinaryTypeDeclarationSQLSnippet($length);
        }

        return $this->getBinaryTypeDeclarationSQLSnippet($length);
    }

    /**
     * Returns the SQL snippet to declare a GUID/UUID column.
     *
     * By default this maps directly to a CHAR(36) and only maps to more
     * special datatypes when the underlying databases support this datatype.
     *
     * @param array<string, mixed> $column The column definition.
     *
     * @throws DBALException
     */
    public function getGuidTypeDeclarationSQL(array $column): string
    {
        $column['length'] = 36;
        $column['fixed']  = true;

        return $this->getStringTypeDeclarationSQL($column);
    }

    /**
     * Returns the SQL snippet to declare a JSON column.
     *
     * By default this maps directly to a CLOB and only maps to more
     * special datatypes when the underlying databases support this datatype.
     *
     * @param mixed[] $column
     */
    public function getJsonTypeDeclarationSQL(array $column): string
    {
        return $this->getClobTypeDeclarationSQL($column);
    }

    /**
     * @param int|null $length The length of the column in characters
     *                         or NULL if the length should be omitted.
     *
     * @throws ColumnLengthRequired
     */
    protected function getCharTypeDeclarationSQLSnippet(?int $length): string
    {
        $sql = 'CHAR';

        if ($length !== null) {
            $sql .= sprintf('(%d)', $length);
        }

        return $sql;
    }

    /**
     * @param int|null $length The length of the column in characters
     *                         or NULL if the length should be omitted.
     *
     * @throws ColumnLengthRequired
     */
    protected function getVarcharTypeDeclarationSQLSnippet(?int $length): string
    {
        if ($length === null) {
            throw ColumnLengthRequired::new($this, 'VARCHAR');
        }

        return sprintf('VARCHAR(%d)', $length);
    }

    /**
     * Returns the SQL snippet used to declare a fixed length binary column type.
     *
     * @param int|null $length The length of the column in bytes
     *                         or NULL if the length should be omitted.
     *
     * @throws ColumnLengthRequired
     */
    protected function getBinaryTypeDeclarationSQLSnippet(?int $length): string
    {
        $sql = 'BINARY';

        if ($length !== null) {
            $sql .= sprintf('(%d)', $length);
        }

        return $sql;
    }

    /**
     * Returns the SQL snippet used to declare a variable length binary column type.
     *
     * @param int|null $length The length of the column in bytes
     *                         or NULL if the length should be omitted.
     *
     * @throws ColumnLengthRequired
     */
    protected function getVarbinaryTypeDeclarationSQLSnippet(?int $length): string
    {
        if ($length === null) {
            throw ColumnLengthRequired::new($this, 'VARBINARY');
        }

        return sprintf('VARBINARY(%d)', $length);
    }

    /**
     * Returns the SQL snippet used to declare a CLOB column type.
     *
     * @param mixed[] $column
     */
    abstract public function getClobTypeDeclarationSQL(array $column): string;

    /**
     * Returns the SQL Snippet used to declare a BLOB column type.
     *
     * @param mixed[] $column
     */
    abstract public function getBlobTypeDeclarationSQL(array $column): string;

    /**
     * Gets the name of the platform.
     */
    abstract public function getName(): string;

    /**
     * Registers a doctrine type to be used in conjunction with a column type of this platform.
     *
     * @throws DBALException If the type is not found.
     */
    public function registerDoctrineTypeMapping(string $dbType, string $doctrineType): void
    {
        if ($this->doctrineTypeMapping === null) {
            $this->initializeAllDoctrineTypeMappings();
        }

        if (! Types\Type::hasType($doctrineType)) {
            throw TypeNotFound::new($doctrineType);
        }

        $dbType                             = strtolower($dbType);
        $this->doctrineTypeMapping[$dbType] = $doctrineType;

        $doctrineType = Type::getType($doctrineType);

        if (! $doctrineType->requiresSQLCommentHint($this)) {
            return;
        }

        $this->markDoctrineTypeCommented($doctrineType);
    }

    /**
     * Gets the Doctrine type that is mapped for the given database column type.
     *
     * @throws DBALException
     */
    public function getDoctrineTypeMapping(string $dbType): string
    {
        if ($this->doctrineTypeMapping === null) {
            $this->initializeAllDoctrineTypeMappings();
        }

        $dbType = strtolower($dbType);

        if (! isset($this->doctrineTypeMapping[$dbType])) {
            throw new DBALException(sprintf(
                'Unknown database type "%s" requested, %s may not support it.',
                $dbType,
                static::class
            ));
        }

        return $this->doctrineTypeMapping[$dbType];
    }

    /**
     * Checks if a database type is currently supported by this platform.
     */
    public function hasDoctrineTypeMappingFor(string $dbType): bool
    {
        if ($this->doctrineTypeMapping === null) {
            $this->initializeAllDoctrineTypeMappings();
        }

        $dbType = strtolower($dbType);

        return isset($this->doctrineTypeMapping[$dbType]);
    }

    /**
     * Initializes the Doctrine Type comments instance variable for in_array() checks.
     */
    protected function initializeCommentedDoctrineTypes(): void
    {
        $this->doctrineTypeComments = [];

        foreach (Type::getTypesMap() as $typeName => $className) {
            $type = Type::getType($typeName);

            if (! $type->requiresSQLCommentHint($this)) {
                continue;
            }

            $this->doctrineTypeComments[] = $typeName;
        }
    }

    /**
     * Is it necessary for the platform to add a parsable type comment to allow reverse engineering the given type?
     */
    public function isCommentedDoctrineType(Type $doctrineType): bool
    {
        if ($this->doctrineTypeComments === null) {
            $this->initializeCommentedDoctrineTypes();
        }

        assert(is_array($this->doctrineTypeComments));

        return in_array($doctrineType->getName(), $this->doctrineTypeComments, true);
    }

    /**
     * Marks this type as to be commented in ALTER TABLE and CREATE TABLE statements.
     *
     * @param string|Type $doctrineType
     */
    public function markDoctrineTypeCommented($doctrineType): void
    {
        if ($this->doctrineTypeComments === null) {
            $this->initializeCommentedDoctrineTypes();
        }

        assert(is_array($this->doctrineTypeComments));

        $this->doctrineTypeComments[] = $doctrineType instanceof Type ? $doctrineType->getName() : $doctrineType;
    }

    /**
     * Gets the comment to append to a column comment that helps parsing this type in reverse engineering.
     */
    public function getDoctrineTypeComment(Type $doctrineType): string
    {
        return '(DC2Type:' . $doctrineType->getName() . ')';
    }

    /**
     * Gets the comment of a passed column modified by potential doctrine type comment hints.
     */
    protected function getColumnComment(Column $column): string
    {
        $comment = $column->getComment();

        if ($this->isCommentedDoctrineType($column->getType())) {
            $comment .= $this->getDoctrineTypeComment($column->getType());
        }

        return $comment;
    }

    /**
     * Gets the character used for identifier quoting.
     */
    public function getIdentifierQuoteCharacter(): string
    {
        return '"';
    }

    /**
     * Gets the string portion that starts an SQL comment.
     */
    public function getSqlCommentStartString(): string
    {
        return '--';
    }

    /**
     * Gets the string portion that ends an SQL comment.
     */
    public function getSqlCommentEndString(): string
    {
        return "\n";
    }

    /**
     * Gets all SQL wildcard characters of the platform.
     *
     * @return string[]
     */
    public function getWildcards(): array
    {
        return ['%', '_'];
    }

    /**
     * Returns the regular expression operator.
     *
     * @throws DBALException If not supported on this platform.
     */
    public function getRegexpExpression(): string
    {
        throw NotSupported::new(__METHOD__);
    }

    /**
     * Returns the SQL snippet to get the average value of a column.
     *
     * @param string $value SQL expression producing the value.
     */
    public function getAvgExpression(string $value): string
    {
        return 'AVG(' . $value . ')';
    }

    /**
     * Returns the SQL snippet to get the number of rows (without a NULL value) of a column.
     *
     * If a '*' is used instead of a column the number of selected rows is returned.
     *
     * @param string $expression The expression to count.
     */
    public function getCountExpression(string $expression): string
    {
        return 'COUNT(' . $expression . ')';
    }

    /**
     * Returns the SQL snippet to get the maximum value in a set of values.
     *
     * @param string $value SQL expression producing the value.
     */
    public function getMaxExpression(string $value): string
    {
        return 'MAX(' . $value . ')';
    }

    /**
     * Returns the SQL snippet to get the minimum value in a set of values.
     *
     * @param string $value SQL expression producing the value.
     */
    public function getMinExpression(string $value): string
    {
        return 'MIN(' . $value . ')';
    }

    /**
     * Returns the SQL snippet to get the total sum of the values in a set.
     *
     * @param string $value SQL expression producing the value.
     */
    public function getSumExpression(string $value): string
    {
        return 'SUM(' . $value . ')';
    }

    // scalar functions

    /**
     * Returns the SQL snippet to get the md5 sum of the value.
     *
     * Note: Not SQL92, but common functionality.
     *
     * @param string $string SQL expression producing the string.
     */
    public function getMd5Expression(string $string): string
    {
        return 'MD5(' . $string . ')';
    }

    /**
     * Returns the SQL snippet to get the length of a text column.
     *
     * @param string $string SQL expression producing the string.
     */
    public function getLengthExpression(string $string): string
    {
        return 'LENGTH(' . $string . ')';
    }

    /**
     * Returns the SQL snippet to get the square root of the value.
     *
     * @param string $number SQL expression producing the number.
     */
    public function getSqrtExpression(string $number): string
    {
        return 'SQRT(' . $number . ')';
    }

    /**
     * Returns the SQL snippet to round a number to the number of decimals specified.
     *
     * @param string $number   SQL expression producing the number to round.
     * @param string $decimals SQL expression producing the number of decimals.
     */
    public function getRoundExpression(string $number, string $decimals = '0'): string
    {
        return 'ROUND(' . $number . ', ' . $decimals . ')';
    }

    /**
     * Returns the SQL snippet to get the remainder of the operation of division of dividend by divisor.
     *
     * @param string $dividend SQL expression producing the dividend.
     * @param string $divisor  SQL expression producing the divisor.
     */
    public function getModExpression(string $dividend, string $divisor): string
    {
        return 'MOD(' . $dividend . ', ' . $divisor . ')';
    }

    /**
     * Returns the SQL snippet to trim a string.
     *
     * @param string      $str  The expression to apply the trim to.
     * @param int         $mode The position of the trim (leading/trailing/both).
     * @param string|null $char The char to trim, has to be quoted already. Defaults to space.
     *
     * @throws InvalidArgumentException
     */
    public function getTrimExpression(string $str, int $mode = TrimMode::UNSPECIFIED, ?string $char = null): string
    {
        $tokens = [];

        switch ($mode) {
            case TrimMode::UNSPECIFIED:
                break;

            case TrimMode::LEADING:
                $tokens[] = 'LEADING';
                break;

            case TrimMode::TRAILING:
                $tokens[] = 'TRAILING';
                break;

            case TrimMode::BOTH:
                $tokens[] = 'BOTH';
                break;

            default:
                throw new InvalidArgumentException(
                    sprintf(
                        'The value of $mode is expected to be one of the TrimMode constants, %d given.',
                        $mode
                    )
                );
        }

        if ($char !== null) {
            $tokens[] = $char;
        }

        if (count($tokens) > 0) {
            $tokens[] = 'FROM';
        }

        $tokens[] = $str;

        return sprintf('TRIM(%s)', implode(' ', $tokens));
    }

    /**
     * Returns the SQL snippet to trim trailing space characters from the string.
     *
     * @param string $string SQL expression producing the string.
     */
    public function getRtrimExpression(string $string): string
    {
        return 'RTRIM(' . $string . ')';
    }

    /**
     * Returns the SQL snippet to trim leading space characters from the string.
     *
     * @param string $string SQL expression producing the string.
     */
    public function getLtrimExpression(string $string): string
    {
        return 'LTRIM(' . $string . ')';
    }

    /**
     * Returns the SQL snippet to change all characters from the string to uppercase,
     * according to the current character set mapping.
     *
     * @param string $string SQL expression producing the string.
     */
    public function getUpperExpression(string $string): string
    {
        return 'UPPER(' . $string . ')';
    }

    /**
     * Returns the SQL snippet to change all characters from the string to lowercase,
     * according to the current character set mapping.
     *
     * @param string $string SQL expression producing the string.
     */
    public function getLowerExpression(string $string): string
    {
        return 'LOWER(' . $string . ')';
    }

    /**
     * Returns the SQL snippet to get the position of the first occurrence of the substring in the string.
     *
     * @param string      $string    SQL expression producing the string to locate the substring in.
     * @param string      $substring SQL expression producing the substring to locate.
     * @param string|null $start     SQL expression producing the position to start at.
     *                               Defaults to the beginning of the string.
     *
     * @throws DBALException If not supported on this platform.
     */
    public function getLocateExpression(string $string, string $substring, ?string $start = null): string
    {
        throw NotSupported::new(__METHOD__);
    }

    /**
     * Returns the SQL snippet to get the current system date.
     */
    public function getNowExpression(): string
    {
        return 'NOW()';
    }

    /**
     * Returns an SQL snippet to get a substring inside the string.
     *
     * Note: Not SQL92, but common functionality.
     *
<<<<<<< HEAD
     * @param string      $string SQL expression producing the string from which a substring should be extracted.
     * @param string      $start  SQL expression producing the position to start at,
     * @param string|null $length SQL expression producing the length of the substring portion to be returned.
     *                            By default, the entire substring is returned.
     */
    public function getSubstringExpression(string $string, string $start, ?string $length = null): string
    {
        if ($length === null) {
            return sprintf('SUBSTRING(%s FROM %s)', $string, $start);
        }

        return sprintf('SUBSTRING(%s FROM %s FOR %s)', $string, $start, $length);
=======
     * SQLite only supports the 2 parameter variant of this function.
     *
     * @param string   $string An sql string literal or column name/alias.
     * @param int      $start  Where to start the substring portion.
     * @param int|null $length The substring portion length.
     *
     * @return string
     */
    public function getSubstringExpression($string, $start, $length = null)
    {
        if ($length === null) {
            return 'SUBSTRING(' . $string . ' FROM ' . $start . ')';
        }

        return 'SUBSTRING(' . $string . ' FROM ' . $start . ' FOR ' . $length . ')';
>>>>>>> b2bd586c
    }

    /**
     * Returns a SQL snippet to concatenate the given strings.
     */
    public function getConcatExpression(string ...$string): string
    {
        return implode(' || ', $string);
    }

    /**
     * Returns the SQL for a logical not.
     *
     * @param string $value SQL expression producing the value to negate.
     */
    public function getNotExpression(string $value): string
    {
        return 'NOT(' . $value . ')';
    }

    /**
     * Returns the SQL that checks if an expression is null.
     *
     * @param string $value SQL expression producing the to be compared to null.
     */
    public function getIsNullExpression(string $value): string
    {
        return $value . ' IS NULL';
    }

    /**
     * Returns the SQL that checks if an expression is not null.
     *
     * @param string $value SQL expression producing the to be compared to null.
     */
    public function getIsNotNullExpression(string $value): string
    {
        return $value . ' IS NOT NULL';
    }

    /**
     * Returns the SQL that checks if an expression evaluates to a value between two values.
     *
     * The parameter $value is checked if it is between $min and $max.
     *
     * Note: There is a slight difference in the way BETWEEN works on some databases.
     * http://www.w3schools.com/sql/sql_between.asp. If you want complete database
     * independence you should avoid using between().
     *
     * @param string $value SQL expression producing the value to compare.
     * @param string $min   SQL expression producing the lower value to compare with.
     * @param string $max   SQL expression producing the higher value to compare with.
     */
    public function getBetweenExpression(string $value, string $min, string $max): string
    {
        return $value . ' BETWEEN ' . $min . ' AND ' . $max;
    }

    /**
     * Returns the SQL to get the arccosine of a value.
     *
     * @param string $number SQL expression producing the number.
     */
    public function getAcosExpression(string $number): string
    {
        return 'ACOS(' . $number . ')';
    }

    /**
     * Returns the SQL to get the sine of a value.
     *
     * @param string $number SQL expression producing the number.
     */
    public function getSinExpression(string $number): string
    {
        return 'SIN(' . $number . ')';
    }

    /**
     * Returns the SQL to get the PI value.
     */
    public function getPiExpression(): string
    {
        return 'PI()';
    }

    /**
     * Returns the SQL to get the cosine of a value.
     *
     * @param string $number SQL expression producing the number.
     */
    public function getCosExpression(string $number): string
    {
        return 'COS(' . $number . ')';
    }

    /**
     * Returns the SQL to calculate the difference in days between the two passed dates.
     *
     * Computes diff = date1 - date2.
     *
     * @throws DBALException If not supported on this platform.
     */
    public function getDateDiffExpression(string $date1, string $date2): string
    {
        throw NotSupported::new(__METHOD__);
    }

    /**
     * Returns the SQL to add the number of given seconds to a date.
     *
     * @param string $date    SQL expression producing the date.
     * @param string $seconds SQL expression producing the number of seconds.
     *
     * @throws DBALException If not supported on this platform.
     */
    public function getDateAddSecondsExpression(string $date, string $seconds): string
    {
        return $this->getDateArithmeticIntervalExpression($date, '+', $seconds, DateIntervalUnit::SECOND);
    }

    /**
     * Returns the SQL to subtract the number of given seconds from a date.
     *
     * @param string $date    SQL expression producing the date.
     * @param string $seconds SQL expression producing the number of seconds.
     *
     * @throws DBALException If not supported on this platform.
     */
    public function getDateSubSecondsExpression(string $date, string $seconds): string
    {
        return $this->getDateArithmeticIntervalExpression($date, '-', $seconds, DateIntervalUnit::SECOND);
    }

    /**
     * Returns the SQL to add the number of given minutes to a date.
     *
     * @param string $date    SQL expression producing the date.
     * @param string $minutes SQL expression producing the number of minutes.
     *
     * @throws DBALException If not supported on this platform.
     */
    public function getDateAddMinutesExpression(string $date, string $minutes): string
    {
        return $this->getDateArithmeticIntervalExpression($date, '+', $minutes, DateIntervalUnit::MINUTE);
    }

    /**
     * Returns the SQL to subtract the number of given minutes from a date.
     *
     * @param string $date    SQL expression producing the date.
     * @param string $minutes SQL expression producing the number of minutes.
     *
     * @throws DBALException If not supported on this platform.
     */
    public function getDateSubMinutesExpression(string $date, string $minutes): string
    {
        return $this->getDateArithmeticIntervalExpression($date, '-', $minutes, DateIntervalUnit::MINUTE);
    }

    /**
     * Returns the SQL to add the number of given hours to a date.
     *
     * @param string $date  SQL expression producing the date.
     * @param string $hours SQL expression producing the number of hours.
     *
     * @throws DBALException If not supported on this platform.
     */
    public function getDateAddHourExpression(string $date, string $hours): string
    {
        return $this->getDateArithmeticIntervalExpression($date, '+', $hours, DateIntervalUnit::HOUR);
    }

    /**
     * Returns the SQL to subtract the number of given hours to a date.
     *
     * @param string $date  SQL expression producing the date.
     * @param string $hours SQL expression producing the number of hours.
     *
     * @throws DBALException If not supported on this platform.
     */
    public function getDateSubHourExpression(string $date, string $hours): string
    {
        return $this->getDateArithmeticIntervalExpression($date, '-', $hours, DateIntervalUnit::HOUR);
    }

    /**
     * Returns the SQL to add the number of given days to a date.
     *
     * @param string $date SQL expression producing the date.
     * @param string $days SQL expression producing the number of days.
     *
     * @throws DBALException If not supported on this platform.
     */
    public function getDateAddDaysExpression(string $date, string $days): string
    {
        return $this->getDateArithmeticIntervalExpression($date, '+', $days, DateIntervalUnit::DAY);
    }

    /**
     * Returns the SQL to subtract the number of given days to a date.
     *
     * @param string $date SQL expression producing the date.
     * @param string $days SQL expression producing the number of days.
     *
     * @throws DBALException If not supported on this platform.
     */
    public function getDateSubDaysExpression(string $date, string $days): string
    {
        return $this->getDateArithmeticIntervalExpression($date, '-', $days, DateIntervalUnit::DAY);
    }

    /**
     * Returns the SQL to add the number of given weeks to a date.
     *
     * @param string $date  SQL expression producing the date.
     * @param string $weeks SQL expression producing the number of weeks.
     *
     * @throws DBALException If not supported on this platform.
     */
    public function getDateAddWeeksExpression(string $date, string $weeks): string
    {
        return $this->getDateArithmeticIntervalExpression($date, '+', $weeks, DateIntervalUnit::WEEK);
    }

    /**
     * Returns the SQL to subtract the number of given weeks from a date.
     *
     * @param string $date  SQL expression producing the date.
     * @param string $weeks SQL expression producing the number of weeks.
     *
     * @throws DBALException If not supported on this platform.
     */
    public function getDateSubWeeksExpression(string $date, string $weeks): string
    {
        return $this->getDateArithmeticIntervalExpression($date, '-', $weeks, DateIntervalUnit::WEEK);
    }

    /**
     * Returns the SQL to add the number of given months to a date.
     *
     * @param string $date   SQL expression producing the date.
     * @param string $months SQL expression producing the number of months.
     *
     * @throws DBALException If not supported on this platform.
     */
    public function getDateAddMonthExpression(string $date, string $months): string
    {
        return $this->getDateArithmeticIntervalExpression($date, '+', $months, DateIntervalUnit::MONTH);
    }

    /**
     * Returns the SQL to subtract the number of given months to a date.
     *
     * @param string $date   SQL expression producing the date.
     * @param string $months SQL expression producing the number of months.
     *
     * @throws DBALException If not supported on this platform.
     */
    public function getDateSubMonthExpression(string $date, string $months): string
    {
        return $this->getDateArithmeticIntervalExpression($date, '-', $months, DateIntervalUnit::MONTH);
    }

    /**
     * Returns the SQL to add the number of given quarters to a date.
     *
     * @param string $date     SQL expression producing the date.
     * @param string $quarters SQL expression producing the number of quarters.
     *
     * @throws DBALException If not supported on this platform.
     */
    public function getDateAddQuartersExpression(string $date, string $quarters): string
    {
        return $this->getDateArithmeticIntervalExpression($date, '+', $quarters, DateIntervalUnit::QUARTER);
    }

    /**
     * Returns the SQL to subtract the number of given quarters from a date.
     *
     * @param string $date     SQL expression producing the date.
     * @param string $quarters SQL expression producing the number of quarters.
     *
     * @throws DBALException If not supported on this platform.
     */
    public function getDateSubQuartersExpression(string $date, string $quarters): string
    {
        return $this->getDateArithmeticIntervalExpression($date, '-', $quarters, DateIntervalUnit::QUARTER);
    }

    /**
     * Returns the SQL to add the number of given years to a date.
     *
     * @param string $date  SQL expression producing the date.
     * @param string $years SQL expression producing the number of years.
     *
     * @throws DBALException If not supported on this platform.
     */
    public function getDateAddYearsExpression(string $date, string $years): string
    {
        return $this->getDateArithmeticIntervalExpression($date, '+', $years, DateIntervalUnit::YEAR);
    }

    /**
     * Returns the SQL to subtract the number of given years from a date.
     *
     * @param string $date  SQL expression producing the date.
     * @param string $years SQL expression producing the number of years.
     *
     * @throws DBALException If not supported on this platform.
     */
    public function getDateSubYearsExpression(string $date, string $years): string
    {
        return $this->getDateArithmeticIntervalExpression($date, '-', $years, DateIntervalUnit::YEAR);
    }

    /**
     * Returns the SQL for a date arithmetic expression.
     *
     * @param string $date     SQL expression representing a date to perform the arithmetic operation on.
     * @param string $operator The arithmetic operator (+ or -).
     * @param string $interval SQL expression representing the value of the interval that shall be calculated
     *                         into the date.
     * @param string $unit     The unit of the interval that shall be calculated into the date.
     *                         One of the DATE_INTERVAL_UNIT_* constants.
     *
     * @throws DBALException If not supported on this platform.
     */
    protected function getDateArithmeticIntervalExpression(
        string $date,
        string $operator,
        string $interval,
        string $unit
    ): string {
        throw NotSupported::new(__METHOD__);
    }

    /**
     * Generates the SQL expression which represents the given date interval multiplied by a number
     *
     * @param string $interval   SQL expression describing the interval value
     * @param int    $multiplier Interval multiplier
     *
     * @throws DBALException
     */
    protected function multiplyInterval(string $interval, int $multiplier): string
    {
        return sprintf('(%s * %d)', $interval, $multiplier);
    }

    /**
     * Returns the SQL bit AND comparison expression.
     *
     * @param string $value1 SQL expression producing the first value.
     * @param string $value2 SQL expression producing the second value.
     */
    public function getBitAndComparisonExpression(string $value1, string $value2): string
    {
        return '(' . $value1 . ' & ' . $value2 . ')';
    }

    /**
     * Returns the SQL bit OR comparison expression.
     *
     * @param string $value1 SQL expression producing the first value.
     * @param string $value2 SQL expression producing the second value.
     */
    public function getBitOrComparisonExpression(string $value1, string $value2): string
    {
        return '(' . $value1 . ' | ' . $value2 . ')';
    }

    /**
     * Returns the SQL expression which represents the currently selected database.
     */
    abstract public function getCurrentDatabaseExpression(): string;

    /**
     * Returns the FOR UPDATE expression.
     */
    public function getForUpdateSQL(): string
    {
        return 'FOR UPDATE';
    }

    /**
     * Honors that some SQL vendors such as MsSql use table hints for locking instead of the
     * ANSI SQL FOR UPDATE specification.
     *
     * @param string   $fromClause The FROM clause to append the hint for the given lock mode to.
     * @param int|null $lockMode   One of the Doctrine\DBAL\LockMode::* constants. If null is given, nothing will
     *                             be appended to the FROM clause.
     */
    public function appendLockHint(string $fromClause, ?int $lockMode): string
    {
        return $fromClause;
    }

    /**
     * Returns the SQL snippet to append to any SELECT statement which locks rows in shared read lock.
     *
     * This defaults to the ANSI SQL "FOR UPDATE", which is an exclusive lock (Write). Some database
     * vendors allow to lighten this constraint up to be a real read lock.
     */
    public function getReadLockSQL(): string
    {
        return $this->getForUpdateSQL();
    }

    /**
     * Returns the SQL snippet to append to any SELECT statement which obtains an exclusive lock on the rows.
     *
     * The semantics of this lock mode should equal the SELECT .. FOR UPDATE of the ANSI SQL standard.
     */
    public function getWriteLockSQL(): string
    {
        return $this->getForUpdateSQL();
    }

    /**
     * Returns the SQL snippet to drop an existing database.
     *
     * @param string $database The name of the database that should be dropped.
     */
    public function getDropDatabaseSQL(string $database): string
    {
        return 'DROP DATABASE ' . $database;
    }

    /**
     * Returns the SQL snippet to drop an existing table.
     *
     * @param Table|string $table
     *
     * @throws InvalidArgumentException
     */
    public function getDropTableSQL($table): string
    {
        $tableArg = $table;

        if ($table instanceof Table) {
            $table = $table->getQuotedName($this);
        }

        if (! is_string($table)) {
            throw new InvalidArgumentException(
                __METHOD__ . '() expects $table parameter to be string or ' . Table::class . '.'
            );
        }

        if ($this->_eventManager !== null && $this->_eventManager->hasListeners(Events::onSchemaDropTable)) {
            $eventArgs = new SchemaDropTableEventArgs($tableArg, $this);
            $this->_eventManager->dispatchEvent(Events::onSchemaDropTable, $eventArgs);

            if ($eventArgs->isDefaultPrevented()) {
                $sql = $eventArgs->getSql();

                if ($sql === null) {
                    throw new UnexpectedValueException(
                        'Default implementation of DROP TABLE was overridden with NULL.'
                    );
                }

                return $sql;
            }
        }

        return 'DROP TABLE ' . $table;
    }

    /**
     * Returns the SQL to safely drop a temporary table WITHOUT implicitly committing an open transaction.
     *
     * @param Table|string $table
     */
    public function getDropTemporaryTableSQL($table): string
    {
        return $this->getDropTableSQL($table);
    }

    /**
     * Returns the SQL to drop an index from a table.
     *
     * @param Index|string $index
     * @param Table|string $table
     *
     * @throws InvalidArgumentException
     */
    public function getDropIndexSQL($index, $table = null): string
    {
        if ($index instanceof Index) {
            $index = $index->getQuotedName($this);
        } elseif (! is_string($index)) {
            throw new InvalidArgumentException(
                __METHOD__ . '() expects $index parameter to be string or ' . Index::class . '.'
            );
        }

        return 'DROP INDEX ' . $index;
    }

    /**
     * Returns the SQL to drop a constraint.
     *
     * @param Constraint|string $constraint
     * @param Table|string      $table
     */
    public function getDropConstraintSQL($constraint, $table): string
    {
        if (! $constraint instanceof Constraint) {
            $constraint = new Identifier($constraint);
        }

        if (! $table instanceof Table) {
            $table = new Identifier($table);
        }

        $constraint = $constraint->getQuotedName($this);
        $table      = $table->getQuotedName($this);

        return 'ALTER TABLE ' . $table . ' DROP CONSTRAINT ' . $constraint;
    }

    /**
     * Returns the SQL to drop a foreign key.
     *
     * @param ForeignKeyConstraint|string $foreignKey
     * @param Table|string                $table
     */
    public function getDropForeignKeySQL($foreignKey, $table): string
    {
        if (! $foreignKey instanceof ForeignKeyConstraint) {
            $foreignKey = new Identifier($foreignKey);
        }

        if (! $table instanceof Table) {
            $table = new Identifier($table);
        }

        $foreignKey = $foreignKey->getQuotedName($this);
        $table      = $table->getQuotedName($this);

        return 'ALTER TABLE ' . $table . ' DROP FOREIGN KEY ' . $foreignKey;
    }

    /**
     * Returns the SQL statement(s) to create a table with the specified name, columns and constraints
     * on this platform.
     *
     * @return array<int, string> The sequence of SQL statements.
     *
     * @throws DBALException
     */
    public function getCreateTableSQL(Table $table, int $createFlags = self::CREATE_INDEXES): array
    {
        if (count($table->getColumns()) === 0) {
            throw NoColumnsSpecifiedForTable::new($table->getName());
        }

        $tableName                    = $table->getQuotedName($this);
        $options                      = $table->getOptions();
        $options['uniqueConstraints'] = [];
        $options['indexes']           = [];
        $options['primary']           = [];

        if (($createFlags & self::CREATE_INDEXES) > 0) {
            foreach ($table->getIndexes() as $index) {
                if (! $index->isPrimary()) {
                    $options['indexes'][$index->getQuotedName($this)] = $index;

                    continue;
                }

                $options['primary']       = $index->getQuotedColumns($this);
                $options['primary_index'] = $index;
            }

            foreach ($table->getUniqueConstraints() as $uniqueConstraint) {
                /** @var UniqueConstraint $uniqueConstraint */
                $options['uniqueConstraints'][$uniqueConstraint->getQuotedName($this)] = $uniqueConstraint;
            }
        }

        if (($createFlags & self::CREATE_FOREIGNKEYS) > 0) {
            $options['foreignKeys'] = [];

            foreach ($table->getForeignKeys() as $fkConstraint) {
                $options['foreignKeys'][] = $fkConstraint;
            }
        }

        $columnSql = [];
        $columns   = [];

        foreach ($table->getColumns() as $column) {
            if (
                $this->_eventManager !== null
                && $this->_eventManager->hasListeners(Events::onSchemaCreateTableColumn)
            ) {
                $eventArgs = new SchemaCreateTableColumnEventArgs($column, $table, $this);
                $this->_eventManager->dispatchEvent(Events::onSchemaCreateTableColumn, $eventArgs);

                $columnSql = array_merge($columnSql, $eventArgs->getSql());

                if ($eventArgs->isDefaultPrevented()) {
                    continue;
                }
            }

            $columnData = array_merge($column->toArray(), [
                'name' => $column->getQuotedName($this),
                'version' => $column->hasPlatformOption('version') ? $column->getPlatformOption('version') : false,
                'comment' => $this->getColumnComment($column),
            ]);

            if (in_array($column->getName(), $options['primary'], true)) {
                $columnData['primary'] = true;
            }

            $columns[] = $columnData;
        }

        if ($this->_eventManager !== null && $this->_eventManager->hasListeners(Events::onSchemaCreateTable)) {
            $eventArgs = new SchemaCreateTableEventArgs($table, $columns, $options, $this);
            $this->_eventManager->dispatchEvent(Events::onSchemaCreateTable, $eventArgs);

            if ($eventArgs->isDefaultPrevented()) {
                return array_merge($eventArgs->getSql(), $columnSql);
            }
        }

        $sql = $this->_getCreateTableSQL($tableName, $columns, $options);
        if ($this->supportsCommentOnStatement()) {
            if ($table->hasOption('comment')) {
                $sql[] = $this->getCommentOnTableSQL($tableName, $table->getOption('comment'));
            }

            foreach ($table->getColumns() as $column) {
                $comment = $this->getColumnComment($column);

                if ($comment === '') {
                    continue;
                }

                $sql[] = $this->getCommentOnColumnSQL($tableName, $column->getQuotedName($this), $comment);
            }
        }

        return array_merge($sql, $columnSql);
    }

    protected function getCommentOnTableSQL(string $tableName, string $comment): string
    {
        $tableName = new Identifier($tableName);

        return sprintf(
            'COMMENT ON TABLE %s IS %s',
            $tableName->getQuotedName($this),
            $this->quoteStringLiteral($comment)
        );
    }

    public function getCommentOnColumnSQL(string $tableName, string $columnName, string $comment): string
    {
        $tableName  = new Identifier($tableName);
        $columnName = new Identifier($columnName);

        return sprintf(
            'COMMENT ON COLUMN %s.%s IS %s',
            $tableName->getQuotedName($this),
            $columnName->getQuotedName($this),
            $this->quoteStringLiteral($comment)
        );
    }

    /**
     * Returns the SQL to create inline comment on a column.
     *
     * @throws DBALException If not supported on this platform.
     */
    public function getInlineColumnCommentSQL(string $comment): string
    {
        if (! $this->supportsInlineColumnComments()) {
            throw NotSupported::new(__METHOD__);
        }

        return 'COMMENT ' . $this->quoteStringLiteral($comment);
    }

    /**
     * Returns the SQL used to create a table.
     *
<<<<<<< HEAD
=======
     * @param string    $name
>>>>>>> b2bd586c
     * @param mixed[][] $columns
     * @param mixed[]   $options
     *
     * @return array<int, string>
     */
<<<<<<< HEAD
    protected function _getCreateTableSQL(string $tableName, array $columns, array $options = []): array
=======
    protected function _getCreateTableSQL($name, array $columns, array $options = [])
>>>>>>> b2bd586c
    {
        $columnListSql = $this->getColumnDeclarationListSQL($columns);

        if (isset($options['uniqueConstraints']) && ! empty($options['uniqueConstraints'])) {
            foreach ($options['uniqueConstraints'] as $index => $definition) {
                $columnListSql .= ', ' . $this->getUniqueConstraintDeclarationSQL($index, $definition);
            }
        }

        if (isset($options['primary']) && ! empty($options['primary'])) {
            $columnListSql .= ', PRIMARY KEY(' . implode(', ', array_unique(array_values($options['primary']))) . ')';
        }

        if (isset($options['indexes']) && ! empty($options['indexes'])) {
            foreach ($options['indexes'] as $index => $definition) {
                $columnListSql .= ', ' . $this->getIndexDeclarationSQL($index, $definition);
            }
        }

        $query = 'CREATE TABLE ' . $name . ' (' . $columnListSql;

        $check = $this->getCheckDeclarationSQL($columns);
        if (! empty($check)) {
            $query .= ', ' . $check;
        }

        $query .= ')';

        $sql = [$query];

        if (isset($options['foreignKeys'])) {
            foreach ((array) $options['foreignKeys'] as $definition) {
                $sql[] = $this->getCreateForeignKeySQL($definition, $name);
            }
        }

        return $sql;
    }

    public function getCreateTemporaryTableSnippetSQL(): string
    {
        return 'CREATE TEMPORARY TABLE';
    }

    /**
     * Returns the SQL to create a sequence on this platform.
     *
     * @throws DBALException If not supported on this platform.
     */
    public function getCreateSequenceSQL(Sequence $sequence): string
    {
        throw NotSupported::new(__METHOD__);
    }

    /**
     * Returns the SQL to change a sequence on this platform.
     *
     * @throws DBALException If not supported on this platform.
     */
    public function getAlterSequenceSQL(Sequence $sequence): string
    {
        throw NotSupported::new(__METHOD__);
    }

    /**
     * Returns the SQL to create a constraint on a table on this platform.
     *
     * @param Table|string $table
     *
     * @throws InvalidArgumentException
     */
    public function getCreateConstraintSQL(Constraint $constraint, $table): string
    {
        if ($table instanceof Table) {
            $table = $table->getQuotedName($this);
        }

        $query = 'ALTER TABLE ' . $table . ' ADD CONSTRAINT ' . $constraint->getQuotedName($this);

        $columnList = '(' . implode(', ', $constraint->getQuotedColumns($this)) . ')';

        $referencesClause = '';
        if ($constraint instanceof Index) {
            if ($constraint->isPrimary()) {
                $query .= ' PRIMARY KEY';
            } elseif ($constraint->isUnique()) {
                $query .= ' UNIQUE';
            } else {
                throw new InvalidArgumentException(
                    'Can only create primary or unique constraints, no common indexes with getCreateConstraintSQL().'
                );
            }
        } elseif ($constraint instanceof ForeignKeyConstraint) {
            $query .= ' FOREIGN KEY';

            $referencesClause = ' REFERENCES ' . $constraint->getQuotedForeignTableName($this) .
                ' (' . implode(', ', $constraint->getQuotedForeignColumns($this)) . ')';
        }

        $query .= ' ' . $columnList . $referencesClause;

        return $query;
    }

    /**
     * Returns the SQL to create an index on a table on this platform.
     *
     * @param Table|string $table The name of the table on which the index is to be created.
     *
     * @throws InvalidArgumentException
     */
    public function getCreateIndexSQL(Index $index, $table): string
    {
        if ($table instanceof Table) {
            $table = $table->getQuotedName($this);
        }

        $name    = $index->getQuotedName($this);
        $columns = $index->getColumns();

        if (count($columns) === 0) {
            throw new InvalidArgumentException('Incomplete definition. "columns" required.');
        }

        if ($index->isPrimary()) {
            return $this->getCreatePrimaryKeySQL($index, $table);
        }

        $query  = 'CREATE ' . $this->getCreateIndexSQLFlags($index) . 'INDEX ' . $name . ' ON ' . $table;
        $query .= ' (' . $this->getIndexFieldDeclarationListSQL($index) . ')' . $this->getPartialIndexSQL($index);

        return $query;
    }

    /**
     * Adds condition for partial index.
     */
    protected function getPartialIndexSQL(Index $index): string
    {
        if ($this->supportsPartialIndexes() && $index->hasOption('where')) {
            return ' WHERE ' . $index->getOption('where');
        }

        return '';
    }

    /**
     * Adds additional flags for index generation.
     */
    protected function getCreateIndexSQLFlags(Index $index): string
    {
        return $index->isUnique() ? 'UNIQUE ' : '';
    }

    /**
     * Returns the SQL to create an unnamed primary key constraint.
     *
     * @param Table|string $table
     */
    public function getCreatePrimaryKeySQL(Index $index, $table): string
    {
        if ($table instanceof Table) {
            $table = $table->getQuotedName($this);
        }

        return 'ALTER TABLE ' . $table . ' ADD PRIMARY KEY (' . $this->getIndexFieldDeclarationListSQL($index) . ')';
    }

    /**
     * Returns the SQL to create a named schema.
     *
     * @throws DBALException If not supported on this platform.
     */
    public function getCreateSchemaSQL(string $schemaName): string
    {
        throw NotSupported::new(__METHOD__);
    }

    /**
     * Quotes a string so that it can be safely used as a table or column name,
     * even if it is a reserved word of the platform. This also detects identifier
     * chains separated by dot and quotes them independently.
     *
     * NOTE: Just because you CAN use quoted identifiers doesn't mean
     * you SHOULD use them. In general, they end up causing way more
     * problems than they solve.
     *
     * @param string $identifier The identifier name to be quoted.
     *
     * @return string The quoted identifier string.
     */
    public function quoteIdentifier(string $identifier): string
    {
        if (strpos($identifier, '.') !== false) {
            $parts = array_map([$this, 'quoteSingleIdentifier'], explode('.', $identifier));

            return implode('.', $parts);
        }

        return $this->quoteSingleIdentifier($identifier);
    }

    /**
     * Quotes a single identifier (no dot chain separation).
     *
     * @param string $str The identifier name to be quoted.
     *
     * @return string The quoted identifier string.
     */
    public function quoteSingleIdentifier(string $str): string
    {
        $c = $this->getIdentifierQuoteCharacter();

        return $c . str_replace($c, $c . $c, $str) . $c;
    }

    /**
     * Returns the SQL to create a new foreign key.
     *
     * @param ForeignKeyConstraint $foreignKey The foreign key constraint.
     * @param Table|string         $table      The name of the table on which the foreign key is to be created.
     */
    public function getCreateForeignKeySQL(ForeignKeyConstraint $foreignKey, $table): string
    {
        if ($table instanceof Table) {
            $table = $table->getQuotedName($this);
        }

        return 'ALTER TABLE ' . $table . ' ADD ' . $this->getForeignKeyDeclarationSQL($foreignKey);
    }

    /**
     * Gets the SQL statements for altering an existing table.
     *
     * This method returns an array of SQL statements, since some platforms need several statements.
     *
     * @return array<int, string>
     *
     * @throws DBALException If not supported on this platform.
     */
    public function getAlterTableSQL(TableDiff $diff): array
    {
        throw NotSupported::new(__METHOD__);
    }

    /**
     * @param mixed[] $columnSql
     */
    protected function onSchemaAlterTableAddColumn(Column $column, TableDiff $diff, array &$columnSql): bool
    {
        if ($this->_eventManager === null) {
            return false;
        }

        if (! $this->_eventManager->hasListeners(Events::onSchemaAlterTableAddColumn)) {
            return false;
        }

        $eventArgs = new SchemaAlterTableAddColumnEventArgs($column, $diff, $this);
        $this->_eventManager->dispatchEvent(Events::onSchemaAlterTableAddColumn, $eventArgs);

        $columnSql = array_merge($columnSql, $eventArgs->getSql());

        return $eventArgs->isDefaultPrevented();
    }

    /**
     * @param string[] $columnSql
     */
    protected function onSchemaAlterTableRemoveColumn(Column $column, TableDiff $diff, array &$columnSql): bool
    {
        if ($this->_eventManager === null) {
            return false;
        }

        if (! $this->_eventManager->hasListeners(Events::onSchemaAlterTableRemoveColumn)) {
            return false;
        }

        $eventArgs = new SchemaAlterTableRemoveColumnEventArgs($column, $diff, $this);
        $this->_eventManager->dispatchEvent(Events::onSchemaAlterTableRemoveColumn, $eventArgs);

        $columnSql = array_merge($columnSql, $eventArgs->getSql());

        return $eventArgs->isDefaultPrevented();
    }

    /**
     * @param string[] $columnSql
     */
    protected function onSchemaAlterTableChangeColumn(ColumnDiff $columnDiff, TableDiff $diff, array &$columnSql): bool
    {
        if ($this->_eventManager === null) {
            return false;
        }

        if (! $this->_eventManager->hasListeners(Events::onSchemaAlterTableChangeColumn)) {
            return false;
        }

        $eventArgs = new SchemaAlterTableChangeColumnEventArgs($columnDiff, $diff, $this);
        $this->_eventManager->dispatchEvent(Events::onSchemaAlterTableChangeColumn, $eventArgs);

        $columnSql = array_merge($columnSql, $eventArgs->getSql());

        return $eventArgs->isDefaultPrevented();
    }

    /**
     * @param string[] $columnSql
     */
    protected function onSchemaAlterTableRenameColumn(
        string $oldColumnName,
        Column $column,
        TableDiff $diff,
        array &$columnSql
    ): bool {
        if ($this->_eventManager === null) {
            return false;
        }

        if (! $this->_eventManager->hasListeners(Events::onSchemaAlterTableRenameColumn)) {
            return false;
        }

        $eventArgs = new SchemaAlterTableRenameColumnEventArgs($oldColumnName, $column, $diff, $this);
        $this->_eventManager->dispatchEvent(Events::onSchemaAlterTableRenameColumn, $eventArgs);

        $columnSql = array_merge($columnSql, $eventArgs->getSql());

        return $eventArgs->isDefaultPrevented();
    }

    /**
     * @param string[] $sql
     */
    protected function onSchemaAlterTable(TableDiff $diff, array &$sql): bool
    {
        if ($this->_eventManager === null) {
            return false;
        }

        if (! $this->_eventManager->hasListeners(Events::onSchemaAlterTable)) {
            return false;
        }

        $eventArgs = new SchemaAlterTableEventArgs($diff, $this);
        $this->_eventManager->dispatchEvent(Events::onSchemaAlterTable, $eventArgs);

        $sql = array_merge($sql, $eventArgs->getSql());

        return $eventArgs->isDefaultPrevented();
    }

    /**
     * @return string[]
     */
    protected function getPreAlterTableIndexForeignKeySQL(TableDiff $diff): array
    {
        $tableName = $diff->getName($this)->getQuotedName($this);

        $sql = [];
        if ($this->supportsForeignKeyConstraints()) {
            foreach ($diff->removedForeignKeys as $foreignKey) {
                $sql[] = $this->getDropForeignKeySQL($foreignKey, $tableName);
            }

            foreach ($diff->changedForeignKeys as $foreignKey) {
                $sql[] = $this->getDropForeignKeySQL($foreignKey, $tableName);
            }
        }

        foreach ($diff->removedIndexes as $index) {
            $sql[] = $this->getDropIndexSQL($index, $tableName);
        }

        foreach ($diff->changedIndexes as $index) {
            $sql[] = $this->getDropIndexSQL($index, $tableName);
        }

        return $sql;
    }

    /**
     * @return string[]
     */
    protected function getPostAlterTableIndexForeignKeySQL(TableDiff $diff): array
    {
        $sql     = [];
        $newName = $diff->getNewName();

        if ($newName !== null) {
            $tableName = $newName->getQuotedName($this);
        } else {
            $tableName = $diff->getName($this)->getQuotedName($this);
        }

        if ($this->supportsForeignKeyConstraints()) {
            foreach ($diff->addedForeignKeys as $foreignKey) {
                $sql[] = $this->getCreateForeignKeySQL($foreignKey, $tableName);
            }

            foreach ($diff->changedForeignKeys as $foreignKey) {
                $sql[] = $this->getCreateForeignKeySQL($foreignKey, $tableName);
            }
        }

        foreach ($diff->addedIndexes as $index) {
            $sql[] = $this->getCreateIndexSQL($index, $tableName);
        }

        foreach ($diff->changedIndexes as $index) {
            $sql[] = $this->getCreateIndexSQL($index, $tableName);
        }

        foreach ($diff->renamedIndexes as $oldIndexName => $index) {
            $oldIndexName = new Identifier($oldIndexName);
            $sql          = array_merge(
                $sql,
                $this->getRenameIndexSQL($oldIndexName->getQuotedName($this), $index, $tableName)
            );
        }

        return $sql;
    }

    /**
     * Returns the SQL for renaming an index on a table.
     *
     * @param string $oldIndexName The name of the index to rename from.
     * @param Index  $index        The definition of the index to rename to.
     * @param string $tableName    The table to rename the given index on.
     *
     * @return string[] The sequence of SQL statements for renaming the given index.
     */
    protected function getRenameIndexSQL(string $oldIndexName, Index $index, string $tableName): array
    {
        return [
            $this->getDropIndexSQL($oldIndexName, $tableName),
            $this->getCreateIndexSQL($index, $tableName),
        ];
    }

    /**
     * Gets declaration of a number of columns in bulk.
     *
     * @param mixed[][] $columns A multidimensional array.
     *                           The first dimension determines the ordinal position of the column,
     *                           while the second dimension is keyed with the name of the properties
     *                           of the column being declared as array indexes. Currently, the types
     *                           of supported column properties are as follows:
     *
     *      length
     *          Integer value that determines the maximum length of the text
     *          column. If this argument is missing the column should be
     *          declared to have the longest length allowed by the DBMS.
     *
     *      default
     *          Text value to be used as default for this column.
     *
     *      notnull
     *          Boolean flag that indicates whether this column is constrained
     *          to not be set to null.
     *      charset
     *          Text value with the default CHARACTER SET for this column.
     *      collation
     *          Text value with the default COLLATION for this column.
     *      unique
     *          unique constraint
     */
    public function getColumnDeclarationListSQL(array $columns): string
    {
        $declarations = [];

        foreach ($columns as $column) {
            $declarations[] = $this->getColumnDeclarationSQL($column['name'], $column);
        }

        return implode(', ', $declarations);
    }

    /**
     * Obtains DBMS specific SQL code portion needed to declare a generic type
     * column to be used in statements like CREATE TABLE.
     *
     * @param string  $name   The name the column to be declared.
     * @param mixed[] $column An associative array with the name of the properties
     *                        of the column being declared as array indexes. Currently, the types
     *                        of supported column properties are as follows:
     *
     *      length
     *          Integer value that determines the maximum length of the text
     *          column. If this argument is missing the column should be
     *          declared to have the longest length allowed by the DBMS.
     *
     *      default
     *          Text value to be used as default for this column.
     *
     *      notnull
     *          Boolean flag that indicates whether this column is constrained
     *          to not be set to null.
     *      charset
     *          Text value with the default CHARACTER SET for this column.
     *      collation
     *          Text value with the default COLLATION for this column.
     *      unique
     *          unique constraint
     *      check
     *          column check constraint
     *      columnDefinition
     *          a string that defines the complete column
     *
     * @return string DBMS specific SQL code portion that should be used to declare the column.
     *
     * @throws DBALException
     */
    public function getColumnDeclarationSQL(string $name, array $column): string
    {
        if (isset($column['columnDefinition'])) {
            $declaration = $this->getCustomTypeDeclarationSQL($column);
        } else {
            $default = $this->getDefaultValueDeclarationSQL($column);

            $charset = ! empty($column['charset']) ?
                ' ' . $this->getColumnCharsetDeclarationSQL($column['charset']) : '';

            $collation = ! empty($column['collation']) ?
                ' ' . $this->getColumnCollationDeclarationSQL($column['collation']) : '';

            $notnull = ! empty($column['notnull']) ? ' NOT NULL' : '';

            $unique = ! empty($column['unique']) ?
                ' ' . $this->getUniqueFieldDeclarationSQL() : '';

            $check = ! empty($column['check']) ? ' ' . $column['check'] : '';

            $typeDecl    = $column['type']->getSQLDeclaration($column, $this);
            $declaration = $typeDecl . $charset . $default . $notnull . $unique . $check . $collation;

            if ($this->supportsInlineColumnComments() && isset($column['comment']) && $column['comment'] !== '') {
                $declaration .= ' ' . $this->getInlineColumnCommentSQL($column['comment']);
            }
        }

        return $name . ' ' . $declaration;
    }

    /**
     * Returns the SQL snippet that declares a floating point column of arbitrary precision.
     *
     * @param mixed[] $column
     */
    public function getDecimalTypeDeclarationSQL(array $column): string
    {
        $column['precision'] = ! isset($column['precision']) || empty($column['precision'])
            ? 10 : $column['precision'];
        $column['scale']     = ! isset($column['scale']) || empty($column['scale'])
            ? 0 : $column['scale'];

        return 'NUMERIC(' . $column['precision'] . ', ' . $column['scale'] . ')';
    }

    /**
     * Obtains DBMS specific SQL code portion needed to set a default value
     * declaration to be used in statements like CREATE TABLE.
     *
     * @param mixed[] $column The column definition array.
     *
     * @return string DBMS specific SQL code portion needed to set a default value.
     */
    public function getDefaultValueDeclarationSQL(array $column): string
    {
        if (! isset($column['default'])) {
            return empty($column['notnull']) ? ' DEFAULT NULL' : '';
        }

        $default = $column['default'];

        if (! isset($column['type'])) {
            return " DEFAULT '" . $default . "'";
        }

        $type = $column['type'];

        if ($type instanceof Types\PhpIntegerMappingType) {
            return ' DEFAULT ' . $default;
        }

        if ($type instanceof Types\PhpDateTimeMappingType && $default === $this->getCurrentTimestampSQL()) {
            return ' DEFAULT ' . $this->getCurrentTimestampSQL();
        }

        if ($type instanceof Types\TimeType && $default === $this->getCurrentTimeSQL()) {
            return ' DEFAULT ' . $this->getCurrentTimeSQL();
        }

        if ($type instanceof Types\DateType && $default === $this->getCurrentDateSQL()) {
            return ' DEFAULT ' . $this->getCurrentDateSQL();
        }

        if ($type instanceof Types\BooleanType) {
            return " DEFAULT '" . $this->convertBooleans($default) . "'";
        }

        if (is_int($default) || is_float($default)) {
            return ' DEFAULT ' . $default;
        }

        return ' DEFAULT ' . $this->quoteStringLiteral($default);
    }

    /**
     * Obtains DBMS specific SQL code portion needed to set a CHECK constraint
     * declaration to be used in statements like CREATE TABLE.
     *
     * @param string[]|mixed[][] $definition The check definition.
     *
     * @return string DBMS specific SQL code portion needed to set a CHECK constraint.
     */
    public function getCheckDeclarationSQL(array $definition): string
    {
        $constraints = [];
        foreach ($definition as $def) {
            if (is_string($def)) {
                $constraints[] = 'CHECK (' . $def . ')';
            } else {
                if (isset($def['min'])) {
                    $constraints[] = 'CHECK (' . $def['name'] . ' >= ' . $def['min'] . ')';
                }

                if (! isset($def['max'])) {
                    continue;
                }

                $constraints[] = 'CHECK (' . $def['name'] . ' <= ' . $def['max'] . ')';
            }
        }

        return implode(', ', $constraints);
    }

    /**
     * Obtains DBMS specific SQL code portion needed to set a unique
     * constraint declaration to be used in statements like CREATE TABLE.
     *
     * @param string           $name       The name of the unique constraint.
     * @param UniqueConstraint $constraint The unique constraint definition.
     *
     * @return string DBMS specific SQL code portion needed to set a constraint.
     *
     * @throws InvalidArgumentException
     */
    public function getUniqueConstraintDeclarationSQL(string $name, UniqueConstraint $constraint): string
    {
        $columns = $constraint->getColumns();

        if (count($columns) === 0) {
            throw new InvalidArgumentException('Incomplete definition. "columns" required.');
        }

        $chunks = ['CONSTRAINT'];

        if ($name !== '') {
            $chunks[] = (new Identifier($name))->getQuotedName($this);
        }

        $chunks[] = 'UNIQUE';

        if ($constraint->hasFlag('clustered')) {
            $chunks[] = 'CLUSTERED';
        }

        $chunks[] = sprintf('(%s)', $this->getColumnsFieldDeclarationListSQL($columns));

        return implode(' ', $chunks);
    }

    /**
     * Obtains DBMS specific SQL code portion needed to set an index
     * declaration to be used in statements like CREATE TABLE.
     *
     * @param string $name  The name of the index.
     * @param Index  $index The index definition.
     *
     * @return string DBMS specific SQL code portion needed to set an index.
     *
     * @throws InvalidArgumentException
     */
    public function getIndexDeclarationSQL(string $name, Index $index): string
    {
        $columns = $index->getColumns();
        $name    = new Identifier($name);

        if (count($columns) === 0) {
            throw new InvalidArgumentException('Incomplete definition. "columns" required.');
        }

        return $this->getCreateIndexSQLFlags($index) . 'INDEX ' . $name->getQuotedName($this) . ' ('
            . $this->getIndexFieldDeclarationListSQL($index)
            . ')' . $this->getPartialIndexSQL($index);
    }

    /**
     * Obtains SQL code portion needed to create a custom column,
     * e.g. when a column has the "columnDefinition" keyword.
     * Only "AUTOINCREMENT" and "PRIMARY KEY" are added if appropriate.
     *
     * @param mixed[] $column
     */
    public function getCustomTypeDeclarationSQL(array $column): string
    {
        return $column['columnDefinition'];
    }

    /**
     * Obtains DBMS specific SQL code portion needed to set an index
     * declaration to be used in statements like CREATE TABLE.
     */
    public function getIndexFieldDeclarationListSQL(Index $index): string
    {
        return implode(', ', $index->getQuotedColumns($this));
    }

    /**
     * Obtains DBMS specific SQL code portion needed to set an index
     * declaration to be used in statements like CREATE TABLE.
     *
     * @param mixed[] $columns
     */
    public function getColumnsFieldDeclarationListSQL(array $columns): string
    {
        $ret = [];

        foreach ($columns as $column => $definition) {
            if (is_array($definition)) {
                $ret[] = $column;
            } else {
                $ret[] = $definition;
            }
        }

        return implode(', ', $ret);
    }

    /**
     * Returns the required SQL string that fits between CREATE ... TABLE
     * to create the table as a temporary table.
     *
     * Should be overridden in driver classes to return the correct string for the
     * specific database type.
     *
     * The default is to return the string "TEMPORARY" - this will result in a
     * SQL error for any database that does not support temporary tables, or that
     * requires a different SQL command from "CREATE TEMPORARY TABLE".
     *
     * @return string The string required to be placed between "CREATE" and "TABLE"
     *                to generate a temporary table, if possible.
     */
    public function getTemporaryTableSQL(): string
    {
        return 'TEMPORARY';
    }

    /**
     * Some vendors require temporary table names to be qualified specially.
     */
    public function getTemporaryTableName(string $tableName): string
    {
        return $tableName;
    }

    /**
     * Obtain DBMS specific SQL code portion needed to set the FOREIGN KEY constraint
     * of a column declaration to be used in statements like CREATE TABLE.
     *
     * @return string DBMS specific SQL code portion needed to set the FOREIGN KEY constraint
     *                of a column declaration.
     */
    public function getForeignKeyDeclarationSQL(ForeignKeyConstraint $foreignKey): string
    {
        $sql  = $this->getForeignKeyBaseDeclarationSQL($foreignKey);
        $sql .= $this->getAdvancedForeignKeyOptionsSQL($foreignKey);

        return $sql;
    }

    /**
     * Returns the FOREIGN KEY query section dealing with non-standard options
     * as MATCH, INITIALLY DEFERRED, ON UPDATE, ...
     *
     * @param ForeignKeyConstraint $foreignKey The foreign key definition.
     */
    public function getAdvancedForeignKeyOptionsSQL(ForeignKeyConstraint $foreignKey): string
    {
        $query = '';
        if ($this->supportsForeignKeyOnUpdate() && $foreignKey->hasOption('onUpdate')) {
            $query .= ' ON UPDATE ' . $this->getForeignKeyReferentialActionSQL($foreignKey->getOption('onUpdate'));
        }

        if ($foreignKey->hasOption('onDelete')) {
            $query .= ' ON DELETE ' . $this->getForeignKeyReferentialActionSQL($foreignKey->getOption('onDelete'));
        }

        return $query;
    }

    /**
     * Returns the given referential action in uppercase if valid, otherwise throws an exception.
     *
     * @param string $action The foreign key referential action.
     *
     * @throws InvalidArgumentException If unknown referential action given.
     */
    public function getForeignKeyReferentialActionSQL(string $action): string
    {
        $upper = strtoupper($action);
        switch ($upper) {
            case 'CASCADE':
            case 'SET NULL':
            case 'NO ACTION':
            case 'RESTRICT':
            case 'SET DEFAULT':
                return $upper;

            default:
                throw new InvalidArgumentException(sprintf('Invalid foreign key action "%s".', $upper));
        }
    }

    /**
     * Obtains DBMS specific SQL code portion needed to set the FOREIGN KEY constraint
     * of a column declaration to be used in statements like CREATE TABLE.
     *
     * @throws InvalidArgumentException
     */
    public function getForeignKeyBaseDeclarationSQL(ForeignKeyConstraint $foreignKey): string
    {
        $sql = '';
        if ($foreignKey->getName() !== '') {
            $sql .= 'CONSTRAINT ' . $foreignKey->getQuotedName($this) . ' ';
        }

        $sql .= 'FOREIGN KEY (';

        if (count($foreignKey->getLocalColumns()) === 0) {
            throw new InvalidArgumentException('Incomplete definition. "local" required.');
        }

        if (count($foreignKey->getForeignColumns()) === 0) {
            throw new InvalidArgumentException('Incomplete definition. "foreign" required.');
        }

        if (strlen($foreignKey->getForeignTableName()) === 0) {
            throw new InvalidArgumentException('Incomplete definition. "foreignTable" required.');
        }

        return $sql . implode(', ', $foreignKey->getQuotedLocalColumns($this))
            . ') REFERENCES '
            . $foreignKey->getQuotedForeignTableName($this) . ' ('
            . implode(', ', $foreignKey->getQuotedForeignColumns($this)) . ')';
    }

    /**
     * Obtains DBMS specific SQL code portion needed to set the UNIQUE constraint
     * of a column declaration to be used in statements like CREATE TABLE.
     *
     * @return string DBMS specific SQL code portion needed to set the UNIQUE constraint
     *                of a column declaration.
     */
    public function getUniqueFieldDeclarationSQL(): string
    {
        return 'UNIQUE';
    }

    /**
     * Obtains DBMS specific SQL code portion needed to set the CHARACTER SET
     * of a column declaration to be used in statements like CREATE TABLE.
     *
     * @param string $charset The name of the charset.
     *
     * @return string DBMS specific SQL code portion needed to set the CHARACTER SET
     *                of a column declaration.
     */
    public function getColumnCharsetDeclarationSQL(string $charset): string
    {
        return '';
    }

    /**
     * Obtains DBMS specific SQL code portion needed to set the COLLATION
     * of a column declaration to be used in statements like CREATE TABLE.
     *
     * @param string $collation The name of the collation.
     *
     * @return string DBMS specific SQL code portion needed to set the COLLATION
     *                of a column declaration.
     */
    public function getColumnCollationDeclarationSQL(string $collation): string
    {
        return $this->supportsColumnCollation() ? 'COLLATE ' . $collation : '';
    }

    /**
     * Whether the platform prefers sequences for ID generation.
     * Subclasses should override this method to return TRUE if they prefer sequences.
     */
    public function prefersSequences(): bool
    {
        return false;
    }

    /**
     * Whether the platform prefers identity columns (eg. autoincrement) for ID generation.
     * Subclasses should override this method to return TRUE if they prefer identity columns.
     */
    public function prefersIdentityColumns(): bool
    {
        return false;
    }

    /**
     * Some platforms need the boolean values to be converted.
     *
     * The default conversion in this implementation converts to integers (false => 0, true => 1).
     *
     * Note: if the input is not a boolean the original input might be returned.
     *
     * There are two contexts when converting booleans: Literals and Prepared Statements.
     * This method should handle the literal case
     *
     * @param mixed $item A boolean or an array of them.
     *
     * @return mixed A boolean database value or an array of them.
     */
    public function convertBooleans($item)
    {
        if (is_array($item)) {
            foreach ($item as $k => $value) {
                if (! is_bool($value)) {
                    continue;
                }

                $item[$k] = (int) $value;
            }
        } elseif (is_bool($item)) {
            $item = (int) $item;
        }

        return $item;
    }

    /**
     * Some platforms have boolean literals that needs to be correctly converted
     *
     * The default conversion tries to convert value into bool "(bool)$item"
     *
     * @param mixed $item
     */
    public function convertFromBoolean($item): ?bool
    {
        if ($item === null) {
            return null;
        }

        return (bool) $item;
    }

    /**
     * This method should handle the prepared statements case. When there is no
     * distinction, it's OK to use the same method.
     *
     * Note: if the input is not a boolean the original input might be returned.
     *
     * @param mixed $item A boolean or an array of them.
     *
     * @return mixed A boolean database value or an array of them.
     */
    public function convertBooleansToDatabaseValue($item)
    {
        return $this->convertBooleans($item);
    }

    /**
     * Returns the SQL specific for the platform to get the current date.
     */
    public function getCurrentDateSQL(): string
    {
        return 'CURRENT_DATE';
    }

    /**
     * Returns the SQL specific for the platform to get the current time.
     */
    public function getCurrentTimeSQL(): string
    {
        return 'CURRENT_TIME';
    }

    /**
     * Returns the SQL specific for the platform to get the current timestamp
     */
    public function getCurrentTimestampSQL(): string
    {
        return 'CURRENT_TIMESTAMP';
    }

    /**
     * Returns the SQL for a given transaction isolation level Connection constant.
     *
     * @throws InvalidArgumentException
     */
    protected function _getTransactionIsolationLevelSQL(int $level): string
    {
        switch ($level) {
            case TransactionIsolationLevel::READ_UNCOMMITTED:
                return 'READ UNCOMMITTED';

            case TransactionIsolationLevel::READ_COMMITTED:
                return 'READ COMMITTED';

            case TransactionIsolationLevel::REPEATABLE_READ:
                return 'REPEATABLE READ';

            case TransactionIsolationLevel::SERIALIZABLE:
                return 'SERIALIZABLE';

            default:
                throw new InvalidArgumentException(sprintf('Invalid isolation level "%s".', $level));
        }
    }

    /**
     * @throws DBALException If not supported on this platform.
     */
    public function getListDatabasesSQL(): string
    {
        throw NotSupported::new(__METHOD__);
    }

    /**
     * Returns the SQL statement for retrieving the namespaces defined in the database.
     *
     * @throws DBALException If not supported on this platform.
     */
    public function getListNamespacesSQL(): string
    {
        throw NotSupported::new(__METHOD__);
    }

    /**
     * @throws DBALException If not supported on this platform.
     */
    public function getListSequencesSQL(string $database): string
    {
        throw NotSupported::new(__METHOD__);
    }

    /**
     * @throws DBALException If not supported on this platform.
     */
    public function getListTableConstraintsSQL(string $table): string
    {
        throw NotSupported::new(__METHOD__);
    }

    /**
     * @throws DBALException If not supported on this platform.
     */
    public function getListTableColumnsSQL(string $table, ?string $database = null): string
    {
        throw NotSupported::new(__METHOD__);
    }

    /**
     * @throws DBALException If not supported on this platform.
     */
    public function getListTablesSQL(): string
    {
        throw NotSupported::new(__METHOD__);
    }

    /**
     * @throws DBALException If not supported on this platform.
     */
    public function getListUsersSQL(): string
    {
        throw NotSupported::new(__METHOD__);
    }

    /**
     * Returns the SQL to list all views of a database or user.
     *
     * @throws DBALException If not supported on this platform.
     */
    public function getListViewsSQL(string $database): string
    {
        throw NotSupported::new(__METHOD__);
    }

    /**
     * Returns the list of indexes for the current database.
     *
     * The current database parameter is optional but will always be passed
     * when using the SchemaManager API and is the database the given table is in.
     *
     * Attention: Some platforms only support currentDatabase when they
     * are connected with that database. Cross-database information schema
     * requests may be impossible.
     *
     * @throws DBALException If not supported on this platform.
     */
    public function getListTableIndexesSQL(string $table, ?string $database = null): string
    {
        throw NotSupported::new(__METHOD__);
    }

    /**
     * @throws DBALException If not supported on this platform.
     */
    public function getListTableForeignKeysSQL(string $table, ?string $database = null): string
    {
        throw NotSupported::new(__METHOD__);
    }

    /**
     * @throws DBALException If not supported on this platform.
     */
    public function getCreateViewSQL(string $name, string $sql): string
    {
        throw NotSupported::new(__METHOD__);
    }

    /**
     * @throws DBALException If not supported on this platform.
     */
    public function getDropViewSQL(string $name): string
    {
        throw NotSupported::new(__METHOD__);
    }

    /**
     * Returns the SQL snippet to drop an existing sequence.
     *
     * @param Sequence|string $sequence
     *
     * @throws DBALException If not supported on this platform.
     */
    public function getDropSequenceSQL($sequence): string
    {
        throw NotSupported::new(__METHOD__);
    }

    /**
     * @throws DBALException If not supported on this platform.
     */
    public function getSequenceNextValSQL(string $sequence): string
    {
        throw NotSupported::new(__METHOD__);
    }

    /**
     * Returns the SQL to create a new database.
     *
     * @param string $database The name of the database that should be created.
     *
     * @throws DBALException If not supported on this platform.
     */
    public function getCreateDatabaseSQL(string $database): string
    {
        throw NotSupported::new(__METHOD__);
    }

    /**
     * Returns the SQL to set the transaction isolation level.
     *
     * @throws DBALException If not supported on this platform.
     */
    public function getSetTransactionIsolationSQL(int $level): string
    {
        throw NotSupported::new(__METHOD__);
    }

    /**
     * Obtains DBMS specific SQL to be used to create datetime columns in
     * statements like CREATE TABLE.
     *
     * @param mixed[] $column
     *
     * @throws DBALException If not supported on this platform.
     */
    public function getDateTimeTypeDeclarationSQL(array $column): string
    {
        throw NotSupported::new(__METHOD__);
    }

    /**
     * Obtains DBMS specific SQL to be used to create datetime with timezone offset columns.
     *
     * @param mixed[] $column
     */
    public function getDateTimeTzTypeDeclarationSQL(array $column): string
    {
        return $this->getDateTimeTypeDeclarationSQL($column);
    }

    /**
     * Obtains DBMS specific SQL to be used to create date columns in statements
     * like CREATE TABLE.
     *
     * @param mixed[] $column
     *
     * @throws DBALException If not supported on this platform.
     */
    public function getDateTypeDeclarationSQL(array $column): string
    {
        throw NotSupported::new(__METHOD__);
    }

    /**
     * Obtains DBMS specific SQL to be used to create time columns in statements
     * like CREATE TABLE.
     *
     * @param mixed[] $column
     *
     * @throws DBALException If not supported on this platform.
     */
    public function getTimeTypeDeclarationSQL(array $column): string
    {
        throw NotSupported::new(__METHOD__);
    }

    /**
     * @param mixed[] $column
     */
    public function getFloatDeclarationSQL(array $column): string
    {
        return 'DOUBLE PRECISION';
    }

    /**
     * Gets the default transaction isolation level of the platform.
     *
     * @see TransactionIsolationLevel
     *
     * @return int The default isolation level.
     */
    public function getDefaultTransactionIsolationLevel(): int
    {
        return TransactionIsolationLevel::READ_COMMITTED;
    }

    /* supports*() methods */

    /**
     * Whether the platform supports sequences.
     */
    public function supportsSequences(): bool
    {
        return false;
    }

    /**
     * Whether the platform supports identity columns.
     *
     * Identity columns are columns that receive an auto-generated value from the
     * database on insert of a row.
     */
    public function supportsIdentityColumns(): bool
    {
        return false;
    }

    /**
     * Whether the platform emulates identity columns through sequences.
     *
     * Some platforms that do not support identity columns natively
     * but support sequences can emulate identity columns by using
     * sequences.
     */
    public function usesSequenceEmulatedIdentityColumns(): bool
    {
        return false;
    }

    /**
     * Gets the sequence name prefix based on table information.
     */
    public function getSequencePrefix(string $tableName, ?string $schemaName = null): string
    {
        if ($schemaName === null) {
            return $tableName;
        }

        // Prepend the schema name to the table name if there is one
        return ! $this->supportsSchemas() && $this->canEmulateSchemas()
            ? $schemaName . '__' . $tableName
            : $schemaName . '.' . $tableName;
    }

    /**
     * Returns the name of the sequence for a particular identity column in a particular table.
     *
     * @see    usesSequenceEmulatedIdentityColumns
     *
     * @param string $tableName  The name of the table to return the sequence name for.
     * @param string $columnName The name of the identity column in the table to return the sequence name for.
     *
     * @throws DBALException If not supported on this platform.
     */
    public function getIdentitySequenceName(string $tableName, string $columnName): string
    {
        throw NotSupported::new(__METHOD__);
    }

    /**
     * Whether the platform supports indexes.
     */
    public function supportsIndexes(): bool
    {
        return true;
    }

    /**
     * Whether the platform supports partial indexes.
     */
    public function supportsPartialIndexes(): bool
    {
        return false;
    }

    /**
     * Whether the platform supports indexes with column length definitions.
     */
    public function supportsColumnLengthIndexes(): bool
    {
        return false;
    }

    /**
     * Whether the platform supports altering tables.
     */
    public function supportsAlterTable(): bool
    {
        return true;
    }

    /**
     * Whether the platform supports transactions.
     */
    public function supportsTransactions(): bool
    {
        return true;
    }

    /**
     * Whether the platform supports savepoints.
     */
    public function supportsSavepoints(): bool
    {
        return true;
    }

    /**
     * Whether the platform supports releasing savepoints.
     */
    public function supportsReleaseSavepoints(): bool
    {
        return $this->supportsSavepoints();
    }

    /**
     * Whether the platform supports primary key constraints.
     */
    public function supportsPrimaryConstraints(): bool
    {
        return true;
    }

    /**
     * Whether the platform supports foreign key constraints.
     */
    public function supportsForeignKeyConstraints(): bool
    {
        return true;
    }

    /**
     * Whether foreign key constraints can be dropped.
     *
     * If false, then getDropForeignKeySQL() throws exception.
     */
    public function supportsCreateDropForeignKeyConstraints(): bool
    {
        return true;
    }

    /**
     * Whether this platform supports onUpdate in foreign key constraints.
     */
    public function supportsForeignKeyOnUpdate(): bool
    {
        return $this->supportsForeignKeyConstraints();
    }

    /**
     * Whether the platform supports database schemas.
     */
    public function supportsSchemas(): bool
    {
        return false;
    }

    /**
     * Whether this platform can emulate schemas.
     *
     * Platforms that either support or emulate schemas don't automatically
     * filter a schema for the namespaced elements in {@link AbstractManager::createSchema()}.
     */
    public function canEmulateSchemas(): bool
    {
        return false;
    }

    /**
     * Returns the default schema name.
     *
     * @throws DBALException If not supported on this platform.
     */
    public function getDefaultSchemaName(): string
    {
        throw NotSupported::new(__METHOD__);
    }

    /**
     * Whether this platform supports create database.
     *
     * Some databases don't allow to create and drop databases at all or only with certain tools.
     */
    public function supportsCreateDropDatabase(): bool
    {
        return true;
    }

    /**
     * Whether the platform supports getting the affected rows of a recent update/delete type query.
     */
    public function supportsGettingAffectedRows(): bool
    {
        return true;
    }

    /**
     * Whether this platform support to add inline column comments as postfix.
     */
    public function supportsInlineColumnComments(): bool
    {
        return false;
    }

    /**
     * Whether this platform support the proprietary syntax "COMMENT ON asset".
     */
    public function supportsCommentOnStatement(): bool
    {
        return false;
    }

    /**
     * Does this platform have native guid type.
     */
    public function hasNativeGuidType(): bool
    {
        return false;
    }

    /**
     * Does this platform have native JSON type.
     */
    public function hasNativeJsonType(): bool
    {
        return false;
    }

    /**
     * Whether this platform supports views.
     */
    public function supportsViews(): bool
    {
        return true;
    }

    /**
     * Does this platform support column collation?
     */
    public function supportsColumnCollation(): bool
    {
        return false;
    }

    /**
     * Gets the format string, as accepted by the date() function, that describes
     * the format of a stored datetime value of this platform.
     *
     * @return string The format string.
     */
    public function getDateTimeFormatString(): string
    {
        return 'Y-m-d H:i:s';
    }

    /**
     * Gets the format string, as accepted by the date() function, that describes
     * the format of a stored datetime with timezone value of this platform.
     *
     * @return string The format string.
     */
    public function getDateTimeTzFormatString(): string
    {
        return 'Y-m-d H:i:s';
    }

    /**
     * Gets the format string, as accepted by the date() function, that describes
     * the format of a stored date value of this platform.
     *
     * @return string The format string.
     */
    public function getDateFormatString(): string
    {
        return 'Y-m-d';
    }

    /**
     * Gets the format string, as accepted by the date() function, that describes
     * the format of a stored time value of this platform.
     *
     * @return string The format string.
     */
    public function getTimeFormatString(): string
    {
        return 'H:i:s';
    }

    /**
     * Adds an driver-specific LIMIT clause to the query.
     *
     * @throws DBALException
     */
    final public function modifyLimitQuery(string $query, ?int $limit, int $offset = 0): string
    {
        if ($offset < 0) {
            throw new DBALException(sprintf(
                'Offset must be a positive integer or zero, %d given.',
                $offset
            ));
        }

        if ($offset > 0 && ! $this->supportsLimitOffset()) {
            throw new DBALException(sprintf(
                'Platform "%s" does not support offset values in limit queries.',
                $this->getName()
            ));
        }

        return $this->doModifyLimitQuery($query, $limit, $offset);
    }

    /**
     * Adds an platform-specific LIMIT clause to the query.
     */
    protected function doModifyLimitQuery(string $query, ?int $limit, int $offset): string
    {
        if ($limit !== null) {
            $query .= sprintf(' LIMIT %d', $limit);
        }

        if ($offset > 0) {
            $query .= sprintf(' OFFSET %d', $offset);
        }

        return $query;
    }

    /**
     * Whether the database platform support offsets in modify limit clauses.
     */
    public function supportsLimitOffset(): bool
    {
        return true;
    }

    /**
     * Gets the character casing of a column in an SQL result set of this platform.
     *
     * @param string $column The column name for which to get the correct character casing.
     *
     * @return string The column name in the character casing used in SQL result sets.
     */
    public function getSQLResultCasing(string $column): string
    {
        return $column;
    }

    /**
     * Maximum length of any given database identifier, like tables or column names.
     */
    public function getMaxIdentifierLength(): int
    {
        return 63;
    }

    /**
     * Returns the insert SQL for an empty insert statement.
<<<<<<< HEAD
     */
    public function getEmptyIdentityInsertSQL(string $tableName, string $identifierColumnName): string
=======
     *
     * @param string $quotedTableName
     * @param string $quotedIdentifierColumnName
     *
     * @return string
     */
    public function getEmptyIdentityInsertSQL($quotedTableName, $quotedIdentifierColumnName)
>>>>>>> b2bd586c
    {
        return 'INSERT INTO ' . $quotedTableName . ' (' . $quotedIdentifierColumnName . ') VALUES (null)';
    }

    /**
     * Generates a Truncate Table SQL statement for a given table.
     *
     * Cascade is not supported on many platforms but would optionally cascade the truncate by
     * following the foreign keys.
     */
    public function getTruncateTableSQL(string $tableName, bool $cascade = false): string
    {
        $tableIdentifier = new Identifier($tableName);

        return 'TRUNCATE ' . $tableIdentifier->getQuotedName($this);
    }

    /**
     * This is for test reasons, many vendors have special requirements for dummy statements.
     */
    public function getDummySelectSQL(string $expression = '1'): string
    {
        return sprintf('SELECT %s', $expression);
    }

    /**
     * Returns the SQL to create a new savepoint.
     */
    public function createSavePoint(string $savepoint): string
    {
        return 'SAVEPOINT ' . $savepoint;
    }

    /**
     * Returns the SQL to release a savepoint.
     */
    public function releaseSavePoint(string $savepoint): string
    {
        return 'RELEASE SAVEPOINT ' . $savepoint;
    }

    /**
     * Returns the SQL to rollback a savepoint.
     */
    public function rollbackSavePoint(string $savepoint): string
    {
        return 'ROLLBACK TO SAVEPOINT ' . $savepoint;
    }

    /**
     * Returns the keyword list instance of this platform.
     *
     * @throws DBALException If no keyword list is specified.
     */
    final public function getReservedKeywordsList(): KeywordList
    {
        // Check for an existing instantiation of the keywords class.
        if ($this->_keywords !== null) {
            return $this->_keywords;
        }

        $class    = $this->getReservedKeywordsClass();
        $keywords = new $class();
        if (! $keywords instanceof KeywordList) {
            throw NotSupported::new(__METHOD__);
        }

        // Store the instance so it doesn't need to be generated on every request.
        $this->_keywords = $keywords;

        return $keywords;
    }

    /**
     * Returns the class name of the reserved keywords list.
     *
     * @throws DBALException If not supported on this platform.
     */
    protected function getReservedKeywordsClass(): string
    {
        throw NotSupported::new(__METHOD__);
    }

    /**
     * Quotes a literal string.
     * This method is NOT meant to fix SQL injections!
     * It is only meant to escape this platform's string literal
     * quote character inside the given literal string.
     *
     * @param string $str The literal string to be quoted.
     *
     * @return string The quoted literal string.
     */
    public function quoteStringLiteral(string $str): string
    {
        $c = $this->getStringLiteralQuoteCharacter();

        return $c . str_replace($c, $c . $c, $str) . $c;
    }

    /**
     * Gets the character used for string literal quoting.
     */
    public function getStringLiteralQuoteCharacter(): string
    {
        return "'";
    }

    /**
     * Escapes metacharacters in a string intended to be used with a LIKE
     * operator.
     *
     * @param string $inputString a literal, unquoted string
     * @param string $escapeChar  should be reused by the caller in the LIKE
     *                            expression.
     */
    final public function escapeStringForLike(string $inputString, string $escapeChar): string
    {
        $sql = preg_replace(
            '~([' . preg_quote($this->getLikeWildcardCharacters() . $escapeChar, '~') . '])~u',
            addcslashes($escapeChar, '\\') . '$1',
            $inputString
        );

        assert(is_string($sql));

        return $sql;
    }

    protected function getLikeWildcardCharacters(): string
    {
        return '%_';
    }
}<|MERGE_RESOLUTION|>--- conflicted
+++ resolved
@@ -731,7 +731,6 @@
      *
      * Note: Not SQL92, but common functionality.
      *
-<<<<<<< HEAD
      * @param string      $string SQL expression producing the string from which a substring should be extracted.
      * @param string      $start  SQL expression producing the position to start at,
      * @param string|null $length SQL expression producing the length of the substring portion to be returned.
@@ -744,23 +743,6 @@
         }
 
         return sprintf('SUBSTRING(%s FROM %s FOR %s)', $string, $start, $length);
-=======
-     * SQLite only supports the 2 parameter variant of this function.
-     *
-     * @param string   $string An sql string literal or column name/alias.
-     * @param int      $start  Where to start the substring portion.
-     * @param int|null $length The substring portion length.
-     *
-     * @return string
-     */
-    public function getSubstringExpression($string, $start, $length = null)
-    {
-        if ($length === null) {
-            return 'SUBSTRING(' . $string . ' FROM ' . $start . ')';
-        }
-
-        return 'SUBSTRING(' . $string . ' FROM ' . $start . ' FOR ' . $length . ')';
->>>>>>> b2bd586c
     }
 
     /**
@@ -1453,20 +1435,12 @@
     /**
      * Returns the SQL used to create a table.
      *
-<<<<<<< HEAD
-=======
-     * @param string    $name
->>>>>>> b2bd586c
      * @param mixed[][] $columns
      * @param mixed[]   $options
      *
      * @return array<int, string>
      */
-<<<<<<< HEAD
-    protected function _getCreateTableSQL(string $tableName, array $columns, array $options = []): array
-=======
-    protected function _getCreateTableSQL($name, array $columns, array $options = [])
->>>>>>> b2bd586c
+    protected function _getCreateTableSQL(string $name, array $columns, array $options = []): array
     {
         $columnListSql = $this->getColumnDeclarationListSQL($columns);
 
@@ -3080,18 +3054,8 @@
 
     /**
      * Returns the insert SQL for an empty insert statement.
-<<<<<<< HEAD
-     */
-    public function getEmptyIdentityInsertSQL(string $tableName, string $identifierColumnName): string
-=======
-     *
-     * @param string $quotedTableName
-     * @param string $quotedIdentifierColumnName
-     *
-     * @return string
-     */
-    public function getEmptyIdentityInsertSQL($quotedTableName, $quotedIdentifierColumnName)
->>>>>>> b2bd586c
+     */
+    public function getEmptyIdentityInsertSQL(string $quotedTableName, string $quotedIdentifierColumnName): string
     {
         return 'INSERT INTO ' . $quotedTableName . ' (' . $quotedIdentifierColumnName . ') VALUES (null)';
     }
