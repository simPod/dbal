--- conflicted
+++ resolved
@@ -35,6 +35,7 @@
 use Doctrine\DBAL\Types;
 use Doctrine\DBAL\Types\Exception\TypeNotFound;
 use Doctrine\DBAL\Types\Type;
+use Doctrine\Deprecations\Deprecation;
 use InvalidArgumentException;
 use UnexpectedValueException;
 
@@ -2249,13 +2250,8 @@
 
     /**
      * Whether the platform supports foreign key constraints.
-<<<<<<< HEAD
-=======
      *
      * @deprecated All platforms should support foreign key constraints.
-     *
-     * @return bool
->>>>>>> 46e41bc5
      */
     public function supportsForeignKeyConstraints(): bool
     {
