--- conflicted
+++ resolved
@@ -457,7 +457,6 @@
      * Prepares and executes an SQL query and returns the first row of the result
      * as an associative array.
      *
-     * @param string                                                               $query  SQL query
      * @param array<int, mixed>|array<string, mixed>                               $params Query parameters
      * @param array<int, int|string|Type|null>|array<string, int|string|Type|null> $types  Parameter types
      *
@@ -478,7 +477,6 @@
      * Prepares and executes an SQL query and returns the first row of the result
      * as a numerically indexed array.
      *
-     * @param string                                                               $query  SQL query
      * @param array<int, mixed>|array<string, mixed>                               $params Query parameters
      * @param array<int, int|string|Type|null>|array<string, int|string|Type|null> $types  Parameter types
      *
@@ -499,7 +497,6 @@
      * Prepares and executes an SQL query and returns the value of a single column
      * of the first row of the result.
      *
-     * @param string                                                               $query  SQL query
      * @param array<int, mixed>|array<string, mixed>                               $params Query parameters
      * @param array<int, int|string|Type|null>|array<string, int|string|Type|null> $types  Parameter types
      *
@@ -537,17 +534,10 @@
     /**
      * Adds condition based on the criteria to the query components
      *
-<<<<<<< HEAD
-     * @param array<string, mixed> $identifier Map of key columns to their values
+     * @param array<string, mixed> $criteria   Map of key columns to their values
      * @param array<int, string>   $columns    Column names
      * @param array<int, mixed>    $values     Column values
      * @param array<int, string>   $conditions Key conditions
-=======
-     * @param mixed[]  $criteria   Map of key columns to their values
-     * @param string[] $columns    Column names
-     * @param mixed[]  $values     Column values
-     * @param string[] $conditions Key conditions
->>>>>>> 8374e408
      *
      * @throws Exception
      */
@@ -576,32 +566,17 @@
      *
      * Table expression and columns are not escaped and are not safe for user-input.
      *
-<<<<<<< HEAD
-     * @param string                        $table      The SQL expression of the table on which to delete.
-     * @param array<string, mixed>          $identifier The deletion criteria. An associative array
-     *                                                  containing column-value pairs.
-     * @param array<int|string, int|string> $types      The query parameter types.
-=======
-     * @param string                                                               $table    Table name
      * @param array<string, mixed>                                                 $criteria Deletion criteria
      * @param array<int, int|string|Type|null>|array<string, int|string|Type|null> $types    Parameter types
->>>>>>> 8374e408
      *
      * @return int The number of affected rows.
      *
      * @throws Exception
      */
-<<<<<<< HEAD
-    public function delete(string $table, array $identifier, array $types = []): int
-    {
-        if (count($identifier) === 0) {
+    public function delete(string $table, array $criteria, array $types = []): int
+    {
+        if (count($criteria) === 0) {
             throw EmptyCriteriaNotAllowed::new();
-=======
-    public function delete($table, array $criteria, array $types = [])
-    {
-        if (count($criteria) === 0) {
-            throw InvalidArgumentException::fromEmptyCriteria();
->>>>>>> 8374e408
         }
 
         $columns = $values = $conditions = [];
@@ -658,30 +633,15 @@
      *
      * Table expression and columns are not escaped and are not safe for user-input.
      *
-<<<<<<< HEAD
-     * @param string                                           $table      The SQL expression of the table
-     *                                                                     to update quoted or unquoted.
-     * @param array<string, mixed>                             $data       An associative array
-     *                                                                     containing column-value pairs.
-     * @param array<string, mixed>                             $identifier The update criteria. An associative array
-     *                                                                     containing column-value pairs.
-     * @param array<int, int|string>|array<string, int|string> $types      The query parameter types.
-=======
-     * @param string                                                               $table    Table name
      * @param array<string, mixed>                                                 $data     Column-value pairs
      * @param array<string, mixed>                                                 $criteria Update criteria
      * @param array<int, int|string|Type|null>|array<string, int|string|Type|null> $types    Parameter types
->>>>>>> 8374e408
      *
      * @return int The number of affected rows.
      *
      * @throws Exception
      */
-<<<<<<< HEAD
-    public function update(string $table, array $data, array $identifier, array $types = []): int
-=======
-    public function update($table, array $data, array $criteria, array $types = [])
->>>>>>> 8374e408
+    public function update(string $table, array $data, array $criteria, array $types = []): int
     {
         $columns = $values = $conditions = $set = [];
 
@@ -708,17 +668,8 @@
      *
      * Table expression and columns are not escaped and are not safe for user-input.
      *
-<<<<<<< HEAD
-     * @param string                                           $table The SQL expression of the table
-     *                                                                to insert data into, quoted or unquoted.
-     * @param array<string, mixed>                             $data  An associative array
-     *                                                                containing column-value pairs.
-     * @param array<int, int|string>|array<string, int|string> $types The query parameter types.
-=======
-     * @param string                                                               $table Table name
      * @param array<string, mixed>                                                 $data  Column-value pairs
      * @param array<int, int|string|Type|null>|array<string, int|string|Type|null> $types Parameter types
->>>>>>> 8374e408
      *
      * @return int The number of affected rows.
      *
@@ -751,17 +702,10 @@
     /**
      * Extract ordered type list from an ordered column list and type map.
      *
-<<<<<<< HEAD
-     * @param array<int, string>            $columnList
-     * @param array<int|string, int|string> $types      The query parameter types.
-     *
-     * @return array<int, int>|array<int, string>
-=======
      * @param array<int, string>                                                   $columnList
      * @param array<int, int|string|Type|null>|array<string, int|string|Type|null> $types
      *
      * @return array<int, int|string|Type|null>|array<string, int|string|Type|null>
->>>>>>> 8374e408
      */
     private function extractTypeValues(array $columnList, array $types)
     {
@@ -793,17 +737,7 @@
         return $this->getDatabasePlatform()->quoteIdentifier($identifier);
     }
 
-<<<<<<< HEAD
     public function quote(string $value): string
-=======
-    /**
-     * @param mixed                $value
-     * @param int|string|Type|null $type
-     *
-     * @return mixed
-     */
-    public function quote($value, $type = ParameterType::STRING)
->>>>>>> 8374e408
     {
         return $this->getWrappedConnection()->quote($value);
     }
@@ -811,7 +745,6 @@
     /**
      * Prepares and executes an SQL query and returns the result as an array of numeric arrays.
      *
-     * @param string                                                               $query  SQL query
      * @param array<int, mixed>|array<string, mixed>                               $params Query parameters
      * @param array<int, int|string|Type|null>|array<string, int|string|Type|null> $types  Parameter types
      *
@@ -831,7 +764,6 @@
     /**
      * Prepares and executes an SQL query and returns the result as an array of associative arrays.
      *
-     * @param string                                                               $query  SQL query
      * @param array<int, mixed>|array<string, mixed>                               $params Query parameters
      * @param array<int, int|string|Type|null>|array<string, int|string|Type|null> $types  Parameter types
      *
@@ -852,7 +784,6 @@
      * Prepares and executes an SQL query and returns the result as an associative array with the keys
      * mapped to the first column and the values mapped to the second column.
      *
-     * @param string                                                               $query  SQL query
      * @param array<int, mixed>|array<string, mixed>                               $params Query parameters
      * @param array<int, int|string|Type|null>|array<string, int|string|Type|null> $types  Parameter types
      *
@@ -868,7 +799,6 @@
     /**
      * Prepares and executes an SQL query and returns the result as an array of the first column values.
      *
-     * @param string                                                               $query  SQL query
      * @param array<int, mixed>|array<string, mixed>                               $params Query parameters
      * @param array<int, int|string|Type|null>|array<string, int|string|Type|null> $types  Parameter types
      *
@@ -888,7 +818,6 @@
     /**
      * Prepares and executes an SQL query and returns the result as an iterator over rows represented as numeric arrays.
      *
-     * @param string                                                               $query  SQL query
      * @param array<int, mixed>|array<string, mixed>                               $params Query parameters
      * @param array<int, int|string|Type|null>|array<string, int|string|Type|null> $types  Parameter types
      *
@@ -913,7 +842,6 @@
      * Prepares and executes an SQL query and returns the result as an iterator over rows represented
      * as associative arrays.
      *
-     * @param string                                                               $query  SQL query
      * @param array<int, mixed>|array<string, mixed>                               $params Query parameters
      * @param array<int, int|string|Type|null>|array<string, int|string|Type|null> $types  Parameter types
      *
@@ -938,7 +866,6 @@
      * Prepares and executes an SQL query and returns the result as an iterator with the keys
      * mapped to the first column and the values mapped to the second column.
      *
-     * @param string                                                               $query  SQL query
      * @param array<int, mixed>|array<string, mixed>                               $params Query parameters
      * @param array<int, int|string|Type|null>|array<string, int|string|Type|null> $types  Parameter types
      *
@@ -954,7 +881,6 @@
     /**
      * Prepares and executes an SQL query and returns the result as an iterator over the first column values.
      *
-     * @param string                                                               $query  SQL query
      * @param array<int, mixed>|array<string, mixed>                               $params Query parameters
      * @param array<int, int|string|Type|null>|array<string, int|string|Type|null> $types  Parameter types
      *
@@ -993,16 +919,8 @@
      * If the query is parametrized, a prepared statement is used.
      * If an SQLLogger is configured, the execution is logged.
      *
-<<<<<<< HEAD
-     * @param string                                           $sql    The SQL query to execute.
-     * @param array<int, mixed>|array<string, mixed>           $params The parameters to bind to the query, if any.
-     * @param array<int, int|string>|array<string, int|string> $types  The query parameter types.
-     * @param QueryCacheProfile|null                           $qcp    The query cache profile, optional.
-=======
-     * @param string                                                               $sql    SQL query
      * @param array<int, mixed>|array<string, mixed>                               $params Query parameters
      * @param array<int, int|string|Type|null>|array<string, int|string|Type|null> $types  Parameter types
->>>>>>> 8374e408
      *
      * @throws Exception
      */
@@ -1047,16 +965,8 @@
     /**
      * Executes a caching query.
      *
-<<<<<<< HEAD
-     * @param string                                           $sql    The SQL query to execute.
-     * @param array<int, mixed>|array<string, mixed>           $params The parameters to bind to the query, if any.
-     * @param array<int, int|string>|array<string, int|string> $types  The query parameter types.
-     * @param QueryCacheProfile                                $qcp    The query cache profile.
-=======
-     * @param string                                                               $sql    SQL query
      * @param array<int, mixed>|array<string, mixed>                               $params Query parameters
      * @param array<int, int|string|Type|null>|array<string, int|string|Type|null> $types  Parameter types
->>>>>>> 8374e408
      *
      * @throws CacheException
      * @throws Exception
@@ -1111,21 +1021,12 @@
      *
      * This method supports PDO binding types as well as DBAL mapping types.
      *
-<<<<<<< HEAD
-     * @param string                                           $sql    The statement SQL
-     * @param array<int, mixed>|array<string, mixed>           $params The query parameters
-     * @param array<int, int|string>|array<string, int|string> $types  The query parameter types
-=======
-     * @param string                                                               $sql    SQL statement
      * @param array<int, mixed>|array<string, mixed>                               $params Statement parameters
      * @param array<int, int|string|Type|null>|array<string, int|string|Type|null> $types  Parameter types
      *
-     * @return int The number of affected rows.
->>>>>>> 8374e408
-     *
-     * @throws Exception
-     */
-    public function executeStatement($sql, array $params = [], array $types = []): int
+     * @throws Exception
+     */
+    public function executeStatement(string $sql, array $params = [], array $types = []): int
     {
         $connection = $this->getWrappedConnection();
 
@@ -1531,15 +1432,9 @@
      * Binds a set of parameters, some or all of which are typed with a PDO binding type
      * or DBAL mapping type, to a given statement.
      *
-<<<<<<< HEAD
-     * @param DriverStatement                                  $stmt   The statement to bind the values to.
-     * @param array<int, mixed>|array<string, mixed>           $params The map/list of named/positional parameters.
-     * @param array<int, int|string>|array<string, int|string> $types  The query parameter types.
-=======
      * @param DriverStatement                                                      $stmt   Prepared statement
      * @param array<int, mixed>|array<string, mixed>                               $params Statement parameters
      * @param array<int, int|string|Type|null>|array<string, int|string|Type|null> $types  Parameter types
->>>>>>> 8374e408
      *
      * @throws Exception
      */
@@ -1605,17 +1500,10 @@
     /**
      * Resolves the parameters to a format which can be displayed.
      *
-<<<<<<< HEAD
-     * @param array<int, mixed>|array<string, mixed>                               $params
-     * @param array<int, int|string|Type|null>|array<string, int|string|Type|null> $types  The query parameter types.
-     *
-     * @return array<int, mixed>|array<string, mixed>
-=======
      * @param array<int, mixed>|array<string, mixed>                               $params Query parameters
      * @param array<int, int|string|Type|null>|array<string, int|string|Type|null> $types  Parameter types
      *
      * @return array<int, int|string|Type|null>|array<string, int|string|Type|null>
->>>>>>> 8374e408
      */
     private function resolveParams(array $params, array $types): array
     {
@@ -1665,13 +1553,8 @@
     /**
      * @internal
      *
-<<<<<<< HEAD
-     * @param array<mixed>                $params
-     * @param array<Type|int|string|null> $types
-=======
-     * @param array<int, mixed>|array<string, mixed>                               $params
+     * @param array<int, mixed>|array<string,mixed>                                $params
      * @param array<int, int|string|Type|null>|array<string, int|string|Type|null> $types
->>>>>>> 8374e408
      */
     final public function convertExceptionDuringQuery(
         DriverException $e,
@@ -1752,8 +1635,10 @@
      *
      * @deprecated This API is deprecated and will be removed after 2022
      *
-     * @param array<mixed>           $params The query parameters
-     * @param array<int|string|null> $types  The parameter types
+     * @param array<int, mixed>|array<string, mixed>                               $params Query parameters
+     * @param array<int, Type|int|string|null>|array<string, Type|int|string|null> $types  Parameter types
+     *
+     * @throws Exception
      */
     public function executeUpdate(string $sql, array $params = [], array $types = []): int
     {
