--- conflicted
+++ resolved
@@ -570,13 +570,8 @@
      */
     public function delete(string $table, array $identifier, array $types = []) : int
     {
-<<<<<<< HEAD
-        if (empty($identifier)) {
+        if (count($identifier) === 0) {
             throw EmptyCriteriaNotAllowed::new();
-=======
-        if (count($identifier) === 0) {
-            throw InvalidArgumentException::fromEmptyCriteria();
->>>>>>> 4c258314
         }
 
         $columns = $values = $conditions = [];
@@ -677,13 +672,8 @@
      */
     public function insert(string $table, array $data, array $types = []) : int
     {
-<<<<<<< HEAD
-        if (empty($data)) {
+        if (count($data) === 0) {
             return $this->executeUpdate('INSERT INTO ' . $table . ' () VALUES ()');
-=======
-        if (count($data) === 0) {
-            return $this->executeUpdate('INSERT INTO ' . $tableExpression . ' () VALUES ()');
->>>>>>> 4c258314
         }
 
         $columns = [];
@@ -809,13 +799,7 @@
         $connection = $this->getWrappedConnection();
 
         $logger = $this->_config->getSQLLogger();
-<<<<<<< HEAD
         $logger->startQuery($query, $params, $types);
-=======
-        if ($logger !== null) {
-            $logger->startQuery($query, $params, $types);
-        }
->>>>>>> 4c258314
 
         try {
             if (count($params) > 0) {
@@ -837,13 +821,7 @@
 
         $stmt->setFetchMode($this->defaultFetchMode);
 
-<<<<<<< HEAD
         $logger->stopQuery();
-=======
-        if ($logger !== null) {
-            $logger->stopQuery();
-        }
->>>>>>> 4c258314
 
         return $stmt;
     }
@@ -897,13 +875,7 @@
         $connection = $this->getWrappedConnection();
 
         $logger = $this->_config->getSQLLogger();
-<<<<<<< HEAD
         $logger->startQuery($sql);
-=======
-        if ($logger !== null) {
-            $logger->startQuery($sql);
-        }
->>>>>>> 4c258314
 
         try {
             $statement = $connection->query($sql);
@@ -913,13 +885,7 @@
 
         $statement->setFetchMode($this->defaultFetchMode);
 
-<<<<<<< HEAD
         $logger->stopQuery();
-=======
-        if ($logger !== null) {
-            $logger->stopQuery();
-        }
->>>>>>> 4c258314
 
         return $statement;
     }
@@ -941,13 +907,7 @@
         $connection = $this->getWrappedConnection();
 
         $logger = $this->_config->getSQLLogger();
-<<<<<<< HEAD
         $logger->startQuery($query, $params, $types);
-=======
-        if ($logger !== null) {
-            $logger->startQuery($query, $params, $types);
-        }
->>>>>>> 4c258314
 
         try {
             if (count($params) > 0) {
@@ -970,13 +930,7 @@
             throw DBALException::driverExceptionDuringQuery($this->_driver, $ex, $query, $this->resolveParams($params, $types));
         }
 
-<<<<<<< HEAD
         $logger->stopQuery();
-=======
-        if ($logger !== null) {
-            $logger->stopQuery();
-        }
->>>>>>> 4c258314
 
         return $result;
     }
@@ -986,13 +940,7 @@
         $connection = $this->getWrappedConnection();
 
         $logger = $this->_config->getSQLLogger();
-<<<<<<< HEAD
         $logger->startQuery($statement);
-=======
-        if ($logger !== null) {
-            $logger->startQuery($statement);
-        }
->>>>>>> 4c258314
 
         try {
             $result = $connection->exec($statement);
@@ -1000,13 +948,7 @@
             throw DBALException::driverExceptionDuringQuery($this->_driver, $ex, $statement);
         }
 
-<<<<<<< HEAD
         $logger->stopQuery();
-=======
-        if ($logger !== null) {
-            $logger->stopQuery();
-        }
->>>>>>> 4c258314
 
         return $result;
     }
@@ -1113,7 +1055,6 @@
         $logger = $this->_config->getSQLLogger();
 
         if ($this->transactionNestingLevel === 1) {
-<<<<<<< HEAD
             $logger->startQuery('"START TRANSACTION"');
 
             try {
@@ -1125,25 +1066,6 @@
             $logger->startQuery('"SAVEPOINT"');
             $this->createSavepoint($this->_getNestedTransactionSavePointName());
             $logger->stopQuery();
-=======
-            if ($logger !== null) {
-                $logger->startQuery('"START TRANSACTION"');
-            }
-
-            $connection->beginTransaction();
-
-            if ($logger !== null) {
-                $logger->stopQuery();
-            }
-        } elseif ($this->nestTransactionsWithSavepoints) {
-            if ($logger !== null) {
-                $logger->startQuery('"SAVEPOINT"');
-            }
-            $this->createSavepoint($this->_getNestedTransactionSavePointName());
-            if ($logger !== null) {
-                $logger->stopQuery();
-            }
->>>>>>> 4c258314
         }
     }
 
@@ -1168,7 +1090,6 @@
         $logger = $this->_config->getSQLLogger();
 
         if ($this->transactionNestingLevel === 1) {
-<<<<<<< HEAD
             $logger->startQuery('"COMMIT"');
 
             try {
@@ -1180,25 +1101,6 @@
             $logger->startQuery('"RELEASE SAVEPOINT"');
             $this->releaseSavepoint($this->_getNestedTransactionSavePointName());
             $logger->stopQuery();
-=======
-            if ($logger !== null) {
-                $logger->startQuery('"COMMIT"');
-            }
-
-            $result = $connection->commit();
-
-            if ($logger !== null) {
-                $logger->stopQuery();
-            }
-        } elseif ($this->nestTransactionsWithSavepoints) {
-            if ($logger !== null) {
-                $logger->startQuery('"RELEASE SAVEPOINT"');
-            }
-            $this->releaseSavepoint($this->_getNestedTransactionSavePointName());
-            if ($logger !== null) {
-                $logger->stopQuery();
-            }
->>>>>>> 4c258314
         }
 
         --$this->transactionNestingLevel;
@@ -1247,7 +1149,6 @@
         $logger = $this->_config->getSQLLogger();
 
         if ($this->transactionNestingLevel === 1) {
-<<<<<<< HEAD
             $logger->startQuery('"ROLLBACK"');
             $this->transactionNestingLevel = 0;
 
@@ -1255,15 +1156,6 @@
                 $connection->rollBack();
             } finally {
                 $this->isRollbackOnly = false;
-=======
-            if ($logger !== null) {
-                $logger->startQuery('"ROLLBACK"');
-            }
-            $this->transactionNestingLevel = 0;
-            $connection->rollBack();
-            $this->isRollbackOnly = false;
-            if ($logger !== null) {
->>>>>>> 4c258314
                 $logger->stopQuery();
 
                 if ($this->autoCommit === false) {
@@ -1271,21 +1163,10 @@
                 }
             }
         } elseif ($this->nestTransactionsWithSavepoints) {
-<<<<<<< HEAD
             $logger->startQuery('"ROLLBACK TO SAVEPOINT"');
             $this->rollbackSavepoint($this->_getNestedTransactionSavePointName());
             --$this->transactionNestingLevel;
             $logger->stopQuery();
-=======
-            if ($logger !== null) {
-                $logger->startQuery('"ROLLBACK TO SAVEPOINT"');
-            }
-            $this->rollbackSavepoint($this->_getNestedTransactionSavePointName());
-            --$this->transactionNestingLevel;
-            if ($logger !== null) {
-                $logger->stopQuery();
-            }
->>>>>>> 4c258314
         } else {
             $this->isRollbackOnly = true;
             --$this->transactionNestingLevel;
