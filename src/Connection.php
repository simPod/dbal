<?php

declare(strict_types=1);

namespace Doctrine\DBAL;

use Closure;
use Doctrine\Common\EventManager;
use Doctrine\DBAL\Cache\ArrayResult;
use Doctrine\DBAL\Cache\CacheException;
use Doctrine\DBAL\Cache\Exception\NoResultDriverConfigured;
use Doctrine\DBAL\Cache\QueryCacheProfile;
use Doctrine\DBAL\Connection\StaticServerVersionProvider;
use Doctrine\DBAL\Driver\API\ExceptionConverter;
use Doctrine\DBAL\Driver\Connection as DriverConnection;
use Doctrine\DBAL\Driver\Statement as DriverStatement;
use Doctrine\DBAL\Event\TransactionBeginEventArgs;
use Doctrine\DBAL\Event\TransactionCommitEventArgs;
use Doctrine\DBAL\Event\TransactionRollBackEventArgs;
use Doctrine\DBAL\Exception\CommitFailedRollbackOnly;
use Doctrine\DBAL\Exception\ConnectionLost;
use Doctrine\DBAL\Exception\DriverException;
use Doctrine\DBAL\Exception\EmptyCriteriaNotAllowed;
use Doctrine\DBAL\Exception\InvalidPlatformType;
use Doctrine\DBAL\Exception\MayNotAlterNestedTransactionWithSavepointsInTransaction;
use Doctrine\DBAL\Exception\NoActiveTransaction;
use Doctrine\DBAL\Exception\SavepointsNotSupported;
use Doctrine\DBAL\Platforms\AbstractPlatform;
use Doctrine\DBAL\Query\Expression\ExpressionBuilder;
use Doctrine\DBAL\Query\QueryBuilder;
use Doctrine\DBAL\Schema\AbstractSchemaManager;
use Doctrine\DBAL\SQL\Parser;
use Doctrine\DBAL\Types\Type;
use Throwable;
use Traversable;

use function assert;
use function count;
use function implode;
use function is_int;
use function is_string;
use function key;

/**
 * A database abstraction-level connection that implements features like events, transaction isolation levels,
 * configuration, emulated transaction nesting, lazy connecting and more.
 *
 * @psalm-import-type Params from DriverManager
 * @psalm-consistent-constructor
 */
class Connection implements ServerVersionProvider
{
    /**
     * Represents an array of ints to be expanded by Doctrine SQL parsing.
     */
    public const PARAM_INT_ARRAY = ParameterType::INTEGER + self::ARRAY_PARAM_OFFSET;

    /**
     * Represents an array of strings to be expanded by Doctrine SQL parsing.
     */
    public const PARAM_STR_ARRAY = ParameterType::STRING + self::ARRAY_PARAM_OFFSET;

    /**
     * Represents an array of ascii strings to be expanded by Doctrine SQL parsing.
     */
    public const PARAM_ASCII_STR_ARRAY = ParameterType::ASCII + self::ARRAY_PARAM_OFFSET;

    /**
     * Offset by which PARAM_* constants are detected as arrays of the param type.
     */
    public const ARRAY_PARAM_OFFSET = 100;

    /**
     * The wrapped driver connection.
     */
    protected ?DriverConnection $_conn = null;

    protected Configuration $_config;

    protected EventManager $_eventManager;

    /**
     * The current auto-commit mode of this connection.
     */
    private bool $autoCommit = true;

    /**
     * The transaction nesting level.
     */
    private int $transactionNestingLevel = 0;

    /**
     * The currently active transaction isolation level or NULL before it has been determined.
     */
    private ?int $transactionIsolationLevel = null;

    /**
     * If nested transactions should use savepoints.
     */
    private bool $nestTransactionsWithSavepoints = false;

    /**
     * The parameters used during creation of the Connection instance.
     *
     * @var array<string,mixed>
     * @psalm-var Params
     */
    private array $params;

    /**
     * The database platform object used by the connection or NULL before it's initialized.
     */
    private ?AbstractPlatform $platform = null;

    private ?ExceptionConverter $exceptionConverter = null;

    private ?Parser $parser = null;

    /**
     * The used DBAL driver.
     */
    protected Driver $_driver;

    /**
     * Flag that indicates whether the current transaction is marked for rollback only.
     */
    private bool $isRollbackOnly = false;

    /**
     * Initializes a new instance of the Connection class.
     *
     * @internal The connection can be only instantiated by the driver manager.
     *
     * @param array<string, mixed> $params       The connection parameters.
     * @param Driver               $driver       The driver to use.
     * @param Configuration|null   $config       The configuration, optional.
     * @param EventManager|null    $eventManager The event manager, optional.
     * @psalm-param Params $params
     * @phpstan-param array<string,mixed> $params
     *
     * @throws Exception
     */
    public function __construct(
        array $params,
        Driver $driver,
        ?Configuration $config = null,
        ?EventManager $eventManager = null
    ) {
        $this->_driver = $driver;
        $this->params  = $params;

        if (isset($params['platform'])) {
            if (! $params['platform'] instanceof Platforms\AbstractPlatform) {
                throw InvalidPlatformType::new($params['platform']);
            }

            $this->platform = $params['platform'];
        }

        // Create default config and event manager if none given
        if ($config === null) {
            $config = new Configuration();
        }

        if ($eventManager === null) {
            $eventManager = new EventManager();
        }

        $this->_config       = $config;
        $this->_eventManager = $eventManager;

        $this->autoCommit = $config->getAutoCommit();
    }

    /**
     * Gets the parameters used during instantiation.
     *
     * @internal
     *
     * @return array<string,mixed>
     * @psalm-return Params
     */
    public function getParams(): array
    {
        return $this->params;
    }

    /**
     * Gets the name of the currently selected database.
     *
     * @return string|null The name of the database or NULL if a database is not selected.
     *                     The platforms which don't support the concept of a database (e.g. embedded databases)
     *                     must always return a string as an indicator of an implicitly selected database.
     *
     * @throws Exception
     */
    public function getDatabase(): ?string
    {
        $platform = $this->getDatabasePlatform();
        $query    = $platform->getDummySelectSQL($platform->getCurrentDatabaseExpression());
        $database = $this->fetchOne($query);

        assert(is_string($database) || $database === null);

        return $database;
    }

    /**
     * Gets the DBAL driver instance.
     */
    public function getDriver(): Driver
    {
        return $this->_driver;
    }

    /**
     * Gets the Configuration used by the Connection.
     */
    public function getConfiguration(): Configuration
    {
        return $this->_config;
    }

    /**
     * Gets the EventManager used by the Connection.
     */
    public function getEventManager(): EventManager
    {
        return $this->_eventManager;
    }

    /**
     * Gets the DatabasePlatform for the connection.
     *
     * @throws Exception
     */
    public function getDatabasePlatform(): AbstractPlatform
    {
        if ($this->platform === null) {
            $versionProvider = $this;

            if (isset($this->params['serverVersion'])) {
                $versionProvider = new StaticServerVersionProvider($this->params['serverVersion']);
            }

            $this->platform = $this->_driver->getDatabasePlatform($versionProvider);
            $this->platform->setEventManager($this->_eventManager);
        }

        return $this->platform;
    }

    /**
     * Creates an expression builder for the connection.
     */
    public function createExpressionBuilder(): ExpressionBuilder
    {
        return new ExpressionBuilder($this);
    }

    /**
     * Establishes the connection with the database and returns the underlying connection.
     *
     * @throws Exception
     */
    protected function connect(): DriverConnection
    {
        if ($this->_conn !== null) {
            return $this->_conn;
        }

        try {
            $connection = $this->_conn = $this->_driver->connect($this->params);
        } catch (Driver\Exception $e) {
            throw $this->convertException($e);
        }

        if ($this->autoCommit === false) {
            $this->beginTransaction();
        }

        if ($this->_eventManager->hasListeners(Events::postConnect)) {
            $eventArgs = new Event\ConnectionEventArgs($this);
            $this->_eventManager->dispatchEvent(Events::postConnect, $eventArgs);
        }

        return $connection;
    }

    /**
     * {@inheritDoc}
     *
     * @throws Exception
     */
    public function getServerVersion(): string
    {
        $connection = $this->getServerVersionConnection();

        try {
            return $connection->getServerVersion();
        } catch (Driver\Exception $e) {
            throw $this->convertException($e);
        }
    }

    /**
     * Returns the driver-level connection for server version detection.
     *
     * @throws Exception
     */
    private function getServerVersionConnection(): DriverConnection
    {
        try {
            return $this->connect();
        } catch (Exception $e) {
            if (! isset($this->params['dbname'])) {
                throw $e;
            }

            // The database to connect to might not yet exist.
            // Retry detection without database name connection parameter.
            $params = $this->params;

            unset($this->params['dbname']);

            try {
                return $this->connect();
            } catch (Exception $_) {
                // Either the platform does not support database-less connections
                // or something else went wrong.
                throw $e;
            } finally {
                $this->close();
                $this->params = $params;
            }
        }
    }

    /**
     * Returns the current auto-commit mode for this connection.
     *
     * @see    setAutoCommit
     *
     * @return bool True if auto-commit mode is currently enabled for this connection, false otherwise.
     */
    public function isAutoCommit(): bool
    {
        return $this->autoCommit;
    }

    /**
     * Sets auto-commit mode for this connection.
     *
     * If a connection is in auto-commit mode, then all its SQL statements will be executed and committed as individual
     * transactions. Otherwise, its SQL statements are grouped into transactions that are terminated by a call to either
     * the method commit or the method rollback. By default, new connections are in auto-commit mode.
     *
     * NOTE: If this method is called during a transaction and the auto-commit mode is changed, the transaction is
     * committed. If this method is called and the auto-commit mode is not changed, the call is a no-op.
     *
     * @see isAutoCommit
     *
     * @throws ConnectionException
     * @throws DriverException
     */
    public function setAutoCommit(bool $autoCommit): void
    {
        // Mode not changed, no-op.
        if ($autoCommit === $this->autoCommit) {
            return;
        }

        $this->autoCommit = $autoCommit;

        // Commit all currently active transactions if any when switching auto-commit mode.
        if ($this->_conn === null || $this->transactionNestingLevel === 0) {
            return;
        }

        $this->commitAll();
    }

    /**
     * Prepares and executes an SQL query and returns the first row of the result
     * as an associative array.
     *
     * @param list<mixed>|array<string, mixed>                                     $params Query parameters
     * @param array<int, int|string|Type|null>|array<string, int|string|Type|null> $types  Parameter types
     *
     * @return array<string, mixed>|false False is returned if no rows are found.
     *
     * @throws Exception
     */
    public function fetchAssociative(string $query, array $params = [], array $types = []): array|false
    {
        return $this->executeQuery($query, $params, $types)->fetchAssociative();
    }

    /**
     * Prepares and executes an SQL query and returns the first row of the result
     * as a numerically indexed array.
     *
     * @param list<mixed>|array<string, mixed>                                     $params Query parameters
     * @param array<int, int|string|Type|null>|array<string, int|string|Type|null> $types  Parameter types
     *
     * @return list<mixed>|false False is returned if no rows are found.
     *
     * @throws Exception
     */
    public function fetchNumeric(string $query, array $params = [], array $types = [])
    {
        return $this->executeQuery($query, $params, $types)->fetchNumeric();
    }

    /**
     * Prepares and executes an SQL query and returns the value of a single column
     * of the first row of the result.
     *
     * @param list<mixed>|array<string, mixed>                                     $params Query parameters
     * @param array<int, int|string|Type|null>|array<string, int|string|Type|null> $types  Parameter types
     *
     * @return mixed|false False is returned if no rows are found.
     *
     * @throws Exception
     */
    public function fetchOne(string $query, array $params = [], array $types = []): mixed
    {
        return $this->executeQuery($query, $params, $types)->fetchOne();
    }

    /**
     * Whether an actual connection to the database is established.
     */
    public function isConnected(): bool
    {
        return $this->_conn !== null;
    }

    /**
     * Checks whether a transaction is currently active.
     *
     * @return bool TRUE if a transaction is currently active, FALSE otherwise.
     */
    public function isTransactionActive(): bool
    {
        return $this->transactionNestingLevel > 0;
    }

    /**
     * Adds condition based on the criteria to the query components
     *
     * @param array<string, mixed> $criteria   Map of key columns to their values
     * @param array<int, string>   $columns    Column names
     * @param array<int, mixed>    $values     Column values
     * @param array<int, string>   $conditions Key conditions
     *
     * @throws Exception
     */
    private function addCriteriaCondition(
        array $criteria,
        array &$columns,
        array &$values,
        array &$conditions
    ): void {
        foreach ($criteria as $columnName => $value) {
            if ($value === null) {
                $conditions[] = $columnName . ' IS NULL';
                continue;
            }

            $columns[]    = $columnName;
            $values[]     = $value;
            $conditions[] = $columnName . ' = ?';
        }
    }

    /**
     * Executes an SQL DELETE statement on a table.
     *
     * Table expression and columns are not escaped and are not safe for user-input.
     *
     * @param array<string, mixed>                                                 $criteria Deletion criteria
     * @param array<int, int|string|Type|null>|array<string, int|string|Type|null> $types    Parameter types
     *
     * @return int|string The number of affected rows.
     *
     * @throws Exception
     */
    public function delete(string $table, array $criteria, array $types = []): int
    {
        if (count($criteria) === 0) {
            throw EmptyCriteriaNotAllowed::new();
        }

        $columns = $values = $conditions = [];

        $this->addCriteriaCondition($criteria, $columns, $values, $conditions);

        return $this->executeStatement(
            'DELETE FROM ' . $table . ' WHERE ' . implode(' AND ', $conditions),
            $values,
            is_string(key($types)) ? $this->extractTypeValues($columns, $types) : $types
        );
    }

    /**
     * Closes the connection.
     */
    public function close(): void
    {
        $this->_conn                   = null;
        $this->transactionNestingLevel = 0;
    }

    /**
     * Sets the transaction isolation level.
     *
     * @param int $level The level to set.
     *
<<<<<<< HEAD
=======
     * @return int|string
     *
>>>>>>> 62838699
     * @throws Exception
     */
    public function setTransactionIsolation(int $level): void
    {
        $this->transactionIsolationLevel = $level;

        $this->executeStatement($this->getDatabasePlatform()->getSetTransactionIsolationSQL($level));
    }

    /**
     * Gets the currently active transaction isolation level.
     *
     * @return int The current transaction isolation level.
     *
     * @throws Exception
     */
    public function getTransactionIsolation(): int
    {
        if ($this->transactionIsolationLevel === null) {
            $this->transactionIsolationLevel = $this->getDatabasePlatform()->getDefaultTransactionIsolationLevel();
        }

        return $this->transactionIsolationLevel;
    }

    /**
     * Executes an SQL UPDATE statement on a table.
     *
     * Table expression and columns are not escaped and are not safe for user-input.
     *
     * @param array<string, mixed>                                                 $data     Column-value pairs
     * @param array<string, mixed>                                                 $criteria Update criteria
     * @param array<int, int|string|Type|null>|array<string, int|string|Type|null> $types    Parameter types
     *
     * @return int|string The number of affected rows.
     *
     * @throws Exception
     */
    public function update(string $table, array $data, array $criteria, array $types = []): int
    {
        $columns = $values = $conditions = $set = [];

        foreach ($data as $columnName => $value) {
            $columns[] = $columnName;
            $values[]  = $value;
            $set[]     = $columnName . ' = ?';
        }

        $this->addCriteriaCondition($criteria, $columns, $values, $conditions);

        if (is_string(key($types))) {
            $types = $this->extractTypeValues($columns, $types);
        }

        $sql = 'UPDATE ' . $table . ' SET ' . implode(', ', $set)
                . ' WHERE ' . implode(' AND ', $conditions);

        return $this->executeStatement($sql, $values, $types);
    }

    /**
     * Inserts a table row with specified data.
     *
     * Table expression and columns are not escaped and are not safe for user-input.
     *
     * @param array<string, mixed>                                                 $data  Column-value pairs
     * @param array<int, int|string|Type|null>|array<string, int|string|Type|null> $types Parameter types
     *
     * @return int|string The number of affected rows.
     *
     * @throws Exception
     */
    public function insert(string $table, array $data, array $types = []): int
    {
        if (count($data) === 0) {
            return $this->executeStatement('INSERT INTO ' . $table . ' () VALUES ()');
        }

        $columns = [];
        $values  = [];
        $set     = [];

        foreach ($data as $columnName => $value) {
            $columns[] = $columnName;
            $values[]  = $value;
            $set[]     = '?';
        }

        return $this->executeStatement(
            'INSERT INTO ' . $table . ' (' . implode(', ', $columns) . ')' .
            ' VALUES (' . implode(', ', $set) . ')',
            $values,
            is_string(key($types)) ? $this->extractTypeValues($columns, $types) : $types
        );
    }

    /**
     * Extract ordered type list from an ordered column list and type map.
     *
     * @param array<int, string>                                                   $columnList
     * @param array<int, int|string|Type|null>|array<string, int|string|Type|null> $types
     *
     * @return array<int, int|string|Type|null>|array<string, int|string|Type|null>
     */
    private function extractTypeValues(array $columnList, array $types): array
    {
        $typeValues = [];

        foreach ($columnList as $columnName) {
            $typeValues[] = $types[$columnName] ?? ParameterType::STRING;
        }

        return $typeValues;
    }

    /**
     * Quotes a string so it can be safely used as a table or column name, even if
     * it is a reserved name.
     *
     * Delimiting style depends on the underlying database platform that is being used.
     *
     * NOTE: Just because you CAN use quoted identifiers does not mean
     * you SHOULD use them. In general, they end up causing way more
     * problems than they solve.
     *
     * @param string $identifier The identifier to be quoted.
     *
     * @return string The quoted identifier.
     */
    public function quoteIdentifier(string $identifier): string
    {
        return $this->getDatabasePlatform()->quoteIdentifier($identifier);
    }

    /**
     * The usage of this method is discouraged. Use prepared statements
     * or {@see AbstractPlatform::quoteStringLiteral()} instead.
     */
    public function quote(string $value): string
    {
        return $this->connect()->quote($value);
    }

    /**
     * Prepares and executes an SQL query and returns the result as an array of numeric arrays.
     *
     * @param list<mixed>|array<string, mixed>                                     $params Query parameters
     * @param array<int, int|string|Type|null>|array<string, int|string|Type|null> $types  Parameter types
     *
     * @return list<list<mixed>>
     *
     * @throws Exception
     */
    public function fetchAllNumeric(string $query, array $params = [], array $types = []): array
    {
        return $this->executeQuery($query, $params, $types)->fetchAllNumeric();
    }

    /**
     * Prepares and executes an SQL query and returns the result as an array of associative arrays.
     *
     * @param list<mixed>|array<string, mixed>                                     $params Query parameters
     * @param array<int, int|string|Type|null>|array<string, int|string|Type|null> $types  Parameter types
     *
     * @return list<array<string,mixed>>
     *
     * @throws Exception
     */
    public function fetchAllAssociative(string $query, array $params = [], array $types = []): array
    {
        return $this->executeQuery($query, $params, $types)->fetchAllAssociative();
    }

    /**
     * Prepares and executes an SQL query and returns the result as an associative array with the keys
     * mapped to the first column and the values mapped to the second column.
     *
     * @param list<mixed>|array<string, mixed>                                     $params Query parameters
     * @param array<int, int|string|Type|null>|array<string, int|string|Type|null> $types  Parameter types
     *
     * @return array<mixed,mixed>
     *
     * @throws Exception
     */
    public function fetchAllKeyValue(string $query, array $params = [], array $types = []): array
    {
        return $this->executeQuery($query, $params, $types)->fetchAllKeyValue();
    }

    /**
     * Prepares and executes an SQL query and returns the result as an associative array with the keys mapped
     * to the first column and the values being an associative array representing the rest of the columns
     * and their values.
     *
     * @param string                                                               $query  SQL query
     * @param list<mixed>|array<string, mixed>                                     $params Query parameters
     * @param array<int, int|string|Type|null>|array<string, int|string|Type|null> $types  Parameter types
     *
     * @return array<mixed,array<string,mixed>>
     *
     * @throws Exception
     */
    public function fetchAllAssociativeIndexed(string $query, array $params = [], array $types = []): array
    {
        return $this->executeQuery($query, $params, $types)->fetchAllAssociativeIndexed();
    }

    /**
     * Prepares and executes an SQL query and returns the result as an array of the first column values.
     *
     * @param list<mixed>|array<string, mixed>                                     $params Query parameters
     * @param array<int, int|string|Type|null>|array<string, int|string|Type|null> $types  Parameter types
     *
     * @return list<mixed>
     *
     * @throws Exception
     */
    public function fetchFirstColumn(string $query, array $params = [], array $types = []): array
    {
        return $this->executeQuery($query, $params, $types)->fetchFirstColumn();
    }

    /**
     * Prepares and executes an SQL query and returns the result as an iterator over rows represented as numeric arrays.
     *
     * @param list<mixed>|array<string, mixed>                                     $params Query parameters
     * @param array<int, int|string|Type|null>|array<string, int|string|Type|null> $types  Parameter types
     *
     * @return Traversable<int,list<mixed>>
     *
     * @throws Exception
     */
    public function iterateNumeric(string $query, array $params = [], array $types = []): Traversable
    {
        return $this->executeQuery($query, $params, $types)->iterateNumeric();
    }

    /**
     * Prepares and executes an SQL query and returns the result as an iterator over rows represented
     * as associative arrays.
     *
     * @param list<mixed>|array<string, mixed>                                     $params Query parameters
     * @param array<int, int|string|Type|null>|array<string, int|string|Type|null> $types  Parameter types
     *
     * @return Traversable<int,array<string,mixed>>
     *
     * @throws Exception
     */
    public function iterateAssociative(string $query, array $params = [], array $types = []): Traversable
    {
        return $this->executeQuery($query, $params, $types)->iterateAssociative();
    }

    /**
     * Prepares and executes an SQL query and returns the result as an iterator with the keys
     * mapped to the first column and the values mapped to the second column.
     *
     * @param list<mixed>|array<string, mixed>                                     $params Query parameters
     * @param array<int, int|string|Type|null>|array<string, int|string|Type|null> $types  Parameter types
     *
     * @return Traversable<mixed,mixed>
     *
     * @throws Exception
     */
    public function iterateKeyValue(string $query, array $params = [], array $types = []): Traversable
    {
        return $this->executeQuery($query, $params, $types)->iterateKeyValue();
    }

    /**
     * Prepares and executes an SQL query and returns the result as an iterator with the keys mapped
     * to the first column and the values being an associative array representing the rest of the columns
     * and their values.
     *
     * @param string                                           $query  SQL query
     * @param list<mixed>|array<string, mixed>                 $params Query parameters
     * @param array<int, int|string>|array<string, int|string> $types  Parameter types
     *
     * @return Traversable<mixed,array<string,mixed>>
     *
     * @throws Exception
     */
    public function iterateAssociativeIndexed(string $query, array $params = [], array $types = []): Traversable
    {
        return $this->executeQuery($query, $params, $types)->iterateAssociativeIndexed();
    }

    /**
     * Prepares and executes an SQL query and returns the result as an iterator over the first column values.
     *
     * @param list<mixed>|array<string, mixed>                                     $params Query parameters
     * @param array<int, int|string|Type|null>|array<string, int|string|Type|null> $types  Parameter types
     *
     * @return Traversable<int,mixed>
     *
     * @throws Exception
     */
    public function iterateColumn(string $query, array $params = [], array $types = []): Traversable
    {
        return $this->executeQuery($query, $params, $types)->iterateColumn();
    }

    /**
     * Prepares an SQL statement.
     *
     * @param string $sql The SQL statement to prepare.
     *
     * @throws Exception
     */
    public function prepare(string $sql): Statement
    {
        $connection = $this->connect();

        try {
            $statement = $connection->prepare($sql);
        } catch (Driver\Exception $e) {
            throw $this->convertExceptionDuringQuery($e, $sql);
        }

        return new Statement($this, $statement, $sql);
    }

    /**
     * Executes an, optionally parametrized, SQL query.
     *
     * If the query is parametrized, a prepared statement is used.
     *
     * @param list<mixed>|array<string, mixed>                                     $params Query parameters
     * @param array<int, int|string|Type|null>|array<string, int|string|Type|null> $types  Parameter types
     *
     * @throws Exception
     */
    public function executeQuery(
        string $sql,
        array $params = [],
        array $types = [],
        ?QueryCacheProfile $qcp = null
    ): Result {
        if ($qcp !== null) {
            return $this->executeCacheQuery($sql, $params, $types, $qcp);
        }

        $connection = $this->connect();

        try {
            if (count($params) > 0) {
                if ($this->needsArrayParameterConversion($params, $types)) {
                    [$sql, $params, $types] = $this->expandArrayParameters($sql, $params, $types);
                }

                $stmt = $connection->prepare($sql);
                if (count($types) > 0) {
                    $this->_bindTypedValues($stmt, $params, $types);
                    $result = $stmt->execute();
                } else {
                    $result = $stmt->execute($params);
                }
            } else {
                $result = $connection->query($sql);
            }

            return new Result($result, $this);
        } catch (Driver\Exception $e) {
            throw $this->convertExceptionDuringQuery($e, $sql, $params, $types);
        }
    }

    /**
     * Executes a caching query.
     *
     * @param list<mixed>|array<string, mixed>                                     $params Query parameters
     * @param array<int, int|string|Type|null>|array<string, int|string|Type|null> $types  Parameter types
     *
     * @throws CacheException
     * @throws Exception
     */
    public function executeCacheQuery(string $sql, array $params, array $types, QueryCacheProfile $qcp): Result
    {
        $resultCache = $qcp->getResultCache() ?? $this->_config->getResultCache();

        if ($resultCache === null) {
            throw NoResultDriverConfigured::new();
        }

        $connectionParams = $this->params;
        unset($connectionParams['platform']);

        [$cacheKey, $realKey] = $qcp->generateCacheKeys($sql, $params, $types, $connectionParams);

        $item = $resultCache->getItem($cacheKey);

        if ($item->isHit()) {
            $value = $item->get();
            if (isset($value[$realKey])) {
                return new Result(new ArrayResult($value[$realKey]), $this);
            }
        } else {
            $value = [];
        }

        $data = $this->fetchAllAssociative($sql, $params, $types);

        $value[$realKey] = $data;

        $item->set($value);

        $lifetime = $qcp->getLifetime();
        if ($lifetime > 0) {
            $item->expiresAfter($lifetime);
        }

        $resultCache->save($item);

        return new Result(new ArrayResult($data), $this);
    }

    /**
     * Executes an SQL statement with the given parameters and returns the number of affected rows.
     *
     * Could be used for:
     *  - DML statements: INSERT, UPDATE, DELETE, etc.
     *  - DDL statements: CREATE, DROP, ALTER, etc.
     *  - DCL statements: GRANT, REVOKE, etc.
     *  - Session control statements: ALTER SESSION, SET, DECLARE, etc.
     *  - Other statements that don't yield a row set.
     *
     * This method supports PDO binding types as well as DBAL mapping types.
     *
     * @param list<mixed>|array<string, mixed>                                     $params Statement parameters
     * @param array<int, int|string|Type|null>|array<string, int|string|Type|null> $types  Parameter types
     *
<<<<<<< HEAD
=======
     * @return int|string The number of affected rows.
     *
>>>>>>> 62838699
     * @throws Exception
     */
    public function executeStatement(string $sql, array $params = [], array $types = []): int
    {
        $connection = $this->connect();

        try {
            if (count($params) > 0) {
                if ($this->needsArrayParameterConversion($params, $types)) {
                    [$sql, $params, $types] = $this->expandArrayParameters($sql, $params, $types);
                }

                $stmt = $connection->prepare($sql);

                if (count($types) > 0) {
                    $this->_bindTypedValues($stmt, $params, $types);

                    $result = $stmt->execute();
                } else {
                    $result = $stmt->execute($params);
                }

                return $result->rowCount();
            }

            return $connection->exec($sql);
        } catch (Driver\Exception $e) {
            throw $this->convertExceptionDuringQuery($e, $sql, $params, $types);
        }
    }

    /**
     * Returns the current transaction nesting level.
     *
     * @return int The nesting level. A value of 0 means there's no active transaction.
     */
    public function getTransactionNestingLevel(): int
    {
        return $this->transactionNestingLevel;
    }

    /**
     * Returns the ID of the last inserted row.
     *
     * If the underlying driver does not support identity columns, an exception is thrown.
     *
     * @return int|string The last insert ID, as an integer or a numeric string.
     *
     * @throws Exception
     */
    public function lastInsertId(): int|string
    {
        try {
            return $this->connect()->lastInsertId();
        } catch (Driver\Exception $e) {
            throw $this->convertException($e);
        }
    }

    /**
     * Executes a function in a transaction.
     *
     * The function gets passed this Connection instance as an (optional) parameter.
     *
     * If an exception occurs during execution of the function or transaction commit,
     * the transaction is rolled back and the exception re-thrown.
     *
     * @param Closure $func The function to execute transactionally.
     *
     * @return mixed The value returned by $func
     *
     * @throws Throwable
     */
    public function transactional(Closure $func): mixed
    {
        $this->beginTransaction();
        try {
            $res = $func($this);
            $this->commit();

            return $res;
        } catch (Throwable $e) {
            $this->rollBack();

            throw $e;
        }
    }

    /**
     * Sets if nested transactions should use savepoints.
     *
     * @throws Exception
     */
    public function setNestTransactionsWithSavepoints(bool $nestTransactionsWithSavepoints): void
    {
        if ($this->transactionNestingLevel > 0) {
            throw MayNotAlterNestedTransactionWithSavepointsInTransaction::new();
        }

        if (! $this->getDatabasePlatform()->supportsSavepoints()) {
            throw SavepointsNotSupported::new();
        }

        $this->nestTransactionsWithSavepoints = $nestTransactionsWithSavepoints;
    }

    /**
     * Gets if nested transactions should use savepoints.
     */
    public function getNestTransactionsWithSavepoints(): bool
    {
        return $this->nestTransactionsWithSavepoints;
    }

    /**
     * Returns the savepoint name to use for nested transactions.
     */
    protected function _getNestedTransactionSavePointName(): string
    {
        return 'DOCTRINE2_SAVEPOINT_' . $this->transactionNestingLevel;
    }

    /**
     * @throws Exception
     */
    public function beginTransaction(): void
    {
        $connection = $this->connect();

        ++$this->transactionNestingLevel;

        if ($this->transactionNestingLevel === 1) {
            $connection->beginTransaction();
        } elseif ($this->nestTransactionsWithSavepoints) {
            $this->createSavepoint($this->_getNestedTransactionSavePointName());
        }

        $this->getEventManager()->dispatchEvent(Events::onTransactionBegin, new TransactionBeginEventArgs($this));
    }

    /**
     * @throws Exception
     */
    public function commit(): void
    {
        if ($this->transactionNestingLevel === 0) {
            throw NoActiveTransaction::new();
        }

        if ($this->isRollbackOnly) {
            throw CommitFailedRollbackOnly::new();
        }

        $connection = $this->connect();

        if ($this->transactionNestingLevel === 1) {
            try {
                $connection->commit();
            } catch (Driver\Exception $e) {
                throw $this->convertException($e);
            }
        } elseif ($this->nestTransactionsWithSavepoints) {
            $this->releaseSavepoint($this->_getNestedTransactionSavePointName());
        }

        --$this->transactionNestingLevel;

        $this->getEventManager()->dispatchEvent(Events::onTransactionCommit, new TransactionCommitEventArgs($this));

        if ($this->autoCommit !== false || $this->transactionNestingLevel !== 0) {
            return;
        }

        $this->beginTransaction();
    }

    /**
     * Commits all current nesting transactions.
     *
     * @throws Exception
     */
    private function commitAll(): void
    {
        while ($this->transactionNestingLevel !== 0) {
            if ($this->autoCommit === false && $this->transactionNestingLevel === 1) {
                // When in no auto-commit mode, the last nesting commit immediately starts a new transaction.
                // Therefore we need to do the final commit here and then leave to avoid an infinite loop.
                $this->commit();

                return;
            }

            $this->commit();
        }
    }

    /**
     * @throws Exception
     */
    public function rollBack(): void
    {
        if ($this->transactionNestingLevel === 0) {
            throw NoActiveTransaction::new();
        }

        $connection = $this->connect();

        if ($this->transactionNestingLevel === 1) {
            $this->transactionNestingLevel = 0;

            try {
                $connection->rollBack();
            } catch (Driver\Exception $e) {
                throw $this->convertException($e);
            } finally {
                $this->isRollbackOnly = false;

                if ($this->autoCommit === false) {
                    $this->beginTransaction();
                }
            }
        } elseif ($this->nestTransactionsWithSavepoints) {
            $this->rollbackSavepoint($this->_getNestedTransactionSavePointName());
            --$this->transactionNestingLevel;
        } else {
            $this->isRollbackOnly = true;
            --$this->transactionNestingLevel;
        }

        $this->getEventManager()->dispatchEvent(Events::onTransactionRollBack, new TransactionRollBackEventArgs($this));
    }

    /**
     * Creates a new savepoint.
     *
     * @param string $savepoint The name of the savepoint to create.
     *
     * @throws Exception
     */
    public function createSavepoint(string $savepoint): void
    {
        $platform = $this->getDatabasePlatform();

        if (! $platform->supportsSavepoints()) {
            throw SavepointsNotSupported::new();
        }

        $this->executeStatement($platform->createSavePoint($savepoint));
    }

    /**
     * Releases the given savepoint.
     *
     * @param string $savepoint The name of the savepoint to release.
     *
     * @throws Exception
     */
    public function releaseSavepoint(string $savepoint): void
    {
        $platform = $this->getDatabasePlatform();

        if (! $platform->supportsSavepoints()) {
            throw SavepointsNotSupported::new();
        }

        if (! $platform->supportsReleaseSavepoints()) {
            return;
        }

        $this->executeStatement($platform->releaseSavePoint($savepoint));
    }

    /**
     * Rolls back to the given savepoint.
     *
     * @param string $savepoint The name of the savepoint to rollback to.
     *
     * @throws Exception
     */
    public function rollbackSavepoint(string $savepoint): void
    {
        $platform = $this->getDatabasePlatform();

        if (! $platform->supportsSavepoints()) {
            throw SavepointsNotSupported::new();
        }

        $this->executeStatement($platform->rollbackSavePoint($savepoint));
    }

    /**
     * Provides access to the native database connection.
     *
     * @return resource|object
     *
     * @throws Exception
     */
    public function getNativeConnection()
    {
        return $this->connect()->getNativeConnection();
    }

    /**
     * Creates a SchemaManager that can be used to inspect or change the
     * database schema through the connection.
     *
     * @throws Exception
     */
    public function createSchemaManager(): AbstractSchemaManager
    {
        return $this->_driver->getSchemaManager(
            $this,
            $this->getDatabasePlatform()
        );
    }

    /**
     * Marks the current transaction so that the only possible
     * outcome for the transaction to be rolled back.
     *
     * @throws ConnectionException If no transaction is active.
     */
    public function setRollbackOnly(): void
    {
        if ($this->transactionNestingLevel === 0) {
            throw NoActiveTransaction::new();
        }

        $this->isRollbackOnly = true;
    }

    /**
     * Checks whether the current transaction is marked for rollback only.
     *
     * @throws ConnectionException If no transaction is active.
     */
    public function isRollbackOnly(): bool
    {
        if ($this->transactionNestingLevel === 0) {
            throw NoActiveTransaction::new();
        }

        return $this->isRollbackOnly;
    }

    /**
     * Converts a given value to its database representation according to the conversion
     * rules of a specific DBAL mapping type.
     *
     * @param mixed  $value The value to convert.
     * @param string $type  The name of the DBAL mapping type.
     *
     * @return mixed The converted value.
     *
     * @throws Exception
     */
    public function convertToDatabaseValue(mixed $value, string $type): mixed
    {
        return Type::getType($type)->convertToDatabaseValue($value, $this->getDatabasePlatform());
    }

    /**
     * Converts a given value to its PHP representation according to the conversion
     * rules of a specific DBAL mapping type.
     *
     * @param mixed  $value The value to convert.
     * @param string $type  The name of the DBAL mapping type.
     *
     * @return mixed The converted type.
     *
     * @throws Exception
     */
    public function convertToPHPValue(mixed $value, string $type): mixed
    {
        return Type::getType($type)->convertToPHPValue($value, $this->getDatabasePlatform());
    }

    /**
     * Binds a set of parameters, some or all of which are typed with a PDO binding type
     * or DBAL mapping type, to a given statement.
     *
     * @param DriverStatement                                                      $stmt   Prepared statement
     * @param list<mixed>|array<string, mixed>                                     $params Statement parameters
     * @param array<int, int|string|Type|null>|array<string, int|string|Type|null> $types  Parameter types
     *
     * @throws Exception
     */
    private function _bindTypedValues(DriverStatement $stmt, array $params, array $types): void
    {
        // Check whether parameters are positional or named. Mixing is not allowed.
        if (is_int(key($params))) {
            $bindIndex = 1;

            foreach ($params as $key => $value) {
                if (isset($types[$key])) {
                    $type                  = $types[$key];
                    [$value, $bindingType] = $this->getBindingInfo($value, $type);
                    $stmt->bindValue($bindIndex, $value, $bindingType);
                } else {
                    $stmt->bindValue($bindIndex, $value);
                }

                ++$bindIndex;
            }
        } else {
            // Named parameters
            foreach ($params as $name => $value) {
                if (isset($types[$name])) {
                    $type                  = $types[$name];
                    [$value, $bindingType] = $this->getBindingInfo($value, $type);
                    $stmt->bindValue($name, $value, $bindingType);
                } else {
                    $stmt->bindValue($name, $value);
                }
            }
        }
    }

    /**
     * Gets the binding type of a given type.
     *
     * @param mixed                $value The value to bind.
     * @param int|string|Type|null $type  The type to bind (PDO or DBAL).
     *
     * @return array{mixed, int} [0] => the (escaped) value, [1] => the binding type.
     *
     * @throws Exception
     */
    private function getBindingInfo(mixed $value, int|string|Type|null $type): array
    {
        if (is_string($type)) {
            $type = Type::getType($type);
        }

        if ($type instanceof Type) {
            $value       = $type->convertToDatabaseValue($value, $this->getDatabasePlatform());
            $bindingType = $type->getBindingType();
        } else {
            $bindingType = $type ?? ParameterType::STRING;
        }

        return [$value, $bindingType];
    }

    /**
     * Creates a new instance of a SQL query builder.
     */
    public function createQueryBuilder(): QueryBuilder
    {
        return new Query\QueryBuilder($this);
    }

    /**
     * @internal
     *
     * @param list<mixed>|array<string,mixed>                                      $params
     * @param array<int, int|string|Type|null>|array<string, int|string|Type|null> $types
     */
    final public function convertExceptionDuringQuery(
        Driver\Exception $e,
        string $sql,
        array $params = [],
        array $types = []
    ): DriverException {
        return $this->handleDriverException($e, new Query($sql, $params, $types));
    }

    /**
     * @internal
     */
    final public function convertException(Driver\Exception $e): DriverException
    {
        return $this->handleDriverException($e, null);
    }

    /**
     * @param array<int, mixed>|array<string, mixed>                               $params
     * @param array<int, int|string|Type|null>|array<string, int|string|Type|null> $types
     *
     * @return array{string, list<mixed>, array<int,Type|int|string|null>}
     */
    private function expandArrayParameters(string $sql, array $params, array $types): array
    {
        if ($this->parser === null) {
            $this->parser = $this->getDatabasePlatform()->createSQLParser();
        }

        $visitor = new ExpandArrayParameters($params, $types);

        $this->parser->parse($sql, $visitor);

        return [
            $visitor->getSQL(),
            $visitor->getParameters(),
            $visitor->getTypes(),
        ];
    }

    /**
     * @param array<int, mixed>|array<string, mixed>                               $params
     * @param array<int, int|string|Type|null>|array<string, int|string|Type|null> $types
     */
    private function needsArrayParameterConversion(array $params, array $types): bool
    {
        if (is_string(key($params))) {
            return true;
        }

        foreach ($types as $type) {
            if (
                $type === self::PARAM_INT_ARRAY
                || $type === self::PARAM_STR_ARRAY
                || $type === self::PARAM_ASCII_STR_ARRAY
            ) {
                return true;
            }
        }

        return false;
    }

    private function handleDriverException(
        Driver\Exception $driverException,
        ?Query $query
    ): DriverException {
        if ($this->exceptionConverter === null) {
            $this->exceptionConverter = $this->_driver->getExceptionConverter();
        }

        $exception = $this->exceptionConverter->convert($driverException, $query);

        if ($exception instanceof ConnectionLost) {
            $this->close();
        }

        return $exception;
    }

    /**
     * BC layer for a wide-spread use-case of old DBAL APIs
     *
     * @deprecated This API is deprecated and will be removed after 2022
     *
     * @param array<int, mixed>|array<string, mixed>                               $params Query parameters
     * @param array<int, Type|int|string|null>|array<string, Type|int|string|null> $types  Parameter types
     *
     * @throws Exception
     */
    public function executeUpdate(string $sql, array $params = [], array $types = []): int
    {
        return $this->executeStatement($sql, $params, $types);
    }

    /**
     * BC layer for a wide-spread use-case of old DBAL APIs
     *
     * @deprecated This API is deprecated and will be removed after 2022
     */
    public function query(string $sql): Result
    {
        return $this->executeQuery($sql);
    }

    /**
     * BC layer for a wide-spread use-case of old DBAL APIs
     *
     * @deprecated This API is deprecated and will be removed after 2022
     */
    public function exec(string $sql): int
    {
        return $this->executeStatement($sql);
    }
}<|MERGE_RESOLUTION|>--- conflicted
+++ resolved
@@ -482,7 +482,7 @@
      * @param array<string, mixed>                                                 $criteria Deletion criteria
      * @param array<int, int|string|Type|null>|array<string, int|string|Type|null> $types    Parameter types
      *
-     * @return int|string The number of affected rows.
+     * @return int The number of affected rows.
      *
      * @throws Exception
      */
@@ -517,11 +517,6 @@
      *
      * @param int $level The level to set.
      *
-<<<<<<< HEAD
-=======
-     * @return int|string
-     *
->>>>>>> 62838699
      * @throws Exception
      */
     public function setTransactionIsolation(int $level): void
@@ -556,7 +551,7 @@
      * @param array<string, mixed>                                                 $criteria Update criteria
      * @param array<int, int|string|Type|null>|array<string, int|string|Type|null> $types    Parameter types
      *
-     * @return int|string The number of affected rows.
+     * @return int The number of affected rows.
      *
      * @throws Exception
      */
@@ -590,7 +585,7 @@
      * @param array<string, mixed>                                                 $data  Column-value pairs
      * @param array<int, int|string|Type|null>|array<string, int|string|Type|null> $types Parameter types
      *
-     * @return int|string The number of affected rows.
+     * @return int The number of affected rows.
      *
      * @throws Exception
      */
@@ -953,11 +948,6 @@
      * @param list<mixed>|array<string, mixed>                                     $params Statement parameters
      * @param array<int, int|string|Type|null>|array<string, int|string|Type|null> $types  Parameter types
      *
-<<<<<<< HEAD
-=======
-     * @return int|string The number of affected rows.
-     *
->>>>>>> 62838699
      * @throws Exception
      */
     public function executeStatement(string $sql, array $params = [], array $types = []): int
