--- conflicted
+++ resolved
@@ -22,22 +22,9 @@
 use function array_merge;
 use function array_unshift;
 use function count;
-<<<<<<< HEAD
-=======
-use function func_get_arg;
-use function func_get_args;
-use function func_num_args;
->>>>>>> 29aafaf0
 use function implode;
 use function is_object;
-<<<<<<< HEAD
-=======
-use function key;
-use function method_exists;
-use function strtoupper;
->>>>>>> 29aafaf0
 use function substr;
-use function ucfirst;
 
 /**
  * QueryBuilder class is responsible to dynamically create SQL queries.
@@ -49,11 +36,7 @@
  * underlying database vendor. Limit queries and joins are NOT applied to UPDATE and DELETE statements
  * even if some vendors such as MySQL support it.
  *
-<<<<<<< HEAD
  * @psalm-import-type WrapperParameterTypeArray from Connection
-=======
- * @method $this distinct(bool $distinct = true) Adds or removes DISTINCT to/from the query.
->>>>>>> 29aafaf0
  */
 class QueryBuilder
 {
@@ -543,16 +526,10 @@
      *
      * @return $this This QueryBuilder instance.
      */
-    public function distinct(/* bool $distinct = true */): self
-    {
-<<<<<<< HEAD
-        $this->distinct = true;
-
-        $this->sql = null;
-=======
-        $this->sqlParts['distinct'] = func_num_args() < 1 || func_get_arg(0);
-        $this->state                = self::STATE_DIRTY;
->>>>>>> 29aafaf0
+    public function distinct(bool $distinct = true): self
+    {
+        $this->distinct = $distinct;
+        $this->sql      = null;
 
         return $this;
     }
@@ -1118,20 +1095,13 @@
      * Specifies an ordering for the query results.
      * Replaces any previously specified orderings, if any.
      *
-<<<<<<< HEAD
      * @param string $sort  The ordering expression.
      * @param string $order The ordering direction.
-=======
-     * @deprecated Use the dedicated reset*() methods instead.
-     *
-     * @param string[]|null $queryPartNames
->>>>>>> 29aafaf0
      *
      * @return $this This QueryBuilder instance.
      */
     public function orderBy(string $sort, ?string $order = null): self
     {
-<<<<<<< HEAD
         $orderBy = $sort;
 
         if ($order !== null) {
@@ -1141,22 +1111,6 @@
         $this->orderBy = [$orderBy];
 
         $this->sql = null;
-=======
-        Deprecation::trigger(
-            'doctrine/dbal',
-            'TODO',
-            '%s() is deprecated, instead use dedicated reset methods for the parts that shall be reset.',
-            __METHOD__,
-        );
-
-        $queryPartNames ??= array_keys($this->sqlParts);
-
-        foreach ($queryPartNames as $queryPartName) {
-            $this->sqlParts[$queryPartName] = self::SQL_PARTS_DEFAULTS[$queryPartName];
-        }
-
-        $this->state = self::STATE_DIRTY;
->>>>>>> 29aafaf0
 
         return $this;
     }
@@ -1164,58 +1118,14 @@
     /**
      * Adds an ordering to the query results.
      *
-<<<<<<< HEAD
      * @param string $sort  The ordering expression.
      * @param string $order The ordering direction.
-=======
-     * @deprecated Use the dedicated reset*() methods instead.
-     *
-     * @param string $queryPartName
->>>>>>> 29aafaf0
      *
      * @return $this This QueryBuilder instance.
      */
     public function addOrderBy(string $sort, ?string $order = null): self
     {
-<<<<<<< HEAD
         $orderBy = $sort;
-=======
-        if ($queryPartName === 'distinct') {
-            Deprecation::trigger(
-                'doctrine/dbal',
-                'TODO',
-                'Calling %s() with "distinct" is deprecated, call distinct(false) instead.',
-                __METHOD__,
-            );
-
-            return $this->distinct(false);
-        }
-
-        $newMethodName = 'reset' . ucfirst($queryPartName);
-        if (array_key_exists($queryPartName, self::SQL_PARTS_DEFAULTS) && method_exists($this, $newMethodName)) {
-            Deprecation::trigger(
-                'doctrine/dbal',
-                'TODO',
-                'Calling %s() with "%s" is deprecated, call %s() instead.',
-                __METHOD__,
-                $queryPartName,
-                $newMethodName,
-            );
-
-            return $this->$newMethodName();
-        }
-
-        Deprecation::trigger(
-            'doctrine/dbal',
-            'TODO',
-            'Calling %s() with "%s" is deprecated without replacement.',
-            __METHOD__,
-            $queryPartName,
-            $newMethodName,
-        );
-
-        $this->sqlParts[$queryPartName] = self::SQL_PARTS_DEFAULTS[$queryPartName];
->>>>>>> 29aafaf0
 
         if ($order !== null) {
             $orderBy .= ' ' . $order;
@@ -1235,9 +1145,8 @@
      */
     public function resetWhere(): self
     {
-        $this->sqlParts['where'] = self::SQL_PARTS_DEFAULTS['where'];
-
-        $this->state = self::STATE_DIRTY;
+        $this->where = null;
+        $this->sql   = null;
 
         return $this;
     }
@@ -1249,9 +1158,8 @@
      */
     public function resetGroupBy(): self
     {
-        $this->sqlParts['groupBy'] = self::SQL_PARTS_DEFAULTS['groupBy'];
-
-        $this->state = self::STATE_DIRTY;
+        $this->groupBy = [];
+        $this->sql     = null;
 
         return $this;
     }
@@ -1263,9 +1171,8 @@
      */
     public function resetHaving(): self
     {
-        $this->sqlParts['having'] = self::SQL_PARTS_DEFAULTS['having'];
-
-        $this->state = self::STATE_DIRTY;
+        $this->having = null;
+        $this->sql    = null;
 
         return $this;
     }
