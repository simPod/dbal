--- conflicted
+++ resolved
@@ -65,14 +65,7 @@
     /** @deprecated Use {@see Types::JSON} instead. */
     public const JSON = Types::JSON;
 
-<<<<<<< HEAD
-    /** @deprecated Use {@see DefaultTypes::OBJECT} instead. */
-=======
-    /** @deprecated Use {@see Types::JSON_ARRAY} instead. */
-    public const JSON_ARRAY = Types::JSON_ARRAY;
-
     /** @deprecated Use {@see Types::OBJECT} instead. */
->>>>>>> 0a5790ba
     public const OBJECT = Types::OBJECT;
 
     /** @deprecated Use {@see Types::SIMPLE_ARRAY} instead. */
