--- conflicted
+++ resolved
@@ -6,11 +6,8 @@
 use Doctrine\DBAL\Driver\Result;
 use Doctrine\DBAL\ParameterType;
 use PDO;
-<<<<<<< HEAD
 
-=======
 use function is_string;
->>>>>>> 9daede40
 use function strpos;
 use function substr;
 
