name: "Continuous Integration"

on:
  pull_request:
    branches:
      - "*.x"
    paths:
      - .github/workflows/continuous-integration.yml
      - ci/**
      - composer.*
      - phpunit.xml.dist
      - src/**
      - tests/**
  push:
    branches:
      - "*.x"
    paths:
      - .github/workflows/continuous-integration.yml
      - ci/**
      - composer.*
      - phpunit.xml.dist
      - src/**
      - tests/**
  schedule:
    - cron: "42 3 * * *"

env:
  fail-fast: true

jobs:
  phpunit-smoke-check:
    name: "PHPUnit with SQLite"
    runs-on: "${{ matrix.os }}"

    strategy:
      matrix:
        os:
          - "ubuntu-22.04"
        php-version:
          - "8.1"
          - "8.2"
          - "8.3"
        dependencies:
          - "highest"
        extension:
          - "pdo_sqlite"
        include:
          - os: "ubuntu-20.04"
            php-version: "8.1"
            dependencies: "lowest"
            extension: "pdo_sqlite"
          - os: "ubuntu-22.04"
            php-version: "8.1"
            dependencies: "highest"
            extension: "sqlite3"

    steps:
      - name: "Checkout"
        uses: "actions/checkout@v3"
        with:
          fetch-depth: 2

      - name: "Install PHP"
        uses: "shivammathur/setup-php@v2"
        with:
          php-version: "${{ matrix.php-version }}"
          coverage: "pcov"
          ini-values: "zend.assertions=1"

      - name: "Install dependencies with Composer"
        uses: "ramsey/composer-install@v2"
        with:
          composer-options: "--ignore-platform-req=php+"
          dependency-versions: "${{ matrix.dependencies }}"

      - name: "Print SQLite version"
        run: >
          php -r 'printf("Testing with libsqlite version %s\n", (new PDO("sqlite::memory:"))->query("select sqlite_version()")->fetch()[0]);'
        if: "${{ matrix.extension == 'pdo_sqlite' }}"

      - name: "Print SQLite version"
        run: >
          php -r 'printf("Testing with libsqlite version %s\n", SQLite3::version()["versionString"]);'
        if: "${{ matrix.extension == 'sqlite3' }}"

      - name: "Run PHPUnit"
        run: "vendor/bin/phpunit -c ci/github/phpunit/${{ matrix.extension }}.xml --coverage-clover=coverage.xml"

      - name: "Upload coverage file"
        uses: "actions/upload-artifact@v3"
        with:
          name: "phpunit-${{ matrix.extension }}-${{ matrix.deps }}-${{ matrix.php-version }}.coverage"
          path: "coverage.xml"

  phpunit-oci8:
    name: "PHPUnit on OCI8"
    runs-on: "ubuntu-22.04"
    needs: "phpunit-smoke-check"

    strategy:
      matrix:
        php-version:
          - "8.1"
          - "8.2"
          - "8.3"
        oracle-version:
          - "18"
          - "21"

    services:
      oracle:
        image: gvenzl/oracle-xe:${{ matrix.oracle-version }}
        env:
          ORACLE_PASSWORD: oracle
        ports:
          - "1521:1521"
        options: >-
          --health-cmd healthcheck.sh
          --health-interval 20s
          --health-timeout 10s
          --health-retries 10

    steps:
      - name: "Checkout"
        uses: "actions/checkout@v3"
        with:
          fetch-depth: 2

      - name: "Install PHP"
        uses: "shivammathur/setup-php@v2"
        with:
          php-version: "${{ matrix.php-version }}"
          extensions: "oci8"
          coverage: "pcov"
          ini-values: "zend.assertions=1"

      - name: "Install dependencies with Composer"
        uses: "ramsey/composer-install@v2"
        with:
          composer-options: "--ignore-platform-req=php+"

      - name: "Run PHPUnit"
        run: "vendor/bin/phpunit -c ci/github/phpunit/oci8.xml --coverage-clover=coverage.xml"

      - name: "Upload coverage file"
        uses: "actions/upload-artifact@v3"
        with:
          name: "${{ github.job }}-${{ matrix.php-version }}.coverage"
          path: "coverage.xml"

  phpunit-pdo-oci:
    name: "PHPUnit on PDO_OCI"
    runs-on: "ubuntu-22.04"
    needs: "phpunit-smoke-check"

    strategy:
      matrix:
        php-version:
          - "8.1"
          - "8.2"
          - "8.3"
        oracle-version:
          - "18"
          - "21"

    services:
      oracle:
        image: gvenzl/oracle-xe:${{ matrix.oracle-version }}
        env:
          ORACLE_PASSWORD: oracle
        ports:
          - "1521:1521"
        options: >-
          --health-cmd healthcheck.sh
          --health-interval 20s
          --health-timeout 10s
          --health-retries 10

    steps:
      - name: "Checkout"
        uses: "actions/checkout@v3"
        with:
          fetch-depth: 2

      - name: "Install PHP"
        uses: "shivammathur/setup-php@v2"
        with:
          php-version: "${{ matrix.php-version }}"
          extensions: "pdo_oci"
          coverage: "pcov"
          ini-values: "zend.assertions=1"

      - name: "Install dependencies with Composer"
        uses: "ramsey/composer-install@v2"
        with:
          composer-options: "--ignore-platform-req=php+"

      - name: "Run PHPUnit"
        run: "vendor/bin/phpunit -c ci/github/phpunit/pdo_oci.xml --coverage-clover=coverage.xml"

      - name: "Upload coverage file"
        uses: "actions/upload-artifact@v3"
        with:
          name: "${{ github.job }}-${{ matrix.php-version }}.coverage"
          path: "coverage.xml"

  phpunit-postgres:
    name: "PHPUnit with PostgreSQL"
    runs-on: "ubuntu-22.04"
    needs: "phpunit-smoke-check"

    strategy:
      matrix:
        php-version:
          - "8.1"
        postgres-version:
          - "10"
          - "15"
        extension:
          - "pgsql"
          - "pdo_pgsql"
        include:
          - php-version: "8.2"
            postgres-version: "15"
            extension: "pgsql"
          - php-version: "8.3"
            postgres-version: "15"
            extension: "pdo_pgsql"

    services:
      postgres:
        image: "postgres:${{ matrix.postgres-version }}"
        env:
          POSTGRES_PASSWORD: "postgres"

        options: >-
          --health-cmd "pg_isready"

        ports:
          - "5432:5432"

    steps:
      - name: "Checkout"
        uses: "actions/checkout@v3"
        with:
          fetch-depth: 2

      - name: "Install PHP"
        uses: "shivammathur/setup-php@v2"
        with:
          php-version: "${{ matrix.php-version }}"
          extensions: "pgsql pdo_pgsql"
          coverage: "pcov"
          ini-values: "zend.assertions=1"

      - name: "Install dependencies with Composer"
        uses: "ramsey/composer-install@v2"
        with:
          composer-options: "--ignore-platform-req=php+"

      - name: "Run PHPUnit"
        run: "vendor/bin/phpunit -c ci/github/phpunit/${{ matrix.extension }}.xml --coverage-clover=coverage.xml"

      - name: "Upload coverage file"
        uses: "actions/upload-artifact@v3"
        with:
          name: "${{ github.job }}-${{ matrix.postgres-version }}-${{ matrix.extension }}-${{ matrix.php-version }}.coverage"
          path: "coverage.xml"

  phpunit-mariadb:
    name: "PHPUnit with MariaDB"
    runs-on: "ubuntu-22.04"
    needs: "phpunit-smoke-check"

    strategy:
      matrix:
        php-version:
          - "8.1"
        mariadb-version:
<<<<<<< HEAD
          - "10.2"
          - "10.5"
          - "10.7"
          - "10.9"
          - "10.11"
=======
          - "10.0"  # Oldest version supported by DBAL
          - "10.4"  # LTS (Jun 2024)
          - "10.5"  # LTS (Jun 2025)
          - "10.6"  # LTS (Jul 2026)
          - "10.9"  # STS (Aug 2023)
          - "10.10" # STS (Nov 2023)
          - "10.11" # LTS (Feb 2028)
          - "11.0"  # STS (Jun 2024)
>>>>>>> 1800cc42
        extension:
          - "mysqli"
          - "pdo_mysql"
        include:
          - php-version: "8.2"
<<<<<<< HEAD
            mariadb-version: "10.11"
=======
            mariadb-version: "10.6"
            extension: "mysqli"
          - php-version: "8.2"
            mariadb-version: "10.6"
            extension: "pdo_mysql"
          - php-version: "8.2"
            mariadb-version: "11.0"
            extension: "mysqli"
          - php-version: "8.2"
            mariadb-version: "11.0"
            extension: "pdo_mysql"
          - php-version: "8.3"
            mariadb-version: "11.0"
>>>>>>> 1800cc42
            extension: "mysqli"
          - php-version: "8.3"
            mariadb-version: "11.0"
            extension: "pdo_mysql"

    services:
      mariadb:
        image: "mariadb:${{ matrix.mariadb-version }}"
        env:
          MYSQL_ALLOW_EMPTY_PASSWORD: yes
          MYSQL_DATABASE: "doctrine_tests"

        options: >-
          --health-cmd "mariadb-admin ping --silent || mysqladmin ping --silent"

        ports:
          - "3306:3306"

    steps:
      - name: "Checkout"
        uses: "actions/checkout@v3"
        with:
          fetch-depth: 2

      - name: "Install PHP"
        uses: "shivammathur/setup-php@v2"
        with:
          php-version: "${{ matrix.php-version }}"
          coverage: "pcov"
          ini-values: "zend.assertions=1"
          extensions: "${{ matrix.extension }}"

      - name: "Install dependencies with Composer"
        uses: "ramsey/composer-install@v2"
        with:
          composer-options: "--ignore-platform-req=php+"

      - name: "Run PHPUnit"
        run: "vendor/bin/phpunit -c ci/github/phpunit/${{ matrix.extension }}.xml --coverage-clover=coverage.xml"

      - name: "Upload coverage file"
        uses: "actions/upload-artifact@v3"
        with:
          name: "${{ github.job }}-${{ matrix.mariadb-version }}-${{ matrix.extension }}-${{ matrix.php-version }}.coverage"
          path: "coverage.xml"

  phpunit-mysql:
    name: "PHPUnit with MySQL"
    runs-on: "ubuntu-22.04"
    needs: "phpunit-smoke-check"

    strategy:
      matrix:
        php-version:
          - "8.1"
        mysql-version:
          - "5.7"
          - "8.0"
          - "8.1"
        extension:
          - "mysqli"
          - "pdo_mysql"
        config-file-suffix:
          - ""
        include:
          - config-file-suffix: "-tls"
            php-version: "8.1"
            mysql-version: "8.0"
            extension: "mysqli"
          - php-version: "8.2"
            mysql-version: "8.0"
            extension: "mysqli"
          - php-version: "8.3"
            mysql-version: "8.0"
            extension: "pdo_mysql"

    services:
      mysql:
        image: "mysql:${{ matrix.mysql-version }}"

        options: >-
          --health-cmd "mysqladmin ping --silent"
          -e MYSQL_ALLOW_EMPTY_PASSWORD=yes
          -e MYSQL_DATABASE=doctrine_tests
          ${{ matrix.custom-entrypoint }}

        ports:
          - "3306:3306"

    steps:
      - name: "Checkout"
        uses: "actions/checkout@v3"
        with:
          fetch-depth: 2

      - name: "Install PHP"
        uses: "shivammathur/setup-php@v2"
        with:
          php-version: "${{ matrix.php-version }}"
          coverage: "pcov"
          ini-values: "zend.assertions=1"
          extensions: "${{ matrix.extension }}"

      - name: "Install dependencies with Composer"
        uses: "ramsey/composer-install@v2"
        with:
          composer-options: "--ignore-platform-req=php+"

      - name: "Copy TLS-related files"
        run: 'docker cp "${{ job.services.mysql.id }}:/var/lib/mysql/ca.pem" . && docker cp "${{ job.services.mysql.id }}:/var/lib/mysql/client-cert.pem" . && docker cp "${{ job.services.mysql.id }}:/var/lib/mysql/client-key.pem" .'
        if: "${{ endsWith(matrix.config-file-suffix, 'tls') }}"

      - name: "Run PHPUnit"
        run: "vendor/bin/phpunit -c ci/github/phpunit/${{ matrix.extension }}${{ matrix.config-file-suffix }}.xml --coverage-clover=coverage.xml"

      - name: "Upload coverage file"
        uses: "actions/upload-artifact@v3"
        with:
          name: "${{ github.job }}-${{ matrix.mysql-version }}-${{ matrix.extension }}-${{ matrix.config-file-suffix }}-${{ matrix.php-version }}.coverage"
          path: "coverage.xml"

  phpunit-mssql:
    name: "PHPUnit with SQL Server"
    runs-on: "ubuntu-20.04"
    needs: "phpunit-smoke-check"

    strategy:
      matrix:
        php-version:
          - "8.1"
          - "8.2"
          - "8.3"
        extension:
          - "sqlsrv"
          - "pdo_sqlsrv"
        collation:
          - "Latin1_General_100_CI_AS_SC_UTF8"
        include:
          - collation: "Latin1_General_100_CS_AS_SC_UTF8"
            php-version: "8.1"
            extension: "sqlsrv"
          - collation: "Latin1_General_100_CS_AS_SC_UTF8"
            php-version: "8.1"
            extension: "pdo_sqlsrv"

    services:
      mssql:
        image: "mcr.microsoft.com/mssql/server:2019-latest"
        env:
          ACCEPT_EULA: "Y"
          SA_PASSWORD: "Doctrine2018"
          MSSQL_COLLATION: "${{ matrix.collation }}"

        options: >-
          --health-cmd "echo quit | /opt/mssql-tools/bin/sqlcmd -S 127.0.0.1 -l 1 -U sa -P Doctrine2018"

        ports:
          - "1433:1433"

    steps:
      - name: "Checkout"
        uses: "actions/checkout@v3"
        with:
          fetch-depth: 2

      - name: "Install PHP"
        uses: "shivammathur/setup-php@v2"
        with:
          php-version: "${{ matrix.php-version }}"
          coverage: "pcov"
          ini-values: "zend.assertions=1"
          tools: "pecl"
          extensions: "${{ matrix.extension }}-5.10.0beta1"

      - name: "Install dependencies with Composer"
        uses: "ramsey/composer-install@v2"
        with:
          composer-options: "--ignore-platform-req=php+"

      - name: "Run PHPUnit"
        run: "vendor/bin/phpunit -c ci/github/phpunit/${{ matrix.extension }}.xml --coverage-clover=coverage.xml"

      - name: "Upload coverage file"
        uses: "actions/upload-artifact@v3"
        with:
          name: "${{ github.job }}-${{ matrix.extension }}-${{ matrix.php-version }}-${{ matrix.collation }}.coverage"
          path: "coverage.xml"

  phpunit-ibm-db2:
    name: "PHPUnit with IBM DB2"
    runs-on: "ubuntu-22.04"
    needs: "phpunit-smoke-check"

    strategy:
      matrix:
        php-version:
          - "8.1"
          - "8.2"
          - "8.3"

    services:
      ibm_db2:
        image: "icr.io/db2_community/db2:11.5.8.0"
        env:
          DB2INST1_PASSWORD: "Doctrine2018"
          LICENSE: "accept"
          DBNAME: "doctrine"

        options: "--privileged=true"

        ports:
          - "50000:50000"

    steps:
      - name: "Perform healthcheck from the outside"
        run: "docker logs -f ${{ job.services.ibm_db2.id }} | sed '/(*) Setup has completed./ q'"

      - name: "Create temporary tablespace"
        run: "docker exec ${{ job.services.ibm_db2.id }} su - db2inst1 -c 'db2 -t CONNECT TO doctrine; db2 -t CREATE USER TEMPORARY TABLESPACE doctrine_tbsp PAGESIZE 4 K;'"

      - name: "Checkout"
        uses: "actions/checkout@v3"
        with:
          fetch-depth: 2

      - name: "Install IBM DB2 CLI driver"
        working-directory: /tmp
        run: |
          wget https://public.dhe.ibm.com/ibmdl/export/pub/software/data/db2/drivers/odbc_cli/linuxx64_odbc_cli.tar.gz
          tar xf linuxx64_odbc_cli.tar.gz
          rm linuxx64_odbc_cli.tar.gz

      - name: "Install PHP"
        uses: "shivammathur/setup-php@v2"
        with:
          php-version: "${{ matrix.php-version }}"
          extensions: "ibm_db2"
          coverage: "pcov"
          ini-values: "zend.assertions=1, ibm_db2.instance_name=db2inst1"
        env:
          IBM_DB2_CONFIGURE_OPTS: "--with-IBM_DB2=/tmp/clidriver"

      - name: "Install dependencies with Composer"
        uses: "ramsey/composer-install@v2"
        with:
          composer-options: "--ignore-platform-req=php+"

      - name: "Run PHPUnit"
        run: "vendor/bin/phpunit -c ci/github/phpunit/ibm_db2.xml --coverage-clover=coverage.xml"

      - name: "Upload coverage file"
        uses: "actions/upload-artifact@v3"
        with:
          name: "${{ github.job }}-${{ matrix.php-version }}.coverage"
          path: "coverage.xml"

  development-deps:
    name: "PHPUnit with PDO_SQLite and development dependencies"
    runs-on: "ubuntu-22.04"

    strategy:
      matrix:
        php-version:
          - "8.1"

    steps:
      - name: "Checkout"
        uses: "actions/checkout@v3"

      - name: "Install PHP"
        uses: "shivammathur/setup-php@v2"
        with:
          php-version: "${{ matrix.php-version }}"

      - name: "Lower minimum stability"
        run: "composer config minimum-stability dev"

      - name: "Install development dependencies with Composer"
        uses: "ramsey/composer-install@v2"
        with:
          composer-options: "--prefer-dist"

      - name: "Run PHPUnit"
        run: "vendor/bin/phpunit -c ci/github/phpunit/pdo_sqlite.xml"

  upload_coverage:
    name: "Upload coverage to Codecov"
    runs-on: "ubuntu-22.04"
    needs:
      - "phpunit-smoke-check"
      - "phpunit-oci8"
      - "phpunit-pdo-oci"
      - "phpunit-postgres"
      - "phpunit-mariadb"
      - "phpunit-mysql"
      - "phpunit-mssql"
      - "phpunit-ibm-db2"

    steps:
      - name: "Checkout"
        uses: "actions/checkout@v3"
        with:
          fetch-depth: 2

      - name: "Download coverage files"
        uses: "actions/download-artifact@v3"
        with:
          path: "reports"

      - name: "Display structure of downloaded files"
        run: ls -R
        working-directory: reports

      - name: "Upload to Codecov"
        uses: "codecov/codecov-action@v3"
        with:
          directory: reports<|MERGE_RESOLUTION|>--- conflicted
+++ resolved
@@ -277,14 +277,7 @@
         php-version:
           - "8.1"
         mariadb-version:
-<<<<<<< HEAD
-          - "10.2"
-          - "10.5"
-          - "10.7"
-          - "10.9"
-          - "10.11"
-=======
-          - "10.0"  # Oldest version supported by DBAL
+          - "10.2"  # Oldest version supported by DBAL
           - "10.4"  # LTS (Jun 2024)
           - "10.5"  # LTS (Jun 2025)
           - "10.6"  # LTS (Jul 2026)
@@ -292,29 +285,12 @@
           - "10.10" # STS (Nov 2023)
           - "10.11" # LTS (Feb 2028)
           - "11.0"  # STS (Jun 2024)
->>>>>>> 1800cc42
         extension:
           - "mysqli"
           - "pdo_mysql"
         include:
           - php-version: "8.2"
-<<<<<<< HEAD
-            mariadb-version: "10.11"
-=======
-            mariadb-version: "10.6"
-            extension: "mysqli"
-          - php-version: "8.2"
-            mariadb-version: "10.6"
-            extension: "pdo_mysql"
-          - php-version: "8.2"
             mariadb-version: "11.0"
-            extension: "mysqli"
-          - php-version: "8.2"
-            mariadb-version: "11.0"
-            extension: "pdo_mysql"
-          - php-version: "8.3"
-            mariadb-version: "11.0"
->>>>>>> 1800cc42
             extension: "mysqli"
           - php-version: "8.3"
             mariadb-version: "11.0"
