name: "Continuous Integration"

on:
  pull_request:
    branches:
      - "*.x"
    paths:
      - .github/workflows/continuous-integration.yml
      - ci/**
      - composer.*
      - phpunit.xml.dist
      - src/**
      - tests/**
  push:
    branches:
      - "*.x"
    paths:
      - .github/workflows/continuous-integration.yml
      - ci/**
      - composer.*
      - phpunit.xml.dist
      - src/**
      - tests/**
  schedule:
    - cron: "42 3 * * *"

env:
  fail-fast: true

jobs:
  phpunit-smoke-check:
    name: "PHPUnit with SQLite"
    runs-on: "${{ matrix.os }}"

    strategy:
      matrix:
        os:
          - "ubuntu-22.04"
        php-version:
          - "8.1"
          - "8.2"
        dependencies:
          - "highest"
        extension:
          - "pdo_sqlite"
        include:
          - os: "ubuntu-20.04"
            php-version: "8.1"
            dependencies: "lowest"
            extension: "pdo_sqlite"
          - os: "ubuntu-22.04"
            php-version: "8.1"
            dependencies: "highest"
            extension: "sqlite3"

    steps:
      - name: "Checkout"
        uses: "actions/checkout@v3"
        with:
          fetch-depth: 2

      - name: "Install PHP"
        uses: "shivammathur/setup-php@v2"
        with:
          php-version: "${{ matrix.php-version }}"
          coverage: "pcov"
          ini-values: "zend.assertions=1"

      - name: "Install dependencies with Composer"
        uses: "ramsey/composer-install@v2"
        with:
          composer-options: "--ignore-platform-req=php+"
          dependency-versions: "${{ matrix.dependencies }}"

      - name: "Print SQLite version"
        run: >
          php -r 'printf("Testing with libsqlite version %s\n", (new PDO("sqlite::memory:"))->query("select sqlite_version()")->fetch()[0]);'
        if: "${{ matrix.extension == 'pdo_sqlite' }}"

      - name: "Print SQLite version"
        run: >
          php -r 'printf("Testing with libsqlite version %s\n", SQLite3::version()["versionString"]);'
        if: "${{ matrix.extension == 'sqlite3' }}"

      - name: "Run PHPUnit"
        run: "vendor/bin/phpunit -c ci/github/phpunit/${{ matrix.extension }}.xml --coverage-clover=coverage.xml"

      - name: "Upload coverage file"
        uses: "actions/upload-artifact@v3"
        with:
          name: "phpunit-${{ matrix.extension }}-${{ matrix.deps }}-${{ matrix.php-version }}.coverage"
          path: "coverage.xml"

  phpunit-oci8:
    name: "PHPUnit on OCI8"
    runs-on: "ubuntu-22.04"
    needs: "phpunit-smoke-check"

    strategy:
      matrix:
        php-version:
          - "8.1"
          - "8.2"
        oracle-version:
          - "18"
          - "21"

    services:
      oracle:
        image: gvenzl/oracle-xe:${{ matrix.oracle-version }}
        env:
          ORACLE_PASSWORD: oracle
        ports:
          - "1521:1521"
        options: >-
          --health-cmd healthcheck.sh
          --health-interval 20s
          --health-timeout 10s
          --health-retries 10

    steps:
      - name: "Checkout"
        uses: "actions/checkout@v3"
        with:
          fetch-depth: 2

      - name: "Install PHP"
        uses: "shivammathur/setup-php@v2"
        with:
          php-version: "${{ matrix.php-version }}"
          extensions: "oci8"
          coverage: "pcov"
          ini-values: "zend.assertions=1"

      - name: "Install dependencies with Composer"
        uses: "ramsey/composer-install@v2"
        with:
          composer-options: "--ignore-platform-req=php+"

      - name: "Run PHPUnit"
        run: "vendor/bin/phpunit -c ci/github/phpunit/oci8.xml --coverage-clover=coverage.xml"

      - name: "Upload coverage file"
        uses: "actions/upload-artifact@v3"
        with:
          name: "${{ github.job }}-${{ matrix.php-version }}.coverage"
          path: "coverage.xml"

  phpunit-pdo-oci:
    name: "PHPUnit on PDO_OCI"
    runs-on: "ubuntu-22.04"
    needs: "phpunit-smoke-check"

    strategy:
      matrix:
        php-version:
          - "8.1"
          - "8.2"
        oracle-version:
          - "18"
          - "21"

    services:
      oracle:
        image: gvenzl/oracle-xe:${{ matrix.oracle-version }}
        env:
          ORACLE_PASSWORD: oracle
        ports:
          - "1521:1521"
        options: >-
          --health-cmd healthcheck.sh
          --health-interval 20s
          --health-timeout 10s
          --health-retries 10

    steps:
      - name: "Checkout"
        uses: "actions/checkout@v3"
        with:
          fetch-depth: 2

      - name: "Install PHP"
        uses: "shivammathur/setup-php@v2"
        with:
          php-version: "${{ matrix.php-version }}"
          extensions: "pdo_oci"
          coverage: "pcov"
          ini-values: "zend.assertions=1"

      - name: "Install dependencies with Composer"
        uses: "ramsey/composer-install@v2"
        with:
          composer-options: "--ignore-platform-req=php+"

      - name: "Run PHPUnit"
        run: "vendor/bin/phpunit -c ci/github/phpunit/pdo_oci.xml --coverage-clover=coverage.xml"

      - name: "Upload coverage file"
        uses: "actions/upload-artifact@v3"
        with:
          name: "${{ github.job }}-${{ matrix.php-version }}.coverage"
          path: "coverage.xml"

  phpunit-postgres:
    name: "PHPUnit with PostgreSQL"
    runs-on: "ubuntu-22.04"
    needs: "phpunit-smoke-check"

    strategy:
      matrix:
        php-version:
          - "8.1"
        postgres-version:
          - "10"
          - "15"
        extension:
          - "pgsql"
          - "pdo_pgsql"
        include:
          - php-version: "8.2"
            postgres-version: "15"
            extension: "pgsql"
          - php-version: "8.2"
            postgres-version: "15"
            extension: "pdo_pgsql"

    services:
      postgres:
        image: "postgres:${{ matrix.postgres-version }}"
        env:
          POSTGRES_PASSWORD: "postgres"

        options: >-
          --health-cmd "pg_isready"

        ports:
          - "5432:5432"

    steps:
      - name: "Checkout"
        uses: "actions/checkout@v3"
        with:
          fetch-depth: 2

      - name: "Install PHP"
        uses: "shivammathur/setup-php@v2"
        with:
          php-version: "${{ matrix.php-version }}"
          extensions: "pgsql pdo_pgsql"
          coverage: "pcov"
          ini-values: "zend.assertions=1"

      - name: "Install dependencies with Composer"
        uses: "ramsey/composer-install@v2"
        with:
          composer-options: "--ignore-platform-req=php+"

      - name: "Run PHPUnit"
        run: "vendor/bin/phpunit -c ci/github/phpunit/${{ matrix.extension }}.xml --coverage-clover=coverage.xml"

      - name: "Upload coverage file"
        uses: "actions/upload-artifact@v3"
        with:
          name: "${{ github.job }}-${{ matrix.postgres-version }}-${{ matrix.extension }}-${{ matrix.php-version }}.coverage"
          path: "coverage.xml"

  phpunit-mariadb:
    name: "PHPUnit with MariaDB"
    runs-on: "ubuntu-22.04"
    needs: "phpunit-smoke-check"

    strategy:
      matrix:
        php-version:
          - "8.1"
        mariadb-version:
          - "10.2"
          - "10.5"
          - "10.7"
          - "10.9"
          - "10.11"
        extension:
          - "mysqli"
          - "pdo_mysql"
        include:
<<<<<<< HEAD
=======
          - php-version: "8.1"
            mariadb-version: "10.7"
            extension: "mysqli"
          - php-version: "8.1"
            mariadb-version: "10.7"
            extension: "pdo_mysql"
          - php-version: "8.1"
            mariadb-version: "10.11"
            extension: "mysqli"
          - php-version: "8.1"
            mariadb-version: "10.11"
            extension: "pdo_mysql"
>>>>>>> 3ab670cf
          - php-version: "8.2"
            mariadb-version: "10.11"
            extension: "mysqli"
          - php-version: "8.2"
            mariadb-version: "10.11"
            extension: "pdo_mysql"

    services:
      mariadb:
        image: "mariadb:${{ matrix.mariadb-version }}"
        env:
          MYSQL_ALLOW_EMPTY_PASSWORD: yes
          MYSQL_DATABASE: "doctrine_tests"

        options: >-
          --health-cmd "mysqladmin ping --silent"

        ports:
          - "3306:3306"

    steps:
      - name: "Checkout"
        uses: "actions/checkout@v3"
        with:
          fetch-depth: 2

      - name: "Install PHP"
        uses: "shivammathur/setup-php@v2"
        with:
          php-version: "${{ matrix.php-version }}"
          coverage: "pcov"
          ini-values: "zend.assertions=1"
          extensions: "${{ matrix.extension }}"

      - name: "Install dependencies with Composer"
        uses: "ramsey/composer-install@v2"
        with:
          composer-options: "--ignore-platform-req=php+"

      - name: "Run PHPUnit"
        run: "vendor/bin/phpunit -c ci/github/phpunit/${{ matrix.extension }}.xml --coverage-clover=coverage.xml"

      - name: "Upload coverage file"
        uses: "actions/upload-artifact@v3"
        with:
          name: "${{ github.job }}-${{ matrix.mariadb-version }}-${{ matrix.extension }}-${{ matrix.php-version }}.coverage"
          path: "coverage.xml"

  phpunit-mysql:
    name: "PHPUnit with MySQL"
    runs-on: "ubuntu-22.04"
    needs: "phpunit-smoke-check"

    strategy:
      matrix:
        php-version:
          - "8.1"
        mysql-version:
          - "5.7"
          - "8.0"
        extension:
          - "mysqli"
          - "pdo_mysql"
        config-file-suffix:
          - ""
        include:
          - config-file-suffix: "-tls"
            php-version: "8.1"
            mysql-version: "8.0"
            extension: "mysqli"
          - php-version: "8.2"
            mysql-version: "8.0"
            extension: "mysqli"
          - php-version: "8.2"
            mysql-version: "8.0"
            extension: "pdo_mysql"

    services:
      mysql:
        image: "mysql:${{ matrix.mysql-version }}"

        options: >-
          --health-cmd "mysqladmin ping --silent"
          -e MYSQL_ALLOW_EMPTY_PASSWORD=yes
          -e MYSQL_DATABASE=doctrine_tests
          ${{ matrix.custom-entrypoint }}

        ports:
          - "3306:3306"

    steps:
      - name: "Checkout"
        uses: "actions/checkout@v3"
        with:
          fetch-depth: 2

      - name: "Install PHP"
        uses: "shivammathur/setup-php@v2"
        with:
          php-version: "${{ matrix.php-version }}"
          coverage: "pcov"
          ini-values: "zend.assertions=1"
          extensions: "${{ matrix.extension }}"

      - name: "Install dependencies with Composer"
        uses: "ramsey/composer-install@v2"
        with:
          composer-options: "--ignore-platform-req=php+"

      - name: "Copy TLS-related files"
        run: 'docker cp "${{ job.services.mysql.id }}:/var/lib/mysql/ca.pem" . && docker cp "${{ job.services.mysql.id }}:/var/lib/mysql/client-cert.pem" . && docker cp "${{ job.services.mysql.id }}:/var/lib/mysql/client-key.pem" .'
        if: "${{ endsWith(matrix.config-file-suffix, 'tls') }}"

      - name: "Run PHPUnit"
        run: "vendor/bin/phpunit -c ci/github/phpunit/${{ matrix.extension }}${{ matrix.config-file-suffix }}.xml --coverage-clover=coverage.xml"

      - name: "Upload coverage file"
        uses: "actions/upload-artifact@v3"
        with:
          name: "${{ github.job }}-${{ matrix.mysql-version }}-${{ matrix.extension }}-${{ matrix.config-file-suffix }}-${{ matrix.php-version }}.coverage"
          path: "coverage.xml"

  phpunit-mssql:
    name: "PHPUnit with SQL Server"
    runs-on: "ubuntu-20.04"
    needs: "phpunit-smoke-check"

    strategy:
      matrix:
        php-version:
          - "8.1"
          - "8.2"
        extension:
          - "sqlsrv"
          - "pdo_sqlsrv"
        collation:
          - "Latin1_General_100_CI_AS_SC_UTF8"
        include:
          - collation: "Latin1_General_100_CS_AS_SC_UTF8"
            php-version: "8.1"
            extension: "sqlsrv"
          - collation: "Latin1_General_100_CS_AS_SC_UTF8"
            php-version: "8.1"
            extension: "pdo_sqlsrv"

    services:
      mssql:
        image: "mcr.microsoft.com/mssql/server:2019-latest"
        env:
          ACCEPT_EULA: "Y"
          SA_PASSWORD: "Doctrine2018"
          MSSQL_COLLATION: "${{ matrix.collation }}"

        options: >-
          --health-cmd "echo quit | /opt/mssql-tools/bin/sqlcmd -S 127.0.0.1 -l 1 -U sa -P Doctrine2018"

        ports:
          - "1433:1433"

    steps:
      - name: "Checkout"
        uses: "actions/checkout@v3"
        with:
          fetch-depth: 2

      - name: "Install PHP"
        uses: "shivammathur/setup-php@v2"
        with:
          php-version: "${{ matrix.php-version }}"
          coverage: "pcov"
          ini-values: "zend.assertions=1"
          tools: "pecl"
          extensions: "${{ matrix.extension }}-5.10.0beta1"

      - name: "Install dependencies with Composer"
        uses: "ramsey/composer-install@v2"
        with:
          composer-options: "--ignore-platform-req=php+"

      - name: "Run PHPUnit"
        run: "vendor/bin/phpunit -c ci/github/phpunit/${{ matrix.extension }}.xml --coverage-clover=coverage.xml"

      - name: "Upload coverage file"
        uses: "actions/upload-artifact@v3"
        with:
          name: "${{ github.job }}-${{ matrix.extension }}-${{ matrix.php-version }}-${{ matrix.collation }}.coverage"
          path: "coverage.xml"

  phpunit-ibm-db2:
    name: "PHPUnit with IBM DB2"
    runs-on: "ubuntu-22.04"
    needs: "phpunit-smoke-check"

    strategy:
      matrix:
        php-version:
          - "8.1"
          - "8.2"

    services:
      ibm_db2:
        image: "icr.io/db2_community/db2:11.5.8.0"
        env:
          DB2INST1_PASSWORD: "Doctrine2018"
          LICENSE: "accept"
          DBNAME: "doctrine"

        options: "--privileged=true"

        ports:
          - "50000:50000"

    steps:
      - name: "Perform healthcheck from the outside"
        run: "docker logs -f ${{ job.services.ibm_db2.id }} | sed '/(*) Setup has completed./ q'"

      - name: "Create temporary tablespace"
        run: "docker exec ${{ job.services.ibm_db2.id }} su - db2inst1 -c 'db2 -t CONNECT TO doctrine; db2 -t CREATE USER TEMPORARY TABLESPACE doctrine_tbsp PAGESIZE 4 K;'"

      - name: "Checkout"
        uses: "actions/checkout@v3"
        with:
          fetch-depth: 2

      - name: "Install IBM DB2 CLI driver"
        working-directory: /tmp
        run: |
          wget https://public.dhe.ibm.com/ibmdl/export/pub/software/data/db2/drivers/odbc_cli/linuxx64_odbc_cli.tar.gz
          tar xf linuxx64_odbc_cli.tar.gz
          rm linuxx64_odbc_cli.tar.gz

      - name: "Install PHP"
        uses: "shivammathur/setup-php@v2"
        with:
          php-version: "${{ matrix.php-version }}"
          extensions: "ibm_db2"
          coverage: "pcov"
          ini-values: "zend.assertions=1, ibm_db2.instance_name=db2inst1"
        env:
          IBM_DB2_CONFIGURE_OPTS: "--with-IBM_DB2=/tmp/clidriver"

      - name: "Install dependencies with Composer"
        uses: "ramsey/composer-install@v2"

      - name: "Run PHPUnit"
        run: "vendor/bin/phpunit -c ci/github/phpunit/ibm_db2.xml --coverage-clover=coverage.xml"

      - name: "Upload coverage file"
        uses: "actions/upload-artifact@v3"
        with:
          name: "${{ github.job }}-${{ matrix.php-version }}.coverage"
          path: "coverage.xml"

  development-deps:
    name: "PHPUnit with PDO_SQLite and development dependencies"
    runs-on: "ubuntu-22.04"

    strategy:
      matrix:
        php-version:
          - "8.1"

    steps:
      - name: "Checkout"
        uses: "actions/checkout@v3"

      - name: "Install PHP"
        uses: "shivammathur/setup-php@v2"
        with:
          php-version: "${{ matrix.php-version }}"

      - name: "Lower minimum stability"
        run: "composer config minimum-stability dev"

      - name: "Install development dependencies with Composer"
        uses: "ramsey/composer-install@v2"
        with:
          composer-options: "--prefer-dist"

      - name: "Run PHPUnit"
        run: "vendor/bin/phpunit -c ci/github/phpunit/pdo_sqlite.xml"

  upload_coverage:
    name: "Upload coverage to Codecov"
    runs-on: "ubuntu-22.04"
    needs:
      - "phpunit-smoke-check"
      - "phpunit-oci8"
      - "phpunit-pdo-oci"
      - "phpunit-postgres"
      - "phpunit-mariadb"
      - "phpunit-mysql"
      - "phpunit-mssql"
      - "phpunit-ibm-db2"

    steps:
      - name: "Checkout"
        uses: "actions/checkout@v3"
        with:
          fetch-depth: 2

      - name: "Download coverage files"
        uses: "actions/download-artifact@v3"
        with:
          path: "reports"

      - name: "Display structure of downloaded files"
        run: ls -R
        working-directory: reports

      - name: "Upload to Codecov"
        uses: "codecov/codecov-action@v3"
        with:
          directory: reports<|MERGE_RESOLUTION|>--- conflicted
+++ resolved
@@ -283,21 +283,6 @@
           - "mysqli"
           - "pdo_mysql"
         include:
-<<<<<<< HEAD
-=======
-          - php-version: "8.1"
-            mariadb-version: "10.7"
-            extension: "mysqli"
-          - php-version: "8.1"
-            mariadb-version: "10.7"
-            extension: "pdo_mysql"
-          - php-version: "8.1"
-            mariadb-version: "10.11"
-            extension: "mysqli"
-          - php-version: "8.1"
-            mariadb-version: "10.11"
-            extension: "pdo_mysql"
->>>>>>> 3ab670cf
           - php-version: "8.2"
             mariadb-version: "10.11"
             extension: "mysqli"
