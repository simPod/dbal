--- conflicted
+++ resolved
@@ -4,12 +4,8 @@
 ---
 
 <!--
-<<<<<<< HEAD
-Before reporting a BC break, please consult the upgrading document to make sure it's not an expected change: https://github.com/doctrine/dbal/blob/4.0.x/UPGRADE.md
-=======
 Before reporting a BC break, please consult the upgrading document (UPGRADE.md)
 corresponding to the version you are using.
->>>>>>> cab102f6
 -->
 
 ### BC Break Report
