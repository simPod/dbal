<?php

declare(strict_types=1);

namespace Doctrine\DBAL\Tests\Query;

use Doctrine\DBAL\ArrayParameterType;
use Doctrine\DBAL\Cache\QueryCacheProfile;
use Doctrine\DBAL\Connection;
use Doctrine\DBAL\ParameterType;
use Doctrine\DBAL\Query\Expression\ExpressionBuilder;
use Doctrine\DBAL\Query\QueryBuilder;
use Doctrine\DBAL\Query\QueryException;
use Doctrine\DBAL\Result;
use Doctrine\DBAL\Types\Types;
use PHPUnit\Framework\MockObject\MockObject;
use PHPUnit\Framework\TestCase;

use function hex2bin;

/** @psalm-import-type WrapperParameterTypeArray from Connection */
class QueryBuilderTest extends TestCase
{
    /** @var Connection&MockObject */
    protected Connection $conn;

    protected function setUp(): void
    {
        $this->conn = $this->createMock(Connection::class);

        $expressionBuilder = new ExpressionBuilder($this->conn);

        $this->conn->expects(self::any())
                   ->method('createExpressionBuilder')
                   ->willReturn($expressionBuilder);
    }

    public function testSimpleSelectWithoutFrom(): void
    {
        $qb = new QueryBuilder($this->conn);

        $qb->select('some_function()');

        self::assertEquals('SELECT some_function()', (string) $qb);
    }

    public function testSimpleSelect(): void
    {
        $qb = new QueryBuilder($this->conn);

        $qb->select('u.id')
           ->from('users', 'u');

        self::assertEquals('SELECT u.id FROM users u', (string) $qb);
    }

    public function testSimpleSelectWithDistinct(): void
    {
        $qb = new QueryBuilder($this->conn);

        $qb->select('u.id')
           ->distinct()
           ->from('users', 'u');

        self::assertEquals('SELECT DISTINCT u.id FROM users u', (string) $qb);
    }

    public function testSelectWithSimpleWhere(): void
    {
        $qb   = new QueryBuilder($this->conn);
        $expr = $qb->expr();

        $qb->select('u.id')
           ->from('users', 'u')
           ->where($expr->and($expr->eq('u.nickname', '?')));

        self::assertEquals('SELECT u.id FROM users u WHERE u.nickname = ?', (string) $qb);
    }

    public function testSelectWithLeftJoin(): void
    {
        $qb   = new QueryBuilder($this->conn);
        $expr = $qb->expr();

        $qb->select('u.*', 'p.*')
           ->from('users', 'u')
           ->leftJoin('u', 'phones', 'p', $expr->eq('p.user_id', 'u.id'));

        self::assertEquals('SELECT u.*, p.* FROM users u LEFT JOIN phones p ON p.user_id = u.id', (string) $qb);
    }

    public function testSelectWithJoin(): void
    {
        $qb   = new QueryBuilder($this->conn);
        $expr = $qb->expr();

        $qb->select('u.*', 'p.*')
           ->from('users', 'u')
           ->join('u', 'phones', 'p', $expr->eq('p.user_id', 'u.id'));

        self::assertEquals('SELECT u.*, p.* FROM users u INNER JOIN phones p ON p.user_id = u.id', (string) $qb);
    }

    public function testSelectWithJoinNoCondition(): void
    {
        $qb = new QueryBuilder($this->conn);

        $qb->select('u.*', 'p.*')
            ->from('users', 'u')
            ->join('u', 'phones', 'p');

        self::assertEquals('SELECT u.*, p.* FROM users u INNER JOIN phones p', (string) $qb);
    }

    public function testSelectWithInnerJoin(): void
    {
        $qb   = new QueryBuilder($this->conn);
        $expr = $qb->expr();

        $qb->select('u.*', 'p.*')
           ->from('users', 'u')
           ->innerJoin('u', 'phones', 'p', $expr->eq('p.user_id', 'u.id'));

        self::assertEquals('SELECT u.*, p.* FROM users u INNER JOIN phones p ON p.user_id = u.id', (string) $qb);
    }

    public function testSelectWithRightJoin(): void
    {
        $qb   = new QueryBuilder($this->conn);
        $expr = $qb->expr();

        $qb->select('u.*', 'p.*')
           ->from('users', 'u')
           ->rightJoin('u', 'phones', 'p', $expr->eq('p.user_id', 'u.id'));

        self::assertEquals('SELECT u.*, p.* FROM users u RIGHT JOIN phones p ON p.user_id = u.id', (string) $qb);
    }

    public function testSelectWithAndWhereConditions(): void
    {
        $qb = new QueryBuilder($this->conn);

        $qb->select('u.*', 'p.*')
           ->from('users', 'u')
           ->where('u.username = ?')
           ->andWhere('u.name = ?');

        self::assertEquals('SELECT u.*, p.* FROM users u WHERE (u.username = ?) AND (u.name = ?)', (string) $qb);
    }

    public function testSelectWithOrWhereConditions(): void
    {
        $qb = new QueryBuilder($this->conn);

        $qb->select('u.*', 'p.*')
           ->from('users', 'u')
           ->where('u.username = ?')
           ->orWhere('u.name = ?');

        self::assertEquals('SELECT u.*, p.* FROM users u WHERE (u.username = ?) OR (u.name = ?)', (string) $qb);
    }

    public function testSelectWithOrOrWhereConditions(): void
    {
        $qb = new QueryBuilder($this->conn);

        $qb->select('u.*', 'p.*')
           ->from('users', 'u')
           ->orWhere('u.username = ?')
           ->orWhere('u.name = ?');

        self::assertEquals('SELECT u.*, p.* FROM users u WHERE (u.username = ?) OR (u.name = ?)', (string) $qb);
    }

    public function testSelectWithAndOrWhereConditions(): void
    {
        $qb = new QueryBuilder($this->conn);

        $qb->select('u.*', 'p.*')
           ->from('users', 'u')
           ->where('u.username = ?')
           ->andWhere('u.username = ?')
           ->orWhere('u.name = ?')
           ->andWhere('u.name = ?');

        self::assertEquals(
            'SELECT u.*, p.* FROM users u'
                . ' WHERE (((u.username = ?) AND (u.username = ?)) OR (u.name = ?)) AND (u.name = ?)',
            (string) $qb,
        );
    }

    public function testSelectGroupBy(): void
    {
        $qb = new QueryBuilder($this->conn);

        $qb->select('u.*', 'p.*')
           ->from('users', 'u')
           ->groupBy('u.id');

        self::assertEquals('SELECT u.*, p.* FROM users u GROUP BY u.id', (string) $qb);
    }

    public function testSelectAddGroupBy(): void
    {
        $qb = new QueryBuilder($this->conn);

        $qb->select('u.*', 'p.*')
           ->from('users', 'u')
           ->groupBy('u.id')
           ->addGroupBy('u.foo');

        self::assertEquals('SELECT u.*, p.* FROM users u GROUP BY u.id, u.foo', (string) $qb);
    }

    public function testSelectAddGroupBys(): void
    {
        $qb = new QueryBuilder($this->conn);

        $qb->select('u.*', 'p.*')
           ->from('users', 'u')
           ->groupBy('u.id')
           ->addGroupBy('u.foo', 'u.bar');

        self::assertEquals('SELECT u.*, p.* FROM users u GROUP BY u.id, u.foo, u.bar', (string) $qb);
    }

    public function testSelectHaving(): void
    {
        $qb = new QueryBuilder($this->conn);

        $qb->select('u.*', 'p.*')
           ->from('users', 'u')
           ->groupBy('u.id')
           ->having('u.name = ?');

        self::assertEquals('SELECT u.*, p.* FROM users u GROUP BY u.id HAVING u.name = ?', (string) $qb);
    }

    public function testSelectAndHaving(): void
    {
        $qb = new QueryBuilder($this->conn);

        $qb->select('u.*', 'p.*')
           ->from('users', 'u')
           ->groupBy('u.id')
           ->andHaving('u.name = ?');

        self::assertEquals('SELECT u.*, p.* FROM users u GROUP BY u.id HAVING u.name = ?', (string) $qb);
    }

    public function testSelectHavingAndHaving(): void
    {
        $qb = new QueryBuilder($this->conn);

        $qb->select('u.*', 'p.*')
           ->from('users', 'u')
           ->groupBy('u.id')
           ->having('u.name = ?')
           ->andHaving('u.username = ?');

        self::assertEquals(
            'SELECT u.*, p.* FROM users u GROUP BY u.id HAVING (u.name = ?) AND (u.username = ?)',
            (string) $qb,
        );
    }

    public function testSelectHavingOrHaving(): void
    {
        $qb = new QueryBuilder($this->conn);

        $qb->select('u.*', 'p.*')
           ->from('users', 'u')
           ->groupBy('u.id')
           ->having('u.name = ?')
           ->orHaving('u.username = ?');

        self::assertEquals(
            'SELECT u.*, p.* FROM users u GROUP BY u.id HAVING (u.name = ?) OR (u.username = ?)',
            (string) $qb,
        );
    }

    public function testSelectOrHavingOrHaving(): void
    {
        $qb = new QueryBuilder($this->conn);

        $qb->select('u.*', 'p.*')
           ->from('users', 'u')
           ->groupBy('u.id')
           ->orHaving('u.name = ?')
           ->orHaving('u.username = ?');

        self::assertEquals(
            'SELECT u.*, p.* FROM users u GROUP BY u.id HAVING (u.name = ?) OR (u.username = ?)',
            (string) $qb,
        );
    }

    public function testSelectHavingAndOrHaving(): void
    {
        $qb = new QueryBuilder($this->conn);

        $qb->select('u.*', 'p.*')
           ->from('users', 'u')
           ->groupBy('u.id')
           ->having('u.name = ?')
           ->orHaving('u.username = ?')
           ->andHaving('u.username = ?');

        self::assertEquals(
            'SELECT u.*, p.* FROM users u GROUP BY u.id HAVING ((u.name = ?) OR (u.username = ?)) AND (u.username = ?)',
            (string) $qb,
        );
    }

    public function testSelectOrderBy(): void
    {
        $qb = new QueryBuilder($this->conn);

        $qb->select('u.*', 'p.*')
           ->from('users', 'u')
           ->orderBy('u.name');

        self::assertEquals('SELECT u.*, p.* FROM users u ORDER BY u.name', (string) $qb);
    }

    public function testSelectAddOrderBy(): void
    {
        $qb = new QueryBuilder($this->conn);

        $qb->select('u.*', 'p.*')
           ->from('users', 'u')
           ->orderBy('u.name')
           ->addOrderBy('u.username', 'DESC');

        self::assertEquals('SELECT u.*, p.* FROM users u ORDER BY u.name, u.username DESC', (string) $qb);
    }

    public function testSelectAddAddOrderBy(): void
    {
        $qb = new QueryBuilder($this->conn);

        $qb->select('u.*', 'p.*')
           ->from('users', 'u')
           ->addOrderBy('u.name')
           ->addOrderBy('u.username', 'DESC');

        self::assertEquals('SELECT u.*, p.* FROM users u ORDER BY u.name, u.username DESC', (string) $qb);
    }

    public function testEmptySelect(): void
    {
        $qb  = new QueryBuilder($this->conn);
        $qb2 = $qb->select();

        self::assertSame($qb, $qb2);

        $this->expectException(QueryException::class);
        $qb->getSQL();
    }

    public function testSelectAddSelect(): void
    {
        $qb = new QueryBuilder($this->conn);

        $qb->select('u.*')
           ->addSelect('p.*')
           ->from('users', 'u');

        self::assertEquals('SELECT u.*, p.* FROM users u', (string) $qb);
    }

    public function testSelectMultipleFrom(): void
    {
        $qb = new QueryBuilder($this->conn);

        $qb->select('u.*')
           ->addSelect('p.*')
           ->from('users', 'u')
           ->from('phonenumbers', 'p');

        self::assertEquals('SELECT u.*, p.* FROM users u, phonenumbers p', (string) $qb);
    }

    public function testUpdate(): void
    {
        $qb = new QueryBuilder($this->conn);
        $qb->update('users')
           ->set('foo', '?')
           ->set('bar', '?');

        self::assertEquals('UPDATE users SET foo = ?, bar = ?', (string) $qb);
    }

    public function testUpdateWhere(): void
    {
        $qb = new QueryBuilder($this->conn);
        $qb->update('users')
           ->set('foo', '?')
           ->where('foo = ?');

        self::assertEquals('UPDATE users SET foo = ? WHERE foo = ?', (string) $qb);
    }

    public function testDelete(): void
    {
        $qb = new QueryBuilder($this->conn);
        $qb->delete('users');

        self::assertEquals('DELETE FROM users', (string) $qb);
    }

    public function testDeleteWhere(): void
    {
        $qb = new QueryBuilder($this->conn);
        $qb->delete('users')
           ->where('u.foo = ?');

        self::assertEquals('DELETE FROM users WHERE u.foo = ?', (string) $qb);
    }

    public function testInsertValues(): void
    {
        $qb = new QueryBuilder($this->conn);
        $qb->insert('users')
            ->values(
                [
                    'foo' => '?',
                    'bar' => '?',
                ],
            );

        self::assertEquals('INSERT INTO users (foo, bar) VALUES(?, ?)', (string) $qb);
    }

    public function testInsertReplaceValues(): void
    {
        $qb = new QueryBuilder($this->conn);
        $qb->insert('users')
            ->values(
                [
                    'foo' => '?',
                    'bar' => '?',
                ],
            )
            ->values(
                [
                    'bar' => '?',
                    'foo' => '?',
                ],
            );

        self::assertEquals('INSERT INTO users (bar, foo) VALUES(?, ?)', (string) $qb);
    }

    public function testInsertSetValue(): void
    {
        $qb = new QueryBuilder($this->conn);
        $qb->insert('users')
            ->setValue('foo', 'bar')
            ->setValue('bar', '?')
            ->setValue('foo', '?');

        self::assertEquals('INSERT INTO users (foo, bar) VALUES(?, ?)', (string) $qb);
    }

    public function testInsertValuesSetValue(): void
    {
        $qb = new QueryBuilder($this->conn);
        $qb->insert('users')
            ->values(
                ['foo' => '?'],
            )
            ->setValue('bar', '?');

        self::assertEquals('INSERT INTO users (foo, bar) VALUES(?, ?)', (string) $qb);
    }

    /** @dataProvider maxResultsProvider */
    public function testSetMaxResults(?int $maxResults): void
    {
        $qb = new QueryBuilder($this->conn);
        $qb->setMaxResults($maxResults);

        self::assertEquals($maxResults, $qb->getMaxResults());
    }

    /** @return mixed[][] */
    public static function maxResultsProvider(): iterable
    {
        return [
            'non-null' => [10],
            'null' => [null],
        ];
    }

    public function testSetFirstResult(): void
    {
        $qb = new QueryBuilder($this->conn);
        $qb->setFirstResult(10);

        self::assertEquals(10, $qb->getFirstResult());
    }

<<<<<<< HEAD
=======
    public function testResetQueryPart(): void
    {
        $qb = new QueryBuilder($this->conn);

        $qb->select('u.*')->from('users', 'u')->where('u.name = ?');

        self::assertEquals('SELECT u.* FROM users u WHERE u.name = ?', (string) $qb);
        $qb->resetQueryPart('where');
        self::assertEquals('SELECT u.* FROM users u', (string) $qb);
    }

    public function testResetQueryParts(): void
    {
        $qb = new QueryBuilder($this->conn);

        $qb->select('u.*')->from('users', 'u')->where('u.name = ?')->orderBy('u.name');

        self::assertEquals('SELECT u.* FROM users u WHERE u.name = ? ORDER BY u.name ASC', (string) $qb);
        $qb->resetQueryParts(['where', 'orderBy']);
        self::assertEquals('SELECT u.* FROM users u', (string) $qb);
    }

    public function testResetOrderBy(): void
    {
        $qb = new QueryBuilder($this->conn);

        $qb->select('u.*')->from('users', 'u')->orderBy('u.name');

        self::assertEquals('SELECT u.* FROM users u ORDER BY u.name ASC', (string) $qb);
        $qb->resetOrderBy();
        self::assertEquals('SELECT u.* FROM users u', (string) $qb);
    }

>>>>>>> e8479d1e
    public function testCreateNamedParameter(): void
    {
        $qb = new QueryBuilder($this->conn);

        $qb->select('u.*')->from('users', 'u')->where(
            $qb->expr()->eq('u.name', $qb->createNamedParameter(10, ParameterType::INTEGER)),
        );

        self::assertEquals('SELECT u.* FROM users u WHERE u.name = :dcValue1', (string) $qb);
        self::assertEquals(10, $qb->getParameter('dcValue1'));
        self::assertEquals(ParameterType::INTEGER, $qb->getParameterType('dcValue1'));
    }

    public function testCreateNamedParameterCustomPlaceholder(): void
    {
        $qb = new QueryBuilder($this->conn);

        $qb->select('u.*')->from('users', 'u')->where(
            $qb->expr()->eq('u.name', $qb->createNamedParameter(10, ParameterType::INTEGER, ':test')),
        );

        self::assertEquals('SELECT u.* FROM users u WHERE u.name = :test', (string) $qb);
        self::assertEquals(10, $qb->getParameter('test'));
        self::assertEquals(ParameterType::INTEGER, $qb->getParameterType('test'));
    }

    public function testCreatePositionalParameter(): void
    {
        $qb = new QueryBuilder($this->conn);

        $qb->select('u.*')->from('users', 'u')->where(
            $qb->expr()->eq('u.name', $qb->createPositionalParameter(10, ParameterType::INTEGER)),
        );

        self::assertEquals('SELECT u.* FROM users u WHERE u.name = ?', (string) $qb);
        self::assertEquals(10, $qb->getParameter(0));
        self::assertEquals(ParameterType::INTEGER, $qb->getParameterType(0));
    }

    public function testReferenceJoinFromJoin(): void
    {
        $qb = new QueryBuilder($this->conn);

        $qb->select('COUNT(DISTINCT news.id)')
            ->from('cb_newspages', 'news')
            ->innerJoin('news', 'nodeversion', 'nv', 'nv.refId = news.id AND nv.refEntityname=\'News\'')
            ->innerJoin('invalid', 'nodetranslation', 'nt', 'nv.nodetranslation = nt.id')
            ->innerJoin('nt', 'node', 'n', 'nt.node = n.id')
            ->where('nt.lang = :lang AND n.deleted != 1');

        $this->expectException(QueryException::class);
        $this->expectExceptionMessage(
            'The given alias "invalid" is not part of any FROM or JOIN clause table. '
                . 'The currently registered aliases are: news, nv.',
        );
        self::assertEquals('', $qb->getSQL());
    }

    public function testSelectFromMasterWithWhereOnJoinedTables(): void
    {
        $qb = new QueryBuilder($this->conn);

        $qb->select('COUNT(DISTINCT news.id)')
            ->from('newspages', 'news')
            ->innerJoin('news', 'nodeversion', 'nv', "nv.refId = news.id AND nv.refEntityname='Entity\\News'")
            ->innerJoin('nv', 'nodetranslation', 'nt', 'nv.nodetranslation = nt.id')
            ->innerJoin('nt', 'node', 'n', 'nt.node = n.id')
            ->where('nt.lang = ?')
            ->andWhere('n.deleted = 0');

        self::assertEquals(
            'SELECT COUNT(DISTINCT news.id) FROM newspages news'
                . " INNER JOIN nodeversion nv ON nv.refId = news.id AND nv.refEntityname='Entity\\News'"
                . ' INNER JOIN nodetranslation nt ON nv.nodetranslation = nt.id'
                . ' INNER JOIN node n ON nt.node = n.id WHERE (nt.lang = ?) AND (n.deleted = 0)',
            $qb->getSQL(),
        );
    }

    public function testSelectWithMultipleFromAndJoins(): void
    {
        $qb = new QueryBuilder($this->conn);

        $qb->select('DISTINCT u.id')
            ->from('users', 'u')
            ->from('articles', 'a')
            ->innerJoin('u', 'permissions', 'p', 'p.user_id = u.id')
            ->innerJoin('a', 'comments', 'c', 'c.article_id = a.id')
            ->where('u.id = a.user_id')
            ->andWhere('p.read = 1');

        self::assertEquals(
            'SELECT DISTINCT u.id FROM users u'
            . ' INNER JOIN permissions p ON p.user_id = u.id, articles a'
            . ' INNER JOIN comments c ON c.article_id = a.id'
            . ' WHERE (u.id = a.user_id) AND (p.read = 1)',
            $qb->getSQL(),
        );
    }

    public function testSelectWithJoinsWithMultipleOnConditionsParseOrder(): void
    {
        $qb = new QueryBuilder($this->conn);

        $qb->select('a.id')
            ->from('table_a', 'a')
            ->join('a', 'table_b', 'b', 'a.fk_b = b.id')
            ->join('b', 'table_c', 'c', 'c.fk_b = b.id AND b.language = ?')
            ->join('a', 'table_d', 'd', 'a.fk_d = d.id')
            ->join('c', 'table_e', 'e', 'e.fk_c = c.id AND e.fk_d = d.id');

        self::assertEquals(
            'SELECT a.id ' .
            'FROM table_a a ' .
            'INNER JOIN table_b b ON a.fk_b = b.id ' .
            'INNER JOIN table_d d ON a.fk_d = d.id ' .
            'INNER JOIN table_c c ON c.fk_b = b.id AND b.language = ? ' .
            'INNER JOIN table_e e ON e.fk_c = c.id AND e.fk_d = d.id',
            (string) $qb,
        );
    }

    public function testSelectWithMultipleFromsAndJoinsWithMultipleOnConditionsParseOrder(): void
    {
        $qb = new QueryBuilder($this->conn);

        $qb->select('a.id')
            ->from('table_a', 'a')
            ->from('table_f', 'f')
            ->join('a', 'table_b', 'b', 'a.fk_b = b.id')
            ->join('b', 'table_c', 'c', 'c.fk_b = b.id AND b.language = ?')
            ->join('a', 'table_d', 'd', 'a.fk_d = d.id')
            ->join('c', 'table_e', 'e', 'e.fk_c = c.id AND e.fk_d = d.id')
            ->join('f', 'table_g', 'g', 'f.fk_g = g.id');

        self::assertEquals(
            'SELECT a.id ' .
            'FROM table_a a ' .
            'INNER JOIN table_b b ON a.fk_b = b.id ' .
            'INNER JOIN table_d d ON a.fk_d = d.id ' .
            'INNER JOIN table_c c ON c.fk_b = b.id AND b.language = ? ' .
            'INNER JOIN table_e e ON e.fk_c = c.id AND e.fk_d = d.id, ' .
            'table_f f ' .
            'INNER JOIN table_g g ON f.fk_g = g.id',
            (string) $qb,
        );
    }

    public function testClone(): void
    {
        $qb = new QueryBuilder($this->conn);

        $qb->select('u.id')
            ->from('users', 'u')
            ->where('u.id = :test');

        $qb->setParameter(':test', (object) 1);

        $clone = clone $qb;

        self::assertEquals((string) $qb, (string) $clone);

        $qb->andWhere('u.id = 1');

        self::assertNotSame($qb->getParameters(), $clone->getParameters());
    }

    public function testSimpleSelectWithoutTableAlias(): void
    {
        $qb = new QueryBuilder($this->conn);

        $qb->select('id')
            ->from('users');

        self::assertEquals('SELECT id FROM users', (string) $qb);
    }

    public function testSimpleSelectWithMatchingTableAlias(): void
    {
        $qb = new QueryBuilder($this->conn);

        $qb->select('id')
            ->from('users', 'users');

        self::assertEquals('SELECT id FROM users', (string) $qb);
    }

    public function testSelectWithSimpleWhereWithoutTableAlias(): void
    {
        $qb = new QueryBuilder($this->conn);

        $qb->select('id', 'name')
            ->from('users')
            ->where('awesome=9001');

        self::assertEquals('SELECT id, name FROM users WHERE awesome=9001', (string) $qb);
    }

    public function testComplexSelectWithoutTableAliases(): void
    {
        $qb = new QueryBuilder($this->conn);

        $qb->select('DISTINCT users.id')
            ->from('users')
            ->from('articles')
            ->innerJoin('users', 'permissions', 'p', 'p.user_id = users.id')
            ->innerJoin('articles', 'comments', 'c', 'c.article_id = articles.id')
            ->where('users.id = articles.user_id')
            ->andWhere('p.read = 1');

        self::assertEquals(
            'SELECT DISTINCT users.id FROM users'
                . ' INNER JOIN permissions p ON p.user_id = users.id, articles'
                . ' INNER JOIN comments c ON c.article_id = articles.id'
                . ' WHERE (users.id = articles.user_id) AND (p.read = 1)',
            $qb->getSQL(),
        );
    }

    public function testComplexSelectWithSomeTableAliases(): void
    {
        $qb = new QueryBuilder($this->conn);

        $qb->select('u.id')
            ->from('users', 'u')
            ->from('articles')
            ->innerJoin('u', 'permissions', 'p', 'p.user_id = u.id')
            ->innerJoin('articles', 'comments', 'c', 'c.article_id = articles.id');

        self::assertEquals(
            'SELECT u.id FROM users u'
                . ' INNER JOIN permissions p ON p.user_id = u.id, articles'
                . ' INNER JOIN comments c ON c.article_id = articles.id',
            $qb->getSQL(),
        );
    }

    public function testSelectAllFromTableWithoutTableAlias(): void
    {
        $qb = new QueryBuilder($this->conn);

        $qb->select('users.*')
            ->from('users');

        self::assertEquals('SELECT users.* FROM users', (string) $qb);
    }

    public function testSelectAllWithoutTableAlias(): void
    {
        $qb = new QueryBuilder($this->conn);

        $qb->select('*')
            ->from('users');

        self::assertEquals('SELECT * FROM users', (string) $qb);
    }

    public function testGetParameterType(): void
    {
        $qb = new QueryBuilder($this->conn);

        $qb->select('*')->from('users');

        self::assertSame(ParameterType::STRING, $qb->getParameterType('name'));

        $qb->where('name = :name');
        $qb->setParameter('name', 'foo');

        self::assertSame(ParameterType::STRING, $qb->getParameterType('name'));

        $qb->setParameter('name', 'foo', ParameterType::INTEGER);

        self::assertSame(ParameterType::INTEGER, $qb->getParameterType('name'));
    }

    public function testGetParameterTypes(): void
    {
        $qb = new QueryBuilder($this->conn);

        $qb->select('*')->from('users');

        self::assertSame([], $qb->getParameterTypes());

        $qb->where('name = :name');
        $qb->setParameter('name', 'foo');

        self::assertSame([
            'name' => ParameterType::STRING,
        ], $qb->getParameterTypes());

        $qb->where('is_active = :isActive');
        $qb->setParameter('isActive', true, ParameterType::BOOLEAN);

        self::assertSame([
            'name'     => ParameterType::STRING,
            'isActive' => ParameterType::BOOLEAN,
        ], $qb->getParameterTypes());
    }

    public function testArrayParameters(): void
    {
        $qb = new QueryBuilder($this->conn);

        $qb->select('*')->from('users');

        self::assertSame([], $qb->getParameterTypes());

        $qb->where('id IN (:ids)');
        $qb->setParameter('ids', [1, 2, 3], ArrayParameterType::INTEGER);

        $qb->andWhere('name IN (:names)');
        $qb->setParameter('names', ['john', 'jane'], ArrayParameterType::STRING);

        $qb->andWhere('hash IN (:hashes)');
        $qb->setParameter('hashes', [hex2bin('DEADBEEF'), hex2bin('C0DEF00D')], ArrayParameterType::BINARY);

        self::assertSame(ArrayParameterType::INTEGER, $qb->getParameterType('ids'));
        self::assertSame(ArrayParameterType::STRING, $qb->getParameterType('names'));
        self::assertSame(ArrayParameterType::BINARY, $qb->getParameterType('hashes'));

        self::assertSame([
            'ids'   => ArrayParameterType::INTEGER,
            'names' => ArrayParameterType::STRING,
            'hashes' => ArrayParameterType::BINARY,
        ], $qb->getParameterTypes());
    }

    public function testJoinWithNonUniqueAliasThrowsException(): void
    {
        $qb = new QueryBuilder($this->conn);

        $qb->select('a.id')
            ->from('table_a', 'a')
            ->join('a', 'table_b', 'a', 'a.fk_b = a.id');

        $this->expectException(QueryException::class);
        $this->expectExceptionMessage(
            'The given alias "a" is not unique in FROM and JOIN clause table. The currently registered aliases are: a.',
        );

        $qb->getSQL();
    }

    /**
     * @param list<mixed>|array<string, mixed> $parameters
     * @psalm-param WrapperParameterTypeArray $parameterTypes
     *
     * @dataProvider fetchProvider
     */
    public function testFetchAssociative(
        string $select,
        string $from,
        string $where,
        array $parameters,
        array $parameterTypes,
        string $expectedSql,
    ): void {
        $qb           = new QueryBuilder($this->conn);
        $mockedResult = $this->createMock(Result::class);

        $this->conn->expects(self::once())
            ->method('executeQuery')
            ->with($expectedSql, $parameters, $parameterTypes, null)
            ->willReturn($mockedResult);

        $mockedResult->expects(self::once())
            ->method('fetchAssociative')
            ->willReturn(['username' => 'jwage', 'password' => 'changeme']);

        $row = $qb->select($select)
            ->from($from)
            ->where($where)
            ->setParameters($parameters, $parameterTypes)
            ->fetchAssociative();

        self::assertEquals(['username' => 'jwage', 'password' => 'changeme'], $row);
    }

    /**
     * @param list<mixed>|array<string, mixed> $parameters
     * @psalm-param WrapperParameterTypeArray $parameterTypes
     *
     * @dataProvider fetchProvider
     */
    public function testFetchNumeric(
        string $select,
        string $from,
        string $where,
        array $parameters,
        array $parameterTypes,
        string $expectedSql,
    ): void {
        $qb           = new QueryBuilder($this->conn);
        $mockedResult = $this->createMock(Result::class);

        $this->conn->expects(self::once())
            ->method('executeQuery')
            ->with($expectedSql, $parameters, $parameterTypes, null)
            ->willReturn($mockedResult);

        $mockedResult->expects(self::once())
            ->method('fetchNumeric')
            ->willReturn(['jwage', 'changeme']);

        $row = $qb->select($select)
            ->from($from)
            ->where($where)
            ->setParameters($parameters, $parameterTypes)
            ->fetchNumeric();

        self::assertEquals(['jwage', 'changeme'], $row);
    }

    /**
     * @param list<mixed>|array<string, mixed> $parameters
     * @param WrapperParameterTypeArray        $parameterTypes
     *
     * @dataProvider fetchProvider
     */
    public function testFetchOne(
        string $select,
        string $from,
        string $where,
        array $parameters,
        array $parameterTypes,
        string $expectedSql,
    ): void {
        $qb           = new QueryBuilder($this->conn);
        $mockedResult = $this->createMock(Result::class);

        $this->conn->expects(self::once())
            ->method('executeQuery')
            ->with($expectedSql, $parameters, $parameterTypes, null)
            ->willReturn($mockedResult);

        $mockedResult->expects(self::once())
            ->method('fetchOne')
            ->willReturn('jwage');

        $username = $qb->select($select)
            ->from($from)
            ->where($where)
            ->setParameters($parameters, $parameterTypes)
            ->fetchOne();

        self::assertEquals('jwage', $username);
    }

    /**
     * @param list<mixed>|array<string, mixed> $parameters
     * @psalm-param WrapperParameterTypeArray $parameterTypes
     *
     * @dataProvider fetchProvider
     */
    public function testFetchAllAssociative(
        string $select,
        string $from,
        string $where,
        array $parameters,
        array $parameterTypes,
        string $expectedSql,
    ): void {
        $qb           = new QueryBuilder($this->conn);
        $mockedResult = $this->createMock(Result::class);

        $this->conn->expects(self::once())
            ->method('executeQuery')
            ->with($expectedSql, $parameters, $parameterTypes, null)
            ->willReturn($mockedResult);

        $mockedResult->expects(self::once())
            ->method('fetchAllAssociative')
            ->willReturn(
                [
                    ['username' => 'jwage', 'password' => 'changeme'],
                    ['username' => 'support', 'password' => 'p@ssword'],
                ],
            );

        $results = $qb->select($select)
            ->from($from)
            ->where($where)
            ->setParameters($parameters, $parameterTypes)
            ->fetchAllAssociative();

        self::assertEquals(
            [
                ['username' => 'jwage', 'password' => 'changeme'],
                ['username' => 'support', 'password' => 'p@ssword'],
            ],
            $results,
        );
    }

    /**
     * @param list<mixed>|array<string, mixed> $parameters
     * @psalm-param WrapperParameterTypeArray $parameterTypes
     *
     * @dataProvider fetchProvider
     */
    public function testFetchAllNumeric(
        string $select,
        string $from,
        string $where,
        array $parameters,
        array $parameterTypes,
        string $expectedSql,
    ): void {
        $qb           = new QueryBuilder($this->conn);
        $mockedResult = $this->createMock(Result::class);

        $this->conn->expects(self::once())
            ->method('executeQuery')
            ->with($expectedSql, $parameters, $parameterTypes, null)
            ->willReturn($mockedResult);

        $mockedResult->expects(self::once())
            ->method('fetchAllNumeric')
            ->willReturn(
                [
                    ['jwage', 'changeme'],
                    ['support', 'p@ssword'],
                ],
            );

        $results = $qb->select($select)
            ->from($from)
            ->where($where)
            ->setParameters($parameters, $parameterTypes)
            ->fetchAllNumeric();

        self::assertEquals(
            [
                ['jwage', 'changeme'],
                ['support', 'p@ssword'],
            ],
            $results,
        );
    }

    /**
     * @param list<mixed>|array<string, mixed> $parameters
     * @psalm-param WrapperParameterTypeArray $parameterTypes
     *
     * @dataProvider fetchProvider
     */
    public function testFetchAllKeyValue(
        string $select,
        string $from,
        string $where,
        array $parameters,
        array $parameterTypes,
        string $expectedSql,
    ): void {
        $qb           = new QueryBuilder($this->conn);
        $mockedResult = $this->createMock(Result::class);

        $this->conn->expects(self::once())
            ->method('executeQuery')
            ->with($expectedSql, $parameters, $parameterTypes, null)
            ->willReturn($mockedResult);

        $mockedResult->expects(self::once())
            ->method('fetchAllKeyValue')
            ->willReturn(
                [
                    'jwage' => 'changeme',
                    'support' => 'p@ssw0rd',
                ],
            );

        $results = $qb->select($select)
            ->from($from)
            ->where($where)
            ->setParameters($parameters, $parameterTypes)
            ->fetchAllKeyValue();

        self::assertEquals(
            [
                'jwage' => 'changeme',
                'support' => 'p@ssw0rd',
            ],
            $results,
        );
    }

    /**
     * @param list<mixed>|array<string, mixed> $parameters
     * @psalm-param WrapperParameterTypeArray $parameterTypes
     *
     * @dataProvider fetchProvider
     */
    public function testFetchAllAssociativeIndexed(
        string $select,
        string $from,
        string $where,
        array $parameters,
        array $parameterTypes,
        string $expectedSql,
    ): void {
        $qb           = new QueryBuilder($this->conn);
        $mockedResult = $this->createMock(Result::class);

        $this->conn->expects(self::once())
            ->method('executeQuery')
            ->with($expectedSql, $parameters, $parameterTypes, null)
            ->willReturn($mockedResult);

        $mockedResult->expects(self::once())
            ->method('fetchAllAssociativeIndexed')
            ->willReturn(
                [
                    1 => [
                        'username' => 'jwage',
                        'password' => 'changeme',
                    ],
                ],
            );

        $results = $qb->select($select)
            ->from($from)
            ->where($where)
            ->setParameters($parameters, $parameterTypes)
            ->fetchAllAssociativeIndexed();

        self::assertEquals(
            [
                1 => [
                    'username' => 'jwage',
                    'password' => 'changeme',
                ],
            ],
            $results,
        );
    }

    /**
     * @param list<mixed>|array<string, mixed> $parameters
     * @psalm-param WrapperParameterTypeArray $parameterTypes
     *
     * @dataProvider fetchProvider
     */
    public function testFetchFirstColumn(
        string $select,
        string $from,
        string $where,
        array $parameters,
        array $parameterTypes,
        string $expectedSql,
    ): void {
        $qb           = new QueryBuilder($this->conn);
        $mockedResult = $this->createMock(Result::class);

        $this->conn->expects(self::once())
            ->method('executeQuery')
            ->with($expectedSql, $parameters, $parameterTypes, null)
            ->willReturn($mockedResult);

        $mockedResult->expects(self::once())
            ->method('fetchFirstColumn')
            ->willReturn(
                [
                    'jwage',
                    'support',
                ],
            );

        $results = $qb->select($select)
            ->from($from)
            ->where($where)
            ->setParameters($parameters, $parameterTypes)
            ->fetchFirstColumn();

        self::assertEquals(
            [
                'jwage',
                'support',
            ],
            $results,
        );
    }

    /**
     * @psalm-return iterable<
     *     string,
     *     array{
     *          string,
     *          string,
     *          string,
     *          list<mixed>|array<string, mixed>,
     *          WrapperParameterTypeArray,
     *          string
     *  }>
     */
    public static function fetchProvider(): iterable
    {
        yield 'select *, no parameters' => [
            '*',
            'user',
            'username LIKE "jw*"',
            [],
            [],
            'SELECT * FROM user WHERE username LIKE "jw*"',
        ];

        yield 'select *, positional parameter' => [
            '*',
            'user',
            'username = ?',
            ['jwage'],
            ['username' => Types::STRING],
            'SELECT * FROM user WHERE username = ?',
        ];

        yield 'select multiple, named parameter' => [
            'id, username, password',
            'user',
            'username = :username',
            ['username' => 'jwage'],
            ['username' => Types::STRING],
            'SELECT id, username, password FROM user WHERE username = :username',
        ];

        yield 'select multiple, named parameters' => [
            'id, username',
            'user',
            'password = :password AND username != :username AND id != :id',
            ['password' => 'changeme', 'username' => 'support', 'id' => 42],
            ['password' => Types::STRING, 'username' => Types::STRING, 'id' => Types::INTEGER],
            'SELECT id, username FROM user WHERE password = :password AND username != :username AND id != :id',
        ];
    }

    /**
     * @param list<mixed>|array<string, mixed> $params
     * @psalm-param WrapperParameterTypeArray $types
     *
     * @dataProvider fetchProvider
     */
    public function testExecuteQuery(
        string $select,
        string $from,
        string $where,
        array $params,
        array $types,
        string $expectedSql,
    ): void {
        $qb           = new QueryBuilder($this->conn);
        $mockedResult = $this->createMock(Result::class);

        $this->conn->expects(self::once())
            ->method('executeQuery')
            ->with($expectedSql, $params, $types)
            ->willReturn($mockedResult);

        $results = $qb->select($select)
            ->from($from)
            ->where($where)
            ->setParameters($params, $types)
            ->executeQuery();

        self::assertSame(
            $mockedResult,
            $results,
        );
    }

    /**
     * @param list<mixed>|array<string, mixed> $parameters
     * @psalm-param WrapperParameterTypeArray $parameterTypes
     *
     * @dataProvider fetchProvider
     */
    public function testExecuteQueryWithResultCaching(
        string $select,
        string $from,
        string $where,
        array $parameters,
        array $parameterTypes,
        string $expectedSql,
    ): void {
        $qb           = new QueryBuilder($this->conn);
        $qcp          = new QueryCacheProfile(300);
        $mockedResult = $this->createMock(Result::class);

        $this->conn->expects(self::once())
            ->method('executeQuery')
            ->with($expectedSql, $parameters, $parameterTypes, $qcp)
            ->willReturn($mockedResult);

        $results = $qb->select($select)
            ->from($from)
            ->where($where)
            ->setParameters($parameters, $parameterTypes)
            ->enableResultCache($qcp)
            ->executeQuery();

        self::assertSame(
            $mockedResult,
            $results,
        );
    }

    public function testExecuteStatement(): void
    {
        $qb           = new QueryBuilder($this->conn);
        $mockedResult = 123;
        $expectedSql  = 'UPDATE users SET foo = ?, bar = ? WHERE bar = 1';

        $parameters = [
            'foo' => 'jwage',
            'bar' => false,
        ];

        $parameterTypes = [
            'foo' => Types::STRING,
            'bar' => Types::BOOLEAN,
        ];

        $this->conn->expects(self::once())
            ->method('executeStatement')
            ->with($expectedSql, $parameters, $parameterTypes)
            ->willReturn($mockedResult);

        $results = $qb->update('users')
            ->set('foo', '?')
            ->set('bar', '?')
            ->where('bar = 1')
            ->setParameters($parameters, $parameterTypes)
            ->executeStatement();

        self::assertSame(
            $mockedResult,
            $results,
        );
    }
}<|MERGE_RESOLUTION|>--- conflicted
+++ resolved
@@ -503,42 +503,17 @@
         self::assertEquals(10, $qb->getFirstResult());
     }
 
-<<<<<<< HEAD
-=======
-    public function testResetQueryPart(): void
-    {
-        $qb = new QueryBuilder($this->conn);
-
-        $qb->select('u.*')->from('users', 'u')->where('u.name = ?');
-
-        self::assertEquals('SELECT u.* FROM users u WHERE u.name = ?', (string) $qb);
-        $qb->resetQueryPart('where');
-        self::assertEquals('SELECT u.* FROM users u', (string) $qb);
-    }
-
-    public function testResetQueryParts(): void
-    {
-        $qb = new QueryBuilder($this->conn);
-
-        $qb->select('u.*')->from('users', 'u')->where('u.name = ?')->orderBy('u.name');
-
-        self::assertEquals('SELECT u.* FROM users u WHERE u.name = ? ORDER BY u.name ASC', (string) $qb);
-        $qb->resetQueryParts(['where', 'orderBy']);
-        self::assertEquals('SELECT u.* FROM users u', (string) $qb);
-    }
-
     public function testResetOrderBy(): void
     {
         $qb = new QueryBuilder($this->conn);
 
-        $qb->select('u.*')->from('users', 'u')->orderBy('u.name');
+        $qb->select('u.*')->from('users', 'u')->orderBy('u.name', 'ASC');
 
         self::assertEquals('SELECT u.* FROM users u ORDER BY u.name ASC', (string) $qb);
         $qb->resetOrderBy();
         self::assertEquals('SELECT u.* FROM users u', (string) $qb);
     }
 
->>>>>>> e8479d1e
     public function testCreateNamedParameter(): void
     {
         $qb = new QueryBuilder($this->conn);
