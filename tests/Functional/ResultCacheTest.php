--- conflicted
+++ resolved
@@ -21,11 +21,7 @@
  */
 class ResultCacheTest extends FunctionalTestCase
 {
-<<<<<<< HEAD
-    /** @var array<int, array<string, int|string>> */
-=======
     /** @var list<array{test_int: int, test_string: string}> */
->>>>>>> 9d22f7bc
     private $expectedResult = [['test_int' => 100, 'test_string' => 'foo'], ['test_int' => 200, 'test_string' => 'bar'], ['test_int' => 300, 'test_string' => 'baz']];
 
     /** @var DebugStack */
@@ -199,11 +195,7 @@
     }
 
     /**
-<<<<<<< HEAD
-     * @param array<int, mixed> $expectedResult
-=======
      * @param array<int, array<int, int|string>>|list<int> $expectedResult
->>>>>>> 9d22f7bc
      */
     private function assertCacheNonCacheSelectSameFetchModeAreEqual(array $expectedResult, callable $fetchMode) : void
     {
