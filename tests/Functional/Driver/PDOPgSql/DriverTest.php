--- conflicted
+++ resolved
@@ -80,14 +80,7 @@
         $parameters                     = $this->connection->getParams();
         $parameters['application_name'] = 'doctrine';
 
-<<<<<<< HEAD
-        $user     = $parameters['user'] ?? '';
-        $password = $parameters['password'] ?? '';
-
-        $connection = $this->driver->connect($parameters, $user, $password);
-=======
         $connection = $this->driver->connect($parameters);
->>>>>>> 4509f271
 
         $hash    = microtime(true); // required to identify the record in the results uniquely
         $sql     = sprintf('SELECT * FROM pg_stat_activity WHERE %d = %d', $hash, $hash);
