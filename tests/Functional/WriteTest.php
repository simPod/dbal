--- conflicted
+++ resolved
@@ -35,23 +35,7 @@
         $this->connection->executeUpdate('DELETE FROM write_table');
     }
 
-<<<<<<< HEAD
-    public function testExecuteUpdate() : void
-=======
-    /**
-     * @group DBAL-80
-     */
-    public function testExecuteUpdateFirstTypeIsNull(): void
-    {
-        $sql = 'INSERT INTO write_table (test_string, test_int) VALUES (?, ?)';
-        $this->connection->executeUpdate($sql, ['text', 1111], [null, ParameterType::INTEGER]);
-
-        $sql = 'SELECT * FROM write_table WHERE test_string = ? AND test_int = ?';
-        self::assertTrue((bool) $this->connection->fetchFirstColumn($sql, ['text', 1111]));
-    }
-
     public function testExecuteUpdate(): void
->>>>>>> 66b1f3d2
     {
         $sql      = 'INSERT INTO write_table (test_int) VALUES (1)';
         $affected = $this->connection->executeUpdate($sql);
@@ -98,15 +82,8 @@
         $sql  = 'INSERT INTO write_table (test_int, test_string) VALUES (?, ?)';
         $stmt = $this->connection->prepare($sql);
 
-<<<<<<< HEAD
         $stmt->bindValue(1, 1, ParameterType::INTEGER);
         $stmt->bindValue(2, 'foo', ParameterType::STRING);
-        $stmt->execute();
-=======
-        self::assertInstanceOf(Statement::class, $stmt);
-        $stmt->bindValue(1, 1, Type::getType('integer'));
-        $stmt->bindValue(2, 'foo', Type::getType('string'));
->>>>>>> 66b1f3d2
 
         self::assertEquals(1, $stmt->execute()->rowCount());
     }
@@ -116,15 +93,8 @@
         $sql  = 'INSERT INTO write_table (test_int, test_string) VALUES (?, ?)';
         $stmt = $this->connection->prepare($sql);
 
-<<<<<<< HEAD
         $stmt->bindValue(1, 1, ParameterType::INTEGER);
         $stmt->bindValue(2, 'foo', ParameterType::STRING);
-        $stmt->execute();
-=======
-        self::assertInstanceOf(Statement::class, $stmt);
-        $stmt->bindValue(1, 1, 'integer');
-        $stmt->bindValue(2, 'foo', 'string');
->>>>>>> 66b1f3d2
 
         self::assertEquals(1, $stmt->execute()->rowCount());
     }
@@ -359,7 +329,7 @@
      *
      * @throws DriverException
      */
-    private function lastInsertId(?string $name = null) : string
+    private function lastInsertId(?string $name = null): string
     {
         try {
             return $this->connection->lastInsertId($name);
