<?php

declare(strict_types=1);

namespace Doctrine\DBAL\Tests\Functional;

use Closure;
use DateTime;
use Doctrine\DBAL\Driver;
use Doctrine\DBAL\Driver\Exception\IdentityColumnsNotSupported;
use Doctrine\DBAL\Driver\Exception\NoIdentityValue;
use Doctrine\DBAL\Exception\DriverException;
use Doctrine\DBAL\ParameterType;
use Doctrine\DBAL\Schema\Table;
use Doctrine\DBAL\Tests\FunctionalTestCase;
use Doctrine\DBAL\Tests\TestUtil;
use Throwable;

class WriteTest extends FunctionalTestCase
{
    protected function setUp(): void
    {
        $table = new Table('write_table');
        $table->addColumn('id', 'integer', ['autoincrement' => true]);
        $table->addColumn('test_int', 'integer');
<<<<<<< HEAD
        $table->addColumn('test_string', 'string', [
            'length' => 32,
            'notnull' => false,
        ]);
        $table->setPrimaryKey(['id']);

        $this->connection->createSchemaManager()->dropAndCreateTable($table);
=======
        $table->addColumn('test_string', 'string', ['notnull' => false]);
        $table->setPrimaryKey(['id']);

        $this->dropAndCreateTable($table);
>>>>>>> e375dfc4

        $this->connection->executeStatement('DELETE FROM write_table');
    }

    public function testExecuteUpdate(): void
    {
        $sql      = 'INSERT INTO write_table (test_int) VALUES (1)';
        $affected = $this->connection->executeStatement($sql);

        self::assertEquals(1, $affected, 'executeStatement() should return the number of affected rows!');
    }

    public function testExecuteStatementWithTypes(): void
    {
        $sql      = 'INSERT INTO write_table (test_int, test_string) VALUES (?, ?)';
        $affected = $this->connection->executeStatement(
            $sql,
            [1, 'foo'],
            [ParameterType::INTEGER, ParameterType::STRING]
        );

        self::assertEquals(1, $affected, 'executeStatement() should return the number of affected rows!');
    }

    public function testPrepareRowCountReturnsAffectedRows(): void
    {
        $sql  = 'INSERT INTO write_table (test_int, test_string) VALUES (?, ?)';
        $stmt = $this->connection->prepare($sql);

        $stmt->bindValue(1, 1);
        $stmt->bindValue(2, 'foo');

        self::assertEquals(1, $stmt->executeStatement());
    }

    public function testPrepareWithPrimitiveTypes(): void
    {
        $sql  = 'INSERT INTO write_table (test_int, test_string) VALUES (?, ?)';
        $stmt = $this->connection->prepare($sql);

        $stmt->bindValue(1, 1, ParameterType::INTEGER);
        $stmt->bindValue(2, 'foo', ParameterType::STRING);

        self::assertEquals(1, $stmt->executeStatement());
    }

    public function testPrepareWithDoctrineMappingTypes(): void
    {
        $sql  = 'INSERT INTO write_table (test_int, test_string) VALUES (?, ?)';
        $stmt = $this->connection->prepare($sql);

        $stmt->bindValue(1, 1, ParameterType::INTEGER);
        $stmt->bindValue(2, 'foo', ParameterType::STRING);

        self::assertEquals(1, $stmt->executeStatement());
    }

    public function testPrepareWithDoctrineMappingTypeNames(): void
    {
        $sql  = 'INSERT INTO write_table (test_int, test_string) VALUES (?, ?)';
        $stmt = $this->connection->prepare($sql);

        $stmt->bindValue(1, 1, ParameterType::INTEGER);
        $stmt->bindValue(2, 'foo', ParameterType::STRING);

        self::assertEquals(1, $stmt->executeStatement());
    }

    public function insertRows(): void
    {
        self::assertEquals(1, $this->connection->insert('write_table', ['test_int' => 1, 'test_string' => 'foo']));
        self::assertEquals(1, $this->connection->insert('write_table', ['test_int' => 2, 'test_string' => 'bar']));
    }

    public function testInsert(): void
    {
        $this->insertRows();
    }

    public function testDelete(): void
    {
        $this->insertRows();

        self::assertEquals(1, $this->connection->delete('write_table', ['test_int' => 2]));
        self::assertCount(1, $this->connection->fetchAllAssociative('SELECT * FROM write_table'));

        self::assertEquals(1, $this->connection->delete('write_table', ['test_int' => 1]));
        self::assertCount(0, $this->connection->fetchAllAssociative('SELECT * FROM write_table'));
    }

    public function testUpdate(): void
    {
        $this->insertRows();

        self::assertEquals(1, $this->connection->update(
            'write_table',
            ['test_string' => 'bar'],
            ['test_string' => 'foo']
        ));

        self::assertEquals(2, $this->connection->update(
            'write_table',
            ['test_string' => 'baz'],
            ['test_string' => 'bar']
        ));

        self::assertEquals(0, $this->connection->update(
            'write_table',
            ['test_string' => 'baz'],
            ['test_string' => 'bar']
        ));
    }

    public function testLastInsertId(): void
    {
        if (! $this->connection->getDatabasePlatform()->supportsIdentityColumns()) {
            self::markTestSkipped('This test targets platforms that support identity columns.');
        }

        self::assertEquals(1, $this->connection->insert('write_table', ['test_int' => 2, 'test_string' => 'bar']));
        $num = $this->connection->lastInsertId();

        self::assertGreaterThan(0, $num, 'LastInsertId() should be non-negative number.');
    }

    public function testLastInsertIdNotSupported(): void
    {
        if ($this->connection->getDatabasePlatform()->supportsIdentityColumns()) {
            self::markTestSkipped('This test targets platforms that don\'t support identity columns.');
        }

        $this->expectDriverException(IdentityColumnsNotSupported::class, function (): void {
            $this->connection->lastInsertId();
        });
    }

    public function testLastInsertIdNewConnection(): void
    {
        if (! $this->connection->getDatabasePlatform()->supportsIdentityColumns()) {
            self::markTestSkipped('This test targets platforms that support identity columns.');
        }

        $connection = TestUtil::getConnection();

        $this->expectDriverException(NoIdentityValue::class, static function () use ($connection): void {
            $connection->lastInsertId();
        });
    }

    public function testInsertWithKeyValueTypes(): void
    {
        $testString = new DateTime('2013-04-14 10:10:10');

        $this->connection->insert(
            'write_table',
            ['test_int' => '30', 'test_string' => $testString],
            ['test_string' => 'datetime', 'test_int' => 'integer']
        );

        $data = $this->connection->fetchOne('SELECT test_string FROM write_table WHERE test_int = 30');

        self::assertEquals(
            $testString->format($this->connection->getDatabasePlatform()->getDateTimeFormatString()),
            $data
        );
    }

    public function testUpdateWithKeyValueTypes(): void
    {
        $testString = new DateTime('2013-04-14 10:10:10');

        $this->connection->insert(
            'write_table',
            ['test_int' => '30', 'test_string' => $testString],
            ['test_string' => 'datetime', 'test_int' => 'integer']
        );

        $testString = new DateTime('2013-04-15 10:10:10');

        $this->connection->update(
            'write_table',
            ['test_string' => $testString],
            ['test_int' => '30'],
            ['test_string' => 'datetime', 'test_int' => 'integer']
        );

        $data = $this->connection->fetchOne('SELECT test_string FROM write_table WHERE test_int = 30');

        self::assertEquals(
            $testString->format($this->connection->getDatabasePlatform()->getDateTimeFormatString()),
            $data
        );
    }

    public function testDeleteWithKeyValueTypes(): void
    {
        $val = new DateTime('2013-04-14 10:10:10');
        $this->connection->insert(
            'write_table',
            ['test_int' => '30', 'test_string' => $val],
            ['test_string' => 'datetime', 'test_int' => 'integer']
        );

        $this->connection->delete('write_table', [
            'test_int' => 30,
            'test_string' => $val,
        ], [
            'test_string' => 'datetime',
            'test_int' => 'integer',
        ]);

        $data = $this->connection->fetchOne('SELECT test_string FROM write_table WHERE test_int = 30');

        self::assertFalse($data);
    }

    public function testEmptyIdentityInsert(): void
    {
        $platform = $this->connection->getDatabasePlatform();

        if (! $platform->supportsIdentityColumns()) {
            self::markTestSkipped(
                'Test only works on platforms with native support for identity columns.'
            );
        }

        $table = new Table('test_empty_identity');
        $table->addColumn('id', 'integer', ['autoincrement' => true]);
        $table->setPrimaryKey(['id']);

        try {
            $this->connection->createSchemaManager()->dropTable($table->getQuotedName($platform));
        } catch (Throwable $e) {
        }

        foreach ($platform->getCreateTableSQL($table) as $sql) {
            $this->connection->executeStatement($sql);
        }

        $sql = $platform->getEmptyIdentityInsertSQL('test_empty_identity', 'id');

        $this->connection->executeStatement($sql);

        $firstId = $this->connection->lastInsertId();

        $this->connection->executeStatement($sql);

        $secondId = $this->connection->lastInsertId();

        self::assertGreaterThan($firstId, $secondId);
    }

    public function testUpdateWhereIsNull(): void
    {
        $this->connection->insert(
            'write_table',
            ['test_int' => '30', 'test_string' => null],
            ['test_string' => 'string', 'test_int' => 'integer']
        );

        $data = $this->connection->fetchAllAssociative('SELECT * FROM write_table WHERE test_int = 30');

        self::assertCount(1, $data);

        $this->connection->update('write_table', ['test_int' => 10], ['test_string' => null], [
            'test_string' => 'string',
            'test_int' => 'integer',
        ]);

        $data = $this->connection->fetchAllAssociative('SELECT * FROM write_table WHERE test_int = 30');

        self::assertCount(0, $data);
    }

    public function testDeleteWhereIsNull(): void
    {
        $this->connection->insert(
            'write_table',
            ['test_int' => '30', 'test_string' => null],
            ['test_string' => 'string', 'test_int' => 'integer']
        );

        $data = $this->connection->fetchAllAssociative('SELECT * FROM write_table WHERE test_int = 30');

        self::assertCount(1, $data);

        $this->connection->delete('write_table', ['test_string' => null], ['test_string' => 'string']);

        $data = $this->connection->fetchAllAssociative('SELECT * FROM write_table WHERE test_int = 30');

        self::assertCount(0, $data);
    }

    /**
     * @param class-string<Driver\Exception> $expectedClass
     */
    private function expectDriverException(string $expectedClass, Closure $test): void
    {
        try {
            $test();
        } catch (DriverException $e) {
            self::assertInstanceOf($expectedClass, $e->getPrevious());
        }
    }
}<|MERGE_RESOLUTION|>--- conflicted
+++ resolved
@@ -23,20 +23,13 @@
         $table = new Table('write_table');
         $table->addColumn('id', 'integer', ['autoincrement' => true]);
         $table->addColumn('test_int', 'integer');
-<<<<<<< HEAD
         $table->addColumn('test_string', 'string', [
             'length' => 32,
             'notnull' => false,
         ]);
         $table->setPrimaryKey(['id']);
 
-        $this->connection->createSchemaManager()->dropAndCreateTable($table);
-=======
-        $table->addColumn('test_string', 'string', ['notnull' => false]);
-        $table->setPrimaryKey(['id']);
-
         $this->dropAndCreateTable($table);
->>>>>>> e375dfc4
 
         $this->connection->executeStatement('DELETE FROM write_table');
     }
