<?php

declare(strict_types=1);

namespace Doctrine\DBAL\Tests\Functional\Schema;

use Doctrine\DBAL\Exception;
use Doctrine\DBAL\Platforms\AbstractPlatform;
use Doctrine\DBAL\Platforms\SQLitePlatform;
use Doctrine\DBAL\Schema\ForeignKeyConstraint;
use Doctrine\DBAL\Schema\Table;
use Doctrine\DBAL\Types\BlobType;
use Doctrine\DBAL\Types\Type;
use Doctrine\DBAL\Types\Types;

use function array_shift;

class SqliteSchemaManagerTest extends SchemaManagerFunctionalTestCase
{
    protected function supportsPlatform(AbstractPlatform $platform): bool
    {
        return $platform instanceof SQLitePlatform;
    }

    /**
     * SQLITE does not support databases.
     */
    public function testListDatabases(): void
    {
        $this->expectException(Exception::class);

        $this->schemaManager->listDatabases();
    }

    public function testRenameTable(): void
    {
        $this->createTestTable('oldname');
        $this->schemaManager->renameTable('oldname', 'newname');

        $tables = $this->schemaManager->listTableNames();
        self::assertContains('newname', $tables);
        self::assertNotContains('oldname', $tables);
    }

    public function createListTableColumns(): Table
    {
        $table = parent::createListTableColumns();
        $table->getColumn('id')->setAutoincrement(true);

        return $table;
    }

    public function testListForeignKeysFromExistingDatabase(): void
    {
        $this->connection->executeStatement(<<<EOS
CREATE TABLE user (
    id INTEGER PRIMARY KEY AUTOINCREMENT,
    page INTEGER CONSTRAINT FK_1 REFERENCES page (key) DEFERRABLE INITIALLY DEFERRED,
    parent INTEGER REFERENCES user(id) ON DELETE CASCADE,
    log INTEGER,
    CONSTRAINT FK_3 FOREIGN KEY (log) REFERENCES log ON UPDATE SET NULL NOT DEFERRABLE
)
EOS
        );

        $expected = [
            new ForeignKeyConstraint(
                ['page'],
                'page',
                ['key'],
                'FK_1',
                ['onUpdate' => 'NO ACTION', 'onDelete' => 'NO ACTION', 'deferrable' => true, 'deferred' => true]
            ),
            new ForeignKeyConstraint(
                ['parent'],
                'user',
                ['id'],
                '',
                ['onUpdate' => 'NO ACTION', 'onDelete' => 'CASCADE', 'deferrable' => false, 'deferred' => false]
            ),
            new ForeignKeyConstraint(
                ['log'],
                'log',
                [],
                'FK_3',
                ['onUpdate' => 'SET NULL', 'onDelete' => 'NO ACTION', 'deferrable' => false, 'deferred' => false]
            ),
        ];

        self::assertEquals($expected, $this->schemaManager->listTableForeignKeys('user'));
    }

    public function testColumnCollation(): void
    {
        $table = new Table('test_collation');
        $table->addColumn('id', 'integer');
        $table->addColumn('text', 'text');
        $table->addColumn('foo', 'text')->setPlatformOption('collation', 'BINARY');
        $table->addColumn('bar', 'text')->setPlatformOption('collation', 'NOCASE');
        $this->dropAndCreateTable($table);

        $columns = $this->schemaManager->listTableColumns('test_collation');

        self::assertArrayNotHasKey('collation', $columns['id']->getPlatformOptions());
        self::assertEquals('BINARY', $columns['text']->getPlatformOption('collation'));
        self::assertEquals('BINARY', $columns['foo']->getPlatformOption('collation'));
        self::assertEquals('NOCASE', $columns['bar']->getPlatformOption('collation'));
    }

    /**
     * SQLite stores BINARY columns as BLOB
     */
    protected function assertBinaryColumnIsValid(Table $table, string $columnName, int $expectedLength): void
    {
        self::assertInstanceOf(BlobType::class, $table->getColumn($columnName)->getType());
    }

    /**
     * SQLite stores VARBINARY columns as BLOB
     */
    protected function assertVarBinaryColumnIsValid(Table $table, string $columnName, int $expectedLength): void
    {
        self::assertInstanceOf(BlobType::class, $table->getColumn($columnName)->getType());
    }

    public function testListTableColumnsWithWhitespacesInTypeDeclarations(): void
    {
        $sql = <<<SQL
CREATE TABLE dbal_1779 (
    foo VARCHAR (64) ,
    bar TEXT (100)
)
SQL;

        $this->connection->executeStatement($sql);

        $columns = $this->schemaManager->listTableColumns('dbal_1779');

        self::assertCount(2, $columns);

        self::assertArrayHasKey('foo', $columns);
        self::assertArrayHasKey('bar', $columns);

        self::assertSame(Type::getType(Types::STRING), $columns['foo']->getType());
        self::assertSame(Type::getType(Types::TEXT), $columns['bar']->getType());

        self::assertSame(64, $columns['foo']->getLength());
        self::assertSame(100, $columns['bar']->getLength());
    }

    public function testPrimaryKeyNoAutoIncrement(): void
    {
        $table = new Table('test_pk_auto_increment');
        $table->addColumn('id', 'integer');
        $table->addColumn('text', 'text');
        $table->setPrimaryKey(['id']);
        $this->dropAndCreateTable($table);

        $this->connection->insert('test_pk_auto_increment', ['text' => '1']);

        $this->connection->executeStatement('DELETE FROM test_pk_auto_increment');

        $this->connection->insert('test_pk_auto_increment', ['text' => '2']);

        $lastUsedIdAfterDelete = (int) $this->connection->fetchOne(
            'SELECT id FROM test_pk_auto_increment WHERE text = "2"'
        );

        // with an empty table, non autoincrement rowid is always 1
        self::assertEquals(1, $lastUsedIdAfterDelete);
    }

    public function testOnlyOwnCommentIsParsed(): void
    {
        $table = new Table('own_column_comment');
        $table->addColumn('col1', 'string', ['length' => 16]);
        $table->addColumn('col2', 'string', ['length' => 16, 'comment' => 'Column #2']);
        $table->addColumn('col3', 'string', ['length' => 16]);

        $sm = $this->connection->createSchemaManager();
        $sm->createTable($table);

<<<<<<< HEAD
        self::assertSame('', $sm->listTableDetails('own_column_comment')
=======
        self::assertNull($sm->getTable('own_column_comment')
>>>>>>> e7a2c92e
            ->getColumn('col1')
            ->getComment());
    }

    public function testNonSimpleAlterTableCreatedFromDDL(): void
    {
        $this->dropTableIfExists('nodes');

        $ddl = <<<'DDL'
        CREATE TABLE nodes (
            id        INTEGER NOT NULL,
            parent_id INTEGER,
            name      TEXT,
            PRIMARY KEY (id),
            FOREIGN KEY (parent_id) REFERENCES nodes (id)
        )
        DDL;

        $this->connection->executeStatement($ddl);

        $schemaManager = $this->connection->createSchemaManager();

        $table1 = $schemaManager->getTable('nodes');
        $table2 = clone $table1;
        $table2->addIndex(['name'], 'idx_name');

        $comparator = $schemaManager->createComparator();
        $diff       = $comparator->diffTable($table1, $table2);
        self::assertNotNull($diff);

        $schemaManager->alterTable($diff);

        $table = $schemaManager->getTable('nodes');
        $index = $table->getIndex('idx_name');
        self::assertSame(['name'], $index->getColumns());
    }

    public function testIntrospectMultipleAnonymousForeignKeyConstraints(): void
    {
        $this->dropTableIfExists('album');
        $this->dropTableIfExists('song');

        $ddl = <<<'DDL'
        CREATE TABLE artist(
          id INTEGER,
          name TEXT,
          PRIMARY KEY(id)
        );

        CREATE TABLE album(
          id INTEGER,
          name TEXT,
          PRIMARY KEY(id)
        );

        CREATE TABLE song(
          id     INTEGER,
          album_id INTEGER,
          artist_id INTEGER,
          FOREIGN KEY(album_id) REFERENCES album(id),
          FOREIGN KEY(artist_id) REFERENCES artist(id)
        );
        DDL;

        $this->connection->executeStatement($ddl);

        $schemaManager = $this->connection->createSchemaManager();

        $song        = $schemaManager->getTable('song');
        $foreignKeys = $song->getForeignKeys();
        self::assertCount(2, $foreignKeys);

        $foreignKey1 = array_shift($foreignKeys);
        self::assertNotNull($foreignKey1);
        self::assertEmpty($foreignKey1->getName());

        self::assertSame(['album_id'], $foreignKey1->getLocalColumns());
        self::assertSame(['id'], $foreignKey1->getForeignColumns());

        $foreignKey2 = array_shift($foreignKeys);
        self::assertNotNull($foreignKey2);
        self::assertEmpty($foreignKey2->getName());

        self::assertSame(['artist_id'], $foreignKey2->getLocalColumns());
        self::assertSame(['id'], $foreignKey2->getForeignColumns());
    }
}<|MERGE_RESOLUTION|>--- conflicted
+++ resolved
@@ -180,11 +180,7 @@
         $sm = $this->connection->createSchemaManager();
         $sm->createTable($table);
 
-<<<<<<< HEAD
-        self::assertSame('', $sm->listTableDetails('own_column_comment')
-=======
-        self::assertNull($sm->getTable('own_column_comment')
->>>>>>> e7a2c92e
+        self::assertSame('', $sm->getTable('own_column_comment')
             ->getColumn('col1')
             ->getComment());
     }
