--- conflicted
+++ resolved
@@ -4,11 +4,7 @@
 
 namespace Doctrine\DBAL\Tests\Functional\Schema;
 
-<<<<<<< HEAD
-use Doctrine\DBAL\DBALException;
-=======
 use Doctrine\DBAL\Exception;
->>>>>>> 6b57e8b5
 use Doctrine\DBAL\Schema;
 use Doctrine\DBAL\Schema\Table;
 use Doctrine\DBAL\Types\BlobType;
@@ -39,27 +35,6 @@
         self::assertFileDoesNotExist($path);
     }
 
-<<<<<<< HEAD
-    public function testDropsDatabaseWithActiveConnections(): void
-    {
-        $this->schemaManager->dropAndCreateDatabase('test_drop_database');
-
-        self::assertFileExists('test_drop_database');
-
-        $params           = $this->connection->getParams();
-        $params['dbname'] = 'test_drop_database';
-
-        $connection = $this->connection->getDriver()->connect($params);
-
-        $this->schemaManager->dropDatabase('test_drop_database');
-
-        self::assertFileDoesNotExist('test_drop_database');
-
-        unset($connection);
-    }
-
-=======
->>>>>>> 6b57e8b5
     public function testRenameTable(): void
     {
         $this->createTestTable('oldname');
