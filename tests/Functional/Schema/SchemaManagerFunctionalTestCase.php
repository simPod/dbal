<?php

declare(strict_types=1);

namespace Doctrine\DBAL\Tests\Functional\Schema;

use Doctrine\Common\EventManager;
use Doctrine\DBAL\Events;
use Doctrine\DBAL\Exception;
use Doctrine\DBAL\Platforms\AbstractPlatform;
use Doctrine\DBAL\Platforms\OraclePlatform;
use Doctrine\DBAL\Platforms\SQLServerPlatform;
use Doctrine\DBAL\Schema\AbstractAsset;
use Doctrine\DBAL\Schema\AbstractSchemaManager;
use Doctrine\DBAL\Schema\Column;
use Doctrine\DBAL\Schema\ColumnDiff;
use Doctrine\DBAL\Schema\Comparator;
use Doctrine\DBAL\Schema\ForeignKeyConstraint;
use Doctrine\DBAL\Schema\Index;
use Doctrine\DBAL\Schema\SchemaDiff;
use Doctrine\DBAL\Schema\Sequence;
use Doctrine\DBAL\Schema\Table;
use Doctrine\DBAL\Schema\TableDiff;
use Doctrine\DBAL\Schema\View;
use Doctrine\DBAL\Tests\FunctionalTestCase;
use Doctrine\DBAL\Types\BinaryType;
use Doctrine\DBAL\Types\DateTimeType;
use Doctrine\DBAL\Types\DecimalType;
use Doctrine\DBAL\Types\IntegerType;
use Doctrine\DBAL\Types\StringType;
use Doctrine\DBAL\Types\TextType;
use Doctrine\DBAL\Types\Type;
use ReflectionMethod;

use function array_filter;
use function array_keys;
use function array_map;
use function array_merge;
use function array_search;
use function array_shift;
use function array_values;
use function count;
use function get_class;
use function sprintf;
use function strcasecmp;
use function strtolower;

abstract class SchemaManagerFunctionalTestCase extends FunctionalTestCase
{
    protected AbstractSchemaManager $schemaManager;

    abstract protected function supportsPlatform(AbstractPlatform $platform): bool;

    protected function setUp(): void
    {
        parent::setUp();

        $platform = $this->connection->getDatabasePlatform();

        if (! $this->supportsPlatform($platform)) {
            self::markTestSkipped(sprintf('Skipping since connected to %s', get_class($platform)));
        }

        $this->schemaManager = $this->connection->createSchemaManager();
    }

    protected function tearDown(): void
    {
        if ($this->schemaManager->tablesExist(['json_array_test'])) {
            $this->schemaManager->dropTable('json_array_test');
        }

        $this->schemaManager->tryMethod('dropTable', 'testschema.my_table_in_namespace');

        //TODO: SchemaDiff does not drop removed namespaces?
        try {
            //sql server versions below 2016 do not support 'IF EXISTS' so we have to catch the exception here
            $this->connection->executeStatement('DROP SCHEMA testschema');
        } catch (Exception $e) {
        }

        $this->markConnectionNotReusable();

        parent::tearDown();
    }

    public function testDropAndCreateSequence(): void
    {
        $platform = $this->connection->getDatabasePlatform();

        if (! $platform->supportsSequences()) {
            self::markTestSkipped('The platform does not support sequences.');
        }

        $name = 'dropcreate_sequences_test_seq';

        $this->schemaManager->dropAndCreateSequence(new Sequence($name, 20, 10));

        self::assertTrue($this->hasElementWithName($this->schemaManager->listSequences(), $name));
    }

    /**
     * @param AbstractAsset[] $items
     */
    private function hasElementWithName(array $items, string $name): bool
    {
        $filteredList = array_filter(
            $items,
            static function (AbstractAsset $item) use ($name): bool {
                return $item->getShortestName($item->getNamespaceName()) === $name;
            }
        );

        return count($filteredList) === 1;
    }

    public function testListSequences(): void
    {
        $platform = $this->connection->getDatabasePlatform();

        if (! $platform->supportsSequences()) {
            self::markTestSkipped('The platform does not support sequences.');
        }

        $this->schemaManager->createSequence(
            new Sequence('list_sequences_test_seq', 20, 10)
        );

        foreach ($this->schemaManager->listSequences() as $sequence) {
            if (strtolower($sequence->getName()) === 'list_sequences_test_seq') {
                self::assertSame(20, $sequence->getAllocationSize());
                self::assertSame(10, $sequence->getInitialValue());

                return;
            }
        }

        self::fail('Sequence was not found.');
    }

    public function testListDatabases(): void
    {
        if (! $this->schemaManager->getDatabasePlatform()->supportsCreateDropDatabase()) {
            self::markTestSkipped('Cannot drop Database client side with this Driver.');
        }

        $this->schemaManager->dropAndCreateDatabase('test_create_database');
        $databases = $this->schemaManager->listDatabases();

        $databases = array_map('strtolower', $databases);

        self::assertContains('test_create_database', $databases);
    }

    public function testListSchemaNames(): void
    {
        if (! $this->schemaManager->getDatabasePlatform()->supportsSchemas()) {
            self::markTestSkipped('Platform does not support schemas.');
        }

        $this->schemaManager->tryMethod('dropSchema', 'test_create_schema');

        $this->connection->executeStatement(
            $this->schemaManager->getDatabasePlatform()->getCreateSchemaSQL('test_create_schema')
        );

        self::assertContains('test_create_schema', $this->schemaManager->listSchemaNames());
    }

    public function testListTables(): void
    {
        $this->createTestTable('list_tables_test');
        $tables = $this->schemaManager->listTables();

        $foundTable = false;
        foreach ($tables as $table) {
            if (strtolower($table->getName()) !== 'list_tables_test') {
                continue;
            }

            $foundTable = true;

            self::assertTrue($table->hasColumn('id'));
            self::assertTrue($table->hasColumn('test'));
            self::assertTrue($table->hasColumn('foreign_key_test'));
        }

        self::assertTrue($foundTable, "The 'list_tables_test' table has to be found.");
    }

    public function createListTableColumns(): Table
    {
        $table = new Table('list_table_columns');
        $table->addColumn('id', 'integer', ['notnull' => true]);
        $table->addColumn('test', 'string', ['length' => 255, 'notnull' => false, 'default' => 'expected default']);
        $table->addColumn('foo', 'text', ['notnull' => true]);
        $table->addColumn('bar', 'decimal', ['precision' => 10, 'scale' => 4, 'notnull' => false]);
        $table->addColumn('baz1', 'datetime');
        $table->addColumn('baz2', 'time');
        $table->addColumn('baz3', 'date');
        $table->setPrimaryKey(['id']);

        return $table;
    }

    public function testListTableColumns(): void
    {
        $table = $this->createListTableColumns();

        $this->schemaManager->dropAndCreateTable($table);

        $columns     = $this->schemaManager->listTableColumns('list_table_columns');
        $columnsKeys = array_keys($columns);

        self::assertArrayHasKey('id', $columns);
        self::assertEquals(0, array_search('id', $columnsKeys, true));
        self::assertEquals('id', strtolower($columns['id']->getName()));
        self::assertInstanceOf(IntegerType::class, $columns['id']->getType());
        self::assertEquals(false, $columns['id']->getUnsigned());
        self::assertEquals(true, $columns['id']->getNotnull());
        self::assertEquals(null, $columns['id']->getDefault());

        self::assertArrayHasKey('test', $columns);
        self::assertEquals(1, array_search('test', $columnsKeys, true));
        self::assertEquals('test', strtolower($columns['test']->getName()));
        self::assertInstanceOf(StringType::class, $columns['test']->getType());
        self::assertEquals(255, $columns['test']->getLength());
        self::assertEquals(false, $columns['test']->getFixed());
        self::assertEquals(false, $columns['test']->getNotnull());
        self::assertEquals('expected default', $columns['test']->getDefault());

        self::assertEquals('foo', strtolower($columns['foo']->getName()));
        self::assertEquals(2, array_search('foo', $columnsKeys, true));
        self::assertInstanceOf(TextType::class, $columns['foo']->getType());
        self::assertEquals(false, $columns['foo']->getUnsigned());
        self::assertEquals(false, $columns['foo']->getFixed());
        self::assertEquals(true, $columns['foo']->getNotnull());
        self::assertEquals(null, $columns['foo']->getDefault());

        self::assertEquals('bar', strtolower($columns['bar']->getName()));
        self::assertEquals(3, array_search('bar', $columnsKeys, true));
        self::assertInstanceOf(DecimalType::class, $columns['bar']->getType());
        self::assertEquals(null, $columns['bar']->getLength());
        self::assertEquals(10, $columns['bar']->getPrecision());
        self::assertEquals(4, $columns['bar']->getScale());
        self::assertEquals(false, $columns['bar']->getUnsigned());
        self::assertEquals(false, $columns['bar']->getFixed());
        self::assertEquals(false, $columns['bar']->getNotnull());
        self::assertEquals(null, $columns['bar']->getDefault());

        self::assertEquals('baz1', strtolower($columns['baz1']->getName()));
        self::assertEquals(4, array_search('baz1', $columnsKeys, true));
        self::assertInstanceOf(DateTimeType::class, $columns['baz1']->getType());
        self::assertEquals(true, $columns['baz1']->getNotnull());
        self::assertEquals(null, $columns['baz1']->getDefault());

        self::assertEquals('baz2', strtolower($columns['baz2']->getName()));
        self::assertEquals(5, array_search('baz2', $columnsKeys, true));
        self::assertContains($columns['baz2']->getType()->getName(), ['time', 'date', 'datetime']);
        self::assertEquals(true, $columns['baz2']->getNotnull());
        self::assertEquals(null, $columns['baz2']->getDefault());

        self::assertEquals('baz3', strtolower($columns['baz3']->getName()));
        self::assertEquals(6, array_search('baz3', $columnsKeys, true));
        self::assertContains($columns['baz3']->getType()->getName(), ['time', 'date', 'datetime']);
        self::assertEquals(true, $columns['baz3']->getNotnull());
        self::assertEquals(null, $columns['baz3']->getDefault());
    }

    public function testListTableColumnsWithFixedStringColumn(): void
    {
        $tableName = 'test_list_table_fixed_string';

        $table = new Table($tableName);
        $table->addColumn('column_char', 'string', ['fixed' => true, 'length' => 2]);

        $this->schemaManager->createTable($table);

        $columns = $this->schemaManager->listTableColumns($tableName);

        self::assertArrayHasKey('column_char', $columns);
        self::assertInstanceOf(StringType::class, $columns['column_char']->getType());
        self::assertTrue($columns['column_char']->getFixed());
        self::assertSame(2, $columns['column_char']->getLength());
    }

    public function testListTableColumnsDispatchEvent(): void
    {
        $table = $this->createListTableColumns();

        $this->schemaManager->dropAndCreateTable($table);

        $listenerMock = $this->createMock(ListTableColumnsDispatchEventListener::class);
        $listenerMock
            ->expects(self::exactly(7))
            ->method('onSchemaColumnDefinition');

        $eventManager = new EventManager();
        $eventManager->addEventListener([Events::onSchemaColumnDefinition], $listenerMock);

        $this->schemaManager->getDatabasePlatform()->setEventManager($eventManager);

        $this->schemaManager->listTableColumns('list_table_columns');
    }

    public function testListTableIndexesDispatchEvent(): void
    {
        $table = $this->getTestTable('list_table_indexes_test');
        $table->addUniqueIndex(['test'], 'test_index_name');
        $table->addIndex(['id', 'test'], 'test_composite_idx');

        $this->schemaManager->dropAndCreateTable($table);

        $listenerMock = $this->createMock(ListTableIndexesDispatchEventListener::class);
        $listenerMock
            ->expects(self::exactly(3))
            ->method('onSchemaIndexDefinition');

        $eventManager = new EventManager();
        $eventManager->addEventListener([Events::onSchemaIndexDefinition], $listenerMock);

        $this->schemaManager->getDatabasePlatform()->setEventManager($eventManager);

        $this->schemaManager->listTableIndexes('list_table_indexes_test');
    }

    /**
     * @param callable(AbstractSchemaManager):Comparator $comparatorFactory
     *
     * @dataProvider \Doctrine\DBAL\Tests\Functional\Schema\ComparatorTestUtils::comparatorProvider
     */
    public function testDiffListTableColumns(callable $comparatorFactory): void
    {
        if ($this->schemaManager->getDatabasePlatform() instanceof OraclePlatform) {
            self::markTestSkipped(
                'Does not work with Oracle, since it cannot detect DateTime, Date and Time differences (at the moment).'
            );
        }

        $offlineTable = $this->createListTableColumns();
        $this->schemaManager->dropAndCreateTable($offlineTable);
        $onlineTable = $this->schemaManager->listTableDetails('list_table_columns');

        $diff = $comparatorFactory($this->schemaManager)->diffTable($onlineTable, $offlineTable);

        self::assertNull($diff, 'No differences should be detected with the offline vs online schema.');
    }

    public function testListTableIndexes(): void
    {
        $table = $this->getTestCompositeTable('list_table_indexes_test');
        $table->addUniqueIndex(['test'], 'test_index_name');
        $table->addIndex(['id', 'test'], 'test_composite_idx');

        $this->schemaManager->dropAndCreateTable($table);

        $tableIndexes = $this->schemaManager->listTableIndexes('list_table_indexes_test');

        self::assertEquals(3, count($tableIndexes));

        self::assertArrayHasKey('primary', $tableIndexes, 'listTableIndexes() has to return a "primary" array key.');
        self::assertEquals(['id', 'other_id'], array_map('strtolower', $tableIndexes['primary']->getColumns()));
        self::assertTrue($tableIndexes['primary']->isUnique());
        self::assertTrue($tableIndexes['primary']->isPrimary());

        self::assertEquals('test_index_name', strtolower($tableIndexes['test_index_name']->getName()));
        self::assertEquals(['test'], array_map('strtolower', $tableIndexes['test_index_name']->getColumns()));
        self::assertTrue($tableIndexes['test_index_name']->isUnique());
        self::assertFalse($tableIndexes['test_index_name']->isPrimary());

        self::assertEquals('test_composite_idx', strtolower($tableIndexes['test_composite_idx']->getName()));
        self::assertEquals(['id', 'test'], array_map('strtolower', $tableIndexes['test_composite_idx']->getColumns()));
        self::assertFalse($tableIndexes['test_composite_idx']->isUnique());
        self::assertFalse($tableIndexes['test_composite_idx']->isPrimary());
    }

    public function testDropAndCreateIndex(): void
    {
        $table = $this->getTestTable('test_create_index');
        $table->addUniqueIndex(['test'], 'test');
        $this->schemaManager->dropAndCreateTable($table);

        $this->schemaManager->dropAndCreateIndex($table->getIndex('test'), $table);
        $tableIndexes = $this->schemaManager->listTableIndexes('test_create_index');

        self::assertEquals('test', strtolower($tableIndexes['test']->getName()));
        self::assertEquals(['test'], array_map('strtolower', $tableIndexes['test']->getColumns()));
        self::assertTrue($tableIndexes['test']->isUnique());
        self::assertFalse($tableIndexes['test']->isPrimary());
    }

    public function testCreateTableWithForeignKeys(): void
    {
        if (! $this->schemaManager->getDatabasePlatform()->supportsForeignKeyConstraints()) {
            self::markTestSkipped('Platform does not support foreign keys.');
        }

        $tableB = $this->getTestTable('test_foreign');

        $this->schemaManager->dropAndCreateTable($tableB);

        $tableA = $this->getTestTable('test_create_fk');
        $tableA->addForeignKeyConstraint('test_foreign', ['foreign_key_test'], ['id']);

        $this->schemaManager->dropAndCreateTable($tableA);

        $fkTable       = $this->schemaManager->listTableDetails('test_create_fk');
        $fkConstraints = $fkTable->getForeignKeys();
        self::assertEquals(1, count($fkConstraints), "Table 'test_create_fk1' has to have one foreign key.");

        $fkConstraint = array_shift($fkConstraints);
        self::assertEquals('test_foreign', strtolower($fkConstraint->getForeignTableName()));
        self::assertEquals(['foreign_key_test'], array_map('strtolower', $fkConstraint->getColumns()));
        self::assertEquals(['id'], array_map('strtolower', $fkConstraint->getForeignColumns()));

        self::assertTrue($fkTable->columnsAreIndexed($fkConstraint->getColumns()));
    }

    public function testListForeignKeys(): void
    {
        if (! $this->connection->getDatabasePlatform()->supportsForeignKeyConstraints()) {
            self::markTestSkipped('Does not support foreign key constraints.');
        }

        $this->createTestTable('test_create_fk1');
        $this->createTestTable('test_create_fk2');

        $foreignKey = new ForeignKeyConstraint(
            ['foreign_key_test'],
            'test_create_fk2',
            ['id'],
            'foreign_key_test_fk',
            ['onDelete' => 'CASCADE']
        );

        $this->schemaManager->createForeignKey($foreignKey, 'test_create_fk1');

        $fkeys = $this->schemaManager->listTableForeignKeys('test_create_fk1');

        self::assertCount(1, $fkeys, "Table 'test_create_fk1' has to have one foreign key.");

        self::assertEquals(['foreign_key_test'], array_map('strtolower', $fkeys[0]->getLocalColumns()));
        self::assertEquals(['id'], array_map('strtolower', $fkeys[0]->getForeignColumns()));
        self::assertEquals('test_create_fk2', strtolower($fkeys[0]->getForeignTableName()));

        if (! $fkeys[0]->hasOption('onDelete')) {
            return;
        }

        self::assertEquals('CASCADE', $fkeys[0]->getOption('onDelete'));
    }

    protected function getCreateExampleViewSql(): void
    {
        self::markTestSkipped('No Create Example View SQL was defined for this SchemaManager');
    }

    public function testCreateSchema(): void
    {
        $this->createTestTable('test_table');

        $schema = $this->schemaManager->createSchema();
        self::assertTrue($schema->hasTable('test_table'));
    }

    public function testMigrateSchema(): void
    {
        $this->createTestTable('table_to_alter');
        $this->createTestTable('table_to_drop');

        $schema = $this->schemaManager->createSchema();

        $tableToAlter = $schema->getTable('table_to_alter');
        $tableToAlter->dropColumn('foreign_key_test');
        $tableToAlter->addColumn('number', 'integer');

        $schema->dropTable('table_to_drop');

        $tableToCreate = $schema->createTable('table_to_create');
        $tableToCreate->addColumn('id', 'integer', ['notnull' => true]);
        $tableToCreate->setPrimaryKey(['id']);

        $this->schemaManager->migrateSchema($schema);

        $schema = $this->schemaManager->createSchema();

        self::assertTrue($schema->hasTable('table_to_alter'));
        self::assertFalse($schema->getTable('table_to_alter')->hasColumn('foreign_key_test'));
        self::assertTrue($schema->getTable('table_to_alter')->hasColumn('number'));
        self::assertFalse($schema->hasTable('table_to_drop'));
        self::assertTrue($schema->hasTable('table_to_create'));
    }

    public function testAlterTableScenario(): void
    {
        $alterTable = $this->createTestTable('alter_table');
        $this->createTestTable('alter_table_foreign');

        $table = $this->schemaManager->listTableDetails('alter_table');
        self::assertTrue($table->hasColumn('id'));
        self::assertTrue($table->hasColumn('test'));
        self::assertTrue($table->hasColumn('foreign_key_test'));
        self::assertEquals(0, count($table->getForeignKeys()));
        self::assertEquals(1, count($table->getIndexes()));

        $tableDiff                         = new TableDiff('alter_table');
        $tableDiff->fromTable              = $alterTable;
        $tableDiff->addedColumns['foo']    = new Column('foo', Type::getType('integer'));
        $tableDiff->removedColumns['test'] = $table->getColumn('test');

        $this->schemaManager->alterTable($tableDiff);

        $table = $this->schemaManager->listTableDetails('alter_table');
        self::assertFalse($table->hasColumn('test'));
        self::assertTrue($table->hasColumn('foo'));

        $tableDiff                          = new TableDiff('alter_table');
        $tableDiff->fromTable               = $table;
        $tableDiff->addedIndexes['foo_idx'] = new Index('foo_idx', ['foo']);

        $this->schemaManager->alterTable($tableDiff);

        $table = $this->schemaManager->listTableDetails('alter_table');
        self::assertEquals(2, count($table->getIndexes()));
        self::assertTrue($table->hasIndex('foo_idx'));
        self::assertEquals(['foo'], array_map('strtolower', $table->getIndex('foo_idx')->getColumns()));
        self::assertFalse($table->getIndex('foo_idx')->isPrimary());
        self::assertFalse($table->getIndex('foo_idx')->isUnique());

        $tableDiff                            = new TableDiff('alter_table');
        $tableDiff->fromTable                 = $table;
        $tableDiff->changedIndexes['foo_idx'] = new Index('foo_idx', ['foo', 'foreign_key_test']);

        $this->schemaManager->alterTable($tableDiff);

        $table = $this->schemaManager->listTableDetails('alter_table');
        self::assertEquals(2, count($table->getIndexes()));
        self::assertTrue($table->hasIndex('foo_idx'));
        self::assertEquals(
            ['foo', 'foreign_key_test'],
            array_map('strtolower', $table->getIndex('foo_idx')->getColumns())
        );

        $tableDiff                            = new TableDiff('alter_table');
        $tableDiff->fromTable                 = $table;
        $tableDiff->renamedIndexes['foo_idx'] = new Index('bar_idx', ['foo', 'foreign_key_test']);

        $this->schemaManager->alterTable($tableDiff);

        $table = $this->schemaManager->listTableDetails('alter_table');
        self::assertEquals(2, count($table->getIndexes()));
        self::assertTrue($table->hasIndex('bar_idx'));
        self::assertFalse($table->hasIndex('foo_idx'));
        self::assertEquals(
            ['foo', 'foreign_key_test'],
            array_map('strtolower', $table->getIndex('bar_idx')->getColumns())
        );
        self::assertFalse($table->getIndex('bar_idx')->isPrimary());
        self::assertFalse($table->getIndex('bar_idx')->isUnique());

        $tableDiff                            = new TableDiff('alter_table');
        $tableDiff->fromTable                 = $table;
        $tableDiff->removedIndexes['bar_idx'] = new Index('bar_idx', ['foo', 'foreign_key_test']);

        $tableDiff->addedForeignKeys[] = new ForeignKeyConstraint(
            ['foreign_key_test'],
            'alter_table_foreign',
            ['id']
        );

        $this->schemaManager->alterTable($tableDiff);
        $table = $this->schemaManager->listTableDetails('alter_table');

        // dont check for index size here, some platforms automatically add indexes for foreign keys.
        self::assertFalse($table->hasIndex('bar_idx'));

        if (! $this->schemaManager->getDatabasePlatform()->supportsForeignKeyConstraints()) {
            return;
        }

        $fks = $table->getForeignKeys();
        self::assertCount(1, $fks);
        $foreignKey = array_shift($fks);

        self::assertEquals('alter_table_foreign', strtolower($foreignKey->getForeignTableName()));
        self::assertEquals(['foreign_key_test'], array_map('strtolower', $foreignKey->getColumns()));
        self::assertEquals(['id'], array_map('strtolower', $foreignKey->getForeignColumns()));
    }

    public function testTableInNamespace(): void
    {
        if (! $this->schemaManager->getDatabasePlatform()->supportsSchemas()) {
            self::markTestSkipped('Schema definition is not supported by this platform.');
        }

        //create schema
        $diff                              = new SchemaDiff();
        $diff->newNamespaces['testschema'] = 'testschema';

        foreach ($diff->toSql($this->schemaManager->getDatabasePlatform()) as $sql) {
            $this->connection->executeStatement($sql);
        }

        //test if table is create in namespace
        $this->createTestTable('testschema.my_table_in_namespace');
        self::assertContains('testschema.my_table_in_namespace', $this->schemaManager->listTableNames());

        //tables without namespace should be created in default namespace
        //default namespaces are ignored in table listings
        $this->createTestTable('my_table_not_in_namespace');
        self::assertContains('my_table_not_in_namespace', $this->schemaManager->listTableNames());
    }

    public function testCreateAndListViews(): void
    {
        $this->createTestTable('view_test_table');

        $name = 'doctrine_test_view';
        $sql  = 'SELECT * FROM view_test_table';

        $view = new View($name, $sql);

        $this->schemaManager->dropAndCreateView($view);

        self::assertTrue($this->hasElementWithName($this->schemaManager->listViews(), $name));
    }

    public function testAutoincrementDetection(): void
    {
        if (! $this->schemaManager->getDatabasePlatform()->supportsIdentityColumns()) {
            self::markTestSkipped('This test is only supported on platforms that have autoincrement');
        }

        $table = new Table('test_autoincrement');
        $table->setSchemaConfig($this->schemaManager->createSchemaConfig());
        $table->addColumn('id', 'integer', ['autoincrement' => true]);
        $table->setPrimaryKey(['id']);

        $this->schemaManager->createTable($table);

        $inferredTable = $this->schemaManager->listTableDetails('test_autoincrement');
        self::assertTrue($inferredTable->hasColumn('id'));
        self::assertTrue($inferredTable->getColumn('id')->getAutoincrement());
    }

    public function testAutoincrementDetectionMulticolumns(): void
    {
        if (! $this->schemaManager->getDatabasePlatform()->supportsIdentityColumns()) {
            self::markTestSkipped('This test is only supported on platforms that have autoincrement');
        }

        $table = new Table('test_not_autoincrement');
        $table->setSchemaConfig($this->schemaManager->createSchemaConfig());
        $table->addColumn('id', 'integer');
        $table->addColumn('other_id', 'integer');
        $table->setPrimaryKey(['id', 'other_id']);

        $this->schemaManager->createTable($table);

        $inferredTable = $this->schemaManager->listTableDetails('test_not_autoincrement');
        self::assertTrue($inferredTable->hasColumn('id'));
        self::assertFalse($inferredTable->getColumn('id')->getAutoincrement());
    }

    /**
     * @param callable(AbstractSchemaManager):Comparator $comparatorFactory
     *
     * @dataProvider \Doctrine\DBAL\Tests\Functional\Schema\ComparatorTestUtils::comparatorProvider
     */
    public function testUpdateSchemaWithForeignKeyRenaming(callable $comparatorFactory): void
    {
        $platform = $this->schemaManager->getDatabasePlatform();

        if (! $platform->supportsForeignKeyConstraints()) {
            self::markTestSkipped('This test is only supported on platforms that have foreign keys.');
        }

        $table = new Table('test_fk_base');
        $table->addColumn('id', 'integer');
        $table->setPrimaryKey(['id']);

        $tableFK = new Table('test_fk_rename');
        $tableFK->setSchemaConfig($this->schemaManager->createSchemaConfig());
        $tableFK->addColumn('id', 'integer');
        $tableFK->addColumn('fk_id', 'integer');
        $tableFK->setPrimaryKey(['id']);
        $tableFK->addIndex(['fk_id'], 'fk_idx');
        $tableFK->addForeignKeyConstraint('test_fk_base', ['fk_id'], ['id']);

        $this->schemaManager->tryMethod('dropTable', $tableFK);
        $this->schemaManager->tryMethod('dropTable', $table);

        $this->schemaManager->createTable($table);
        $this->schemaManager->createTable($tableFK);

        $tableFKNew = new Table('test_fk_rename');
        $tableFKNew->setSchemaConfig($this->schemaManager->createSchemaConfig());
        $tableFKNew->addColumn('id', 'integer');
        $tableFKNew->addColumn('rename_fk_id', 'integer');
        $tableFKNew->setPrimaryKey(['id']);
        $tableFKNew->addIndex(['rename_fk_id'], 'fk_idx');
        $tableFKNew->addForeignKeyConstraint('test_fk_base', ['rename_fk_id'], ['id']);

<<<<<<< HEAD
        $diff = (new Comparator())->diffTable($tableFK, $tableFKNew);
        self::assertNotNull($diff);
=======
        $diff = $comparatorFactory($this->schemaManager)->diffTable($tableFK, $tableFKNew);
        self::assertNotFalse($diff);
>>>>>>> d04d0d6a

        $this->schemaManager->alterTable($diff);

        $table = $this->schemaManager->listTableDetails('test_fk_rename');
        self::assertTrue($table->hasColumn('rename_fk_id'));

        $foreignKeys = $table->getForeignKeys();
        self::assertCount(1, $foreignKeys);
        $foreignKey = array_shift($foreignKeys);

        self::assertSame(['rename_fk_id'], array_map('strtolower', $foreignKey->getColumns()));
    }

    /**
     * @param callable(AbstractSchemaManager):Comparator $comparatorFactory
     *
     * @dataProvider \Doctrine\DBAL\Tests\Functional\Schema\ComparatorTestUtils::comparatorProvider
     */
    public function testRenameIndexUsedInForeignKeyConstraint(callable $comparatorFactory): void
    {
        $platform = $this->schemaManager->getDatabasePlatform();

        if (! $platform->supportsForeignKeyConstraints()) {
            self::markTestSkipped('This test is only supported on platforms that have foreign keys.');
        }

        $primaryTable = new Table('test_rename_index_primary');
        $primaryTable->addColumn('id', 'integer');
        $primaryTable->setPrimaryKey(['id']);

        $foreignTable = new Table('test_rename_index_foreign');
        $foreignTable->addColumn('fk', 'integer');
        $foreignTable->addIndex(['fk'], 'rename_index_fk_idx');
        $foreignTable->addForeignKeyConstraint(
            'test_rename_index_primary',
            ['fk'],
            ['id'],
            [],
            'fk_constraint'
        );

        $this->schemaManager->tryMethod('dropTable', $foreignTable);
        $this->schemaManager->tryMethod('dropTable', $primaryTable);

        $this->schemaManager->createTable($primaryTable);
        $this->schemaManager->createTable($foreignTable);

        $foreignTable2 = clone $foreignTable;
        $foreignTable2->renameIndex('rename_index_fk_idx', 'renamed_index_fk_idx');

<<<<<<< HEAD
        $diff = (new Comparator())->diffTable($foreignTable, $foreignTable2);
        self::assertNotNull($diff);
=======
        $diff = $comparatorFactory($this->schemaManager)->diffTable($foreignTable, $foreignTable2);
        self::assertNotFalse($diff);
>>>>>>> d04d0d6a

        $this->schemaManager->alterTable($diff);

        $foreignTable = $this->schemaManager->listTableDetails('test_rename_index_foreign');

        self::assertFalse($foreignTable->hasIndex('rename_index_fk_idx'));
        self::assertTrue($foreignTable->hasIndex('renamed_index_fk_idx'));
        self::assertTrue($foreignTable->hasForeignKey('fk_constraint'));
    }

<<<<<<< HEAD
=======
    public function testGetColumnComment(): void
    {
        $platform = $this->connection->getDatabasePlatform();

        if (
            ! $platform->supportsInlineColumnComments() &&
            ! $platform->supportsCommentOnStatement() &&
            ! $platform instanceof SQLServerPlatform
        ) {
            self::markTestSkipped('Database does not support column comments.');
        }

        $table = new Table('column_comment_test');
        $table->addColumn('id', 'integer', ['comment' => 'This is a comment']);
        $table->setPrimaryKey(['id']);

        $this->schemaManager->createTable($table);

        $columns = $this->schemaManager->listTableColumns('column_comment_test');
        self::assertEquals(1, count($columns));
        self::assertEquals('This is a comment', $columns['id']->getComment());

        $tableDiff                       = new TableDiff('column_comment_test');
        $tableDiff->fromTable            = $table;
        $tableDiff->changedColumns['id'] = new ColumnDiff(
            'id',
            new Column(
                'id',
                Type::getType('integer')
            ),
            ['comment'],
            new Column(
                'id',
                Type::getType('integer'),
                ['comment' => 'This is a comment']
            )
        );

        $this->schemaManager->alterTable($tableDiff);

        $columns = $this->schemaManager->listTableColumns('column_comment_test');
        self::assertEquals(1, count($columns));
        self::assertEmpty($columns['id']->getComment());
    }

    public function testAutomaticallyAppendCommentOnMarkedColumns(): void
    {
        $platform = $this->connection->getDatabasePlatform();

        if (
            ! $platform->supportsInlineColumnComments() &&
            ! $platform->supportsCommentOnStatement() &&
            ! $platform instanceof SQLServerPlatform
        ) {
            self::markTestSkipped('Database does not support column comments.');
        }

        $table = new Table('column_comment_test2');
        $table->addColumn('id', 'integer', ['comment' => 'This is a comment']);
        $table->addColumn('obj', 'object', ['comment' => 'This is a comment']);
        $table->addColumn('arr', 'array', ['comment' => 'This is a comment']);
        $table->setPrimaryKey(['id']);

        $this->schemaManager->createTable($table);

        $columns = $this->schemaManager->listTableColumns('column_comment_test2');
        self::assertEquals(3, count($columns));
        self::assertEquals('This is a comment', $columns['id']->getComment());
        self::assertEquals('This is a comment', $columns['obj']->getComment());
        self::assertInstanceOf(ObjectType::class, $columns['obj']->getType());
        self::assertEquals('This is a comment', $columns['arr']->getComment());
        self::assertInstanceOf(ArrayType::class, $columns['arr']->getType());
    }

    public function testCommentHintOnDateIntervalTypeColumn(): void
    {
        $platform = $this->connection->getDatabasePlatform();

        if (
            ! $platform->supportsInlineColumnComments() &&
            ! $platform->supportsCommentOnStatement() &&
            ! $platform instanceof SQLServerPlatform
        ) {
            self::markTestSkipped('Database does not support column comments.');
        }

        $table = new Table('column_dateinterval_comment');
        $table->addColumn('id', 'integer', ['comment' => 'This is a comment']);
        $table->addColumn('date_interval', 'dateinterval', ['comment' => 'This is a comment']);
        $table->setPrimaryKey(['id']);

        $this->schemaManager->createTable($table);

        $columns = $this->schemaManager->listTableColumns('column_dateinterval_comment');
        self::assertEquals(2, count($columns));
        self::assertEquals('This is a comment', $columns['id']->getComment());
        self::assertEquals('This is a comment', $columns['date_interval']->getComment());
        self::assertInstanceOf(DateIntervalType::class, $columns['date_interval']->getType());
    }

>>>>>>> d04d0d6a
    public function testChangeColumnsTypeWithDefaultValue(): void
    {
        $tableName = 'column_def_change_type';
        $table     = new Table($tableName);

        $table->addColumn('col_int', 'smallint', ['default' => 666]);
        $table->addColumn('col_string', 'string', [
            'length' => 3,
            'default' => 'foo',
        ]);

        $this->schemaManager->dropAndCreateTable($table);

        $tableDiff                            = new TableDiff($tableName);
        $tableDiff->fromTable                 = $table;
        $tableDiff->changedColumns['col_int'] = new ColumnDiff(
            'col_int',
            new Column('col_int', Type::getType('integer'), ['default' => 666]),
            ['type'],
            new Column('col_int', Type::getType('smallint'), ['default' => 666])
        );

        $tableDiff->changedColumns['col_string'] = new ColumnDiff(
            'col_string',
            new Column('col_string', Type::getType('string'), [
                'length' => 3,
                'fixed' => true,
                'default' => 'foo',
            ]),
            ['fixed'],
            new Column('col_string', Type::getType('string'), [
                'length' => 3,
                'default' => 'foo',
            ])
        );

        $this->schemaManager->alterTable($tableDiff);

        $columns = $this->schemaManager->listTableColumns($tableName);

        self::assertInstanceOf(IntegerType::class, $columns['col_int']->getType());
        self::assertEquals(666, $columns['col_int']->getDefault());

        self::assertInstanceOf(StringType::class, $columns['col_string']->getType());
        self::assertEquals('foo', $columns['col_string']->getDefault());
    }

    public function testListTableWithBlob(): void
    {
        $table = new Table('test_blob_table');
        $table->addColumn('id', 'integer');
        $table->addColumn('binarydata', 'blob', []);
        $table->setPrimaryKey(['id']);

        $this->schemaManager->createTable($table);

        $created = $this->schemaManager->listTableDetails('test_blob_table');

        self::assertTrue($created->hasColumn('id'));
        self::assertTrue($created->hasColumn('binarydata'));
        self::assertTrue($created->hasPrimaryKey());
    }

    /**
     * @param mixed[] $data
     */
    protected function createTestTable(string $name = 'test_table', array $data = []): Table
    {
        $options = $data['options'] ?? [];

        $table = $this->getTestTable($name, $options);

        $this->schemaManager->dropAndCreateTable($table);

        return $table;
    }

    /**
     * @param mixed[] $options
     */
    protected function getTestTable(string $name, array $options = []): Table
    {
        $table = new Table($name, [], [], [], [], $options);
        $table->setSchemaConfig($this->schemaManager->createSchemaConfig());
        $table->addColumn('id', 'integer', ['notnull' => true]);
        $table->setPrimaryKey(['id']);
        $table->addColumn('test', 'string', ['length' => 255]);
        $table->addColumn('foreign_key_test', 'integer');

        return $table;
    }

    protected function getTestCompositeTable(string $name): Table
    {
        $table = new Table($name, [], [], [], [], []);
        $table->setSchemaConfig($this->schemaManager->createSchemaConfig());
        $table->addColumn('id', 'integer', ['notnull' => true]);
        $table->addColumn('other_id', 'integer', ['notnull' => true]);
        $table->setPrimaryKey(['id', 'other_id']);
        $table->addColumn('test', 'string', ['length' => 255]);

        return $table;
    }

    /**
     * @param Table[] $tables
     */
    protected function assertHasTable(array $tables): void
    {
        $foundTable = false;

        foreach ($tables as $table) {
            if (strtolower($table->getName()) !== 'list_tables_test_new_name') {
                continue;
            }

            $foundTable = true;
        }

        self::assertTrue($foundTable, 'Could not find new table');
    }

    public function testListForeignKeysComposite(): void
    {
        if (! $this->connection->getDatabasePlatform()->supportsForeignKeyConstraints()) {
            self::markTestSkipped('Does not support foreign key constraints.');
        }

        $this->schemaManager->createTable($this->getTestTable('test_create_fk3'));
        $this->schemaManager->createTable($this->getTestCompositeTable('test_create_fk4'));

        $foreignKey = new ForeignKeyConstraint(
            ['id', 'foreign_key_test'],
            'test_create_fk4',
            ['id', 'other_id'],
            'foreign_key_test_fk2'
        );

        $this->schemaManager->createForeignKey($foreignKey, 'test_create_fk3');

        $fkeys = $this->schemaManager->listTableForeignKeys('test_create_fk3');

        self::assertCount(1, $fkeys, "Table 'test_create_fk3' has to have one foreign key.");

        self::assertEquals(['id', 'foreign_key_test'], array_map('strtolower', $fkeys[0]->getLocalColumns()));
        self::assertEquals(['id', 'other_id'], array_map('strtolower', $fkeys[0]->getForeignColumns()));
    }

    /**
     * @param callable(AbstractSchemaManager):Comparator $comparatorFactory
     *
     * @dataProvider \Doctrine\DBAL\Tests\Functional\Schema\ComparatorTestUtils::comparatorProvider
     */
    public function testColumnDefaultLifecycle(callable $comparatorFactory): void
    {
        $table = new Table('col_def_lifecycle');
        $table->addColumn('id', 'integer', ['autoincrement' => true]);
        $table->addColumn('column1', 'string', [
            'length' => 1,
            'default' => null,
        ]);
        $table->addColumn('column2', 'string', [
            'length' => 1,
            'default' => '',
        ]);
        $table->addColumn('column3', 'string', [
            'length' => 8,
            'default' => 'default1',
        ]);
        $table->addColumn('column4', 'integer', [
            'length' => 1,
            'default' => 0,
        ]);
        $table->setPrimaryKey(['id']);

        $this->schemaManager->dropAndCreateTable($table);

        $columns = $this->schemaManager->listTableColumns('col_def_lifecycle');

        self::assertNull($columns['id']->getDefault());
        self::assertNull($columns['column1']->getDefault());
        self::assertSame('', $columns['column2']->getDefault());
        self::assertSame('default1', $columns['column3']->getDefault());
        self::assertSame('0', $columns['column4']->getDefault());

        $diffTable = clone $table;

        $diffTable->changeColumn('column1', ['default' => '']);
        $diffTable->changeColumn('column2', ['default' => null]);
        $diffTable->changeColumn('column3', ['default' => 'default2']);
        $diffTable->changeColumn('column4', ['default' => null]);

<<<<<<< HEAD
        $diff = (new Comparator())->diffTable($table, $diffTable);
        self::assertNotNull($diff);
=======
        $diff = $comparatorFactory($this->schemaManager)->diffTable($table, $diffTable);
        self::assertNotFalse($diff);
>>>>>>> d04d0d6a

        $this->schemaManager->alterTable($diff);

        $columns = $this->schemaManager->listTableColumns('col_def_lifecycle');

        self::assertSame('', $columns['column1']->getDefault());
        self::assertNull($columns['column2']->getDefault());
        self::assertSame('default2', $columns['column3']->getDefault());
        self::assertNull($columns['column4']->getDefault());
    }

    public function testListTableWithBinary(): void
    {
        $tableName = 'test_binary_table';

        $table = new Table($tableName);
        $table->addColumn('id', 'integer');
        $table->addColumn('column_varbinary', 'binary', ['length' => 16]);
        $table->addColumn('column_binary', 'binary', ['fixed' => true]);
        $table->setPrimaryKey(['id']);

        $this->schemaManager->createTable($table);

        $table = $this->schemaManager->listTableDetails($tableName);

        self::assertInstanceOf(BinaryType::class, $table->getColumn('column_varbinary')->getType());
        self::assertFalse($table->getColumn('column_varbinary')->getFixed());

        self::assertInstanceOf(BinaryType::class, $table->getColumn('column_binary')->getType());
        self::assertTrue($table->getColumn('column_binary')->getFixed());
    }

    public function testListTableDetailsWithFullQualifiedTableName(): void
    {
        if (! $this->schemaManager->getDatabasePlatform()->supportsSchemas()) {
            self::markTestSkipped('Test only works on platforms that support schemas.');
        }

        $defaultSchemaName = $this->schemaManager->getDatabasePlatform()->getDefaultSchemaName();
        $primaryTableName  = 'primary_table';
        $foreignTableName  = 'foreign_table';

        $table = new Table($foreignTableName);
        $table->addColumn('id', 'integer', ['autoincrement' => true]);
        $table->setPrimaryKey(['id']);

        $this->schemaManager->dropAndCreateTable($table);

        $table = new Table($primaryTableName);
        $table->addColumn('id', 'integer', ['autoincrement' => true]);
        $table->addColumn('foo', 'integer');
        $table->addColumn('bar', 'string', ['length' => 32]);
        $table->addForeignKeyConstraint($foreignTableName, ['foo'], ['id']);
        $table->addIndex(['bar']);
        $table->setPrimaryKey(['id']);

        $this->schemaManager->dropAndCreateTable($table);

        self::assertEquals(
            $this->schemaManager->listTableColumns($primaryTableName),
            $this->schemaManager->listTableColumns($defaultSchemaName . '.' . $primaryTableName)
        );
        self::assertEquals(
            $this->schemaManager->listTableIndexes($primaryTableName),
            $this->schemaManager->listTableIndexes($defaultSchemaName . '.' . $primaryTableName)
        );
        self::assertEquals(
            $this->schemaManager->listTableForeignKeys($primaryTableName),
            $this->schemaManager->listTableForeignKeys($defaultSchemaName . '.' . $primaryTableName)
        );
    }

<<<<<<< HEAD
=======
    public function testCommentStringsAreQuoted(): void
    {
        $platform = $this->connection->getDatabasePlatform();

        if (
            ! $platform->supportsInlineColumnComments() &&
            ! $platform->supportsCommentOnStatement() &&
            ! $platform instanceof SQLServerPlatform
        ) {
            self::markTestSkipped('Database does not support column comments.');
        }

        $table = new Table('my_table');
        $table->addColumn('id', 'integer', ['comment' => "It's a comment with a quote"]);
        $table->setPrimaryKey(['id']);

        $this->schemaManager->createTable($table);

        $columns = $this->schemaManager->listTableColumns('my_table');
        self::assertEquals("It's a comment with a quote", $columns['id']->getComment());
    }

    public function testCommentNotDuplicated(): void
    {
        if (! $this->connection->getDatabasePlatform()->supportsInlineColumnComments()) {
            self::markTestSkipped('Database does not support column comments.');
        }

        $options = [
            'type' => Type::getType('integer'),
            'default' => 0,
            'notnull' => true,
            'comment' => 'expected+column+comment',
        ];

        $columnDefinition = substr(
            $this->connection->getDatabasePlatform()->getColumnDeclarationSQL('id', $options),
            strlen('id') + 1
        );

        $table = new Table('my_table');
        $table->addColumn('id', 'integer', [
            'columnDefinition' => $columnDefinition,
            'comment' => 'unexpected_column_comment',
        ]);

        $sql = $this->connection->getDatabasePlatform()->getCreateTableSQL($table);

        self::assertStringContainsString('expected+column+comment', $sql[0]);
        self::assertStringNotContainsString('unexpected_column_comment', $sql[0]);
    }

    /**
     * @param callable(AbstractSchemaManager):Comparator $comparatorFactory
     *
     * @dataProvider getAlterColumnComment
     */
    public function testAlterColumnComment(
        callable $comparatorFactory,
        ?string $comment1,
        ?string $expectedComment1,
        ?string $comment2,
        ?string $expectedComment2
    ): void {
        $platform = $this->schemaManager->getDatabasePlatform();

        if (
            ! $platform->supportsInlineColumnComments() &&
            ! $platform->supportsCommentOnStatement() &&
            ! $platform instanceof SQLServerPlatform
        ) {
            self::markTestSkipped('Database does not support column comments.');
        }

        $offlineTable = new Table('alter_column_comment_test');
        $offlineTable->addColumn('comment1', 'integer', ['comment' => $comment1]);
        $offlineTable->addColumn('comment2', 'integer', ['comment' => $comment2]);
        $offlineTable->addColumn('no_comment1', 'integer');
        $offlineTable->addColumn('no_comment2', 'integer');
        $this->schemaManager->dropAndCreateTable($offlineTable);

        $onlineTable = $this->schemaManager->listTableDetails('alter_column_comment_test');

        self::assertSame($expectedComment1, $onlineTable->getColumn('comment1')->getComment());
        self::assertSame($expectedComment2, $onlineTable->getColumn('comment2')->getComment());
        self::assertNull($onlineTable->getColumn('no_comment1')->getComment());
        self::assertNull($onlineTable->getColumn('no_comment2')->getComment());

        $onlineTable->changeColumn('comment1', ['comment' => $comment2]);
        $onlineTable->changeColumn('comment2', ['comment' => $comment1]);
        $onlineTable->changeColumn('no_comment1', ['comment' => $comment1]);
        $onlineTable->changeColumn('no_comment2', ['comment' => $comment2]);

        $tableDiff = $comparatorFactory($this->schemaManager)->diffTable($offlineTable, $onlineTable);

        self::assertInstanceOf(TableDiff::class, $tableDiff);

        $this->schemaManager->alterTable($tableDiff);

        $onlineTable = $this->schemaManager->listTableDetails('alter_column_comment_test');

        self::assertSame($expectedComment2, $onlineTable->getColumn('comment1')->getComment());
        self::assertSame($expectedComment1, $onlineTable->getColumn('comment2')->getComment());
        self::assertSame($expectedComment1, $onlineTable->getColumn('no_comment1')->getComment());
        self::assertSame($expectedComment2, $onlineTable->getColumn('no_comment2')->getComment());
    }

    /**
     * @return iterable<mixed[]>
     */
    public static function getAlterColumnComment(): iterable
    {
        foreach (ComparatorTestUtils::comparatorProvider() as $comparatorArguments) {
            foreach (
                [
                    [null, null, ' ', ' '],
                    [null, null, '0', '0'],
                    [null, null, 'foo', 'foo'],

                    ['', null, ' ', ' '],
                    ['', null, '0', '0'],
                    ['', null, 'foo', 'foo'],

                    [' ', ' ', '0', '0'],
                    [' ', ' ', 'foo', 'foo'],

                    ['0', '0', 'foo', 'foo'],
                ] as $testArguments
            ) {
                yield array_merge($comparatorArguments, $testArguments);
            }
        }
    }

>>>>>>> d04d0d6a
    public function testDoesNotListIndexesImplicitlyCreatedByForeignKeys(): void
    {
        if (! $this->schemaManager->getDatabasePlatform()->supportsForeignKeyConstraints()) {
            self::markTestSkipped('This test is only supported on platforms that have foreign keys.');
        }

        $primaryTable = new Table('test_list_index_impl_primary');
        $primaryTable->addColumn('id', 'integer');
        $primaryTable->setPrimaryKey(['id']);

        $foreignTable = new Table('test_list_index_impl_foreign');
        $foreignTable->addColumn('fk1', 'integer');
        $foreignTable->addColumn('fk2', 'integer');
        $foreignTable->addIndex(['fk1'], 'explicit_fk1_idx');
        $foreignTable->addForeignKeyConstraint('test_list_index_impl_primary', ['fk1'], ['id']);
        $foreignTable->addForeignKeyConstraint('test_list_index_impl_primary', ['fk2'], ['id']);

        $this->schemaManager->dropAndCreateTable($primaryTable);
        $this->schemaManager->dropAndCreateTable($foreignTable);

        $indexes = $this->schemaManager->listTableIndexes('test_list_index_impl_foreign');

        self::assertCount(2, $indexes);
        self::assertArrayHasKey('explicit_fk1_idx', $indexes);
        self::assertArrayHasKey('idx_3d6c147fdc58d6c', $indexes);
    }

    /**
     * @param callable(AbstractSchemaManager):Comparator $comparatorFactory
     *
     * @dataProvider \Doctrine\DBAL\Tests\Functional\Schema\ComparatorTestUtils::comparatorProvider
     */
    public function testComparatorShouldNotAddCommentToJsonTypeSinceItIsTheDefaultNow(callable $comparatorFactory): void
    {
        $platform = $this->schemaManager->getDatabasePlatform();

        if (! $platform->hasNativeJsonType()) {
            self::markTestSkipped('This test is only supported on platforms that have native JSON type.');
        }

        $this->schemaManager->tryMethod('dropTable', 'json_test');
        $this->connection->executeQuery('CREATE TABLE json_test (parameters JSON NOT NULL)');

        $table = new Table('json_test');
        $table->addColumn('parameters', 'json');

        $tableDiff = $comparatorFactory($this->schemaManager)
            ->diffTable($this->schemaManager->listTableDetails('json_test'), $table);

        self::assertNull($tableDiff);
    }

    /**
     * @dataProvider commentsProvider
     */
    public function testExtractDoctrineTypeFromComment(string $comment, ?string $expectedType): void
    {
        $re = new ReflectionMethod($this->schemaManager, 'extractDoctrineTypeFromComment');
        $re->setAccessible(true);

        self::assertSame($expectedType, $re->invokeArgs($this->schemaManager, [&$comment]));
    }

    /**
     * @return mixed[][]
     */
    public static function commentsProvider(): iterable
    {
        return [
            'invalid custom type comments'      => ['should.return.null', null],
            'valid doctrine type'               => ['(DC2Type:guid)', 'guid'],
            'valid with dots'                   => ['(DC2Type:type.should.return)', 'type.should.return'],
            'valid with namespace'              => ['(DC2Type:Namespace\Class)', 'Namespace\Class'],
            'valid with extra closing bracket'  => ['(DC2Type:should.stop)).before)', 'should.stop'],
            'valid with extra opening brackets' => ['(DC2Type:should((.stop)).before)', 'should((.stop'],
        ];
    }

    public function testCreateAndListSequences(): void
    {
        if (! $this->schemaManager->getDatabasePlatform()->supportsSequences()) {
            self::markTestSkipped('This test is only supported on platforms that support sequences.');
        }

        $sequence1Name           = 'sequence_1';
        $sequence1AllocationSize = 1;
        $sequence1InitialValue   = 2;
        $sequence2Name           = 'sequence_2';
        $sequence2AllocationSize = 3;
        $sequence2InitialValue   = 4;
        $sequence1               = new Sequence($sequence1Name, $sequence1AllocationSize, $sequence1InitialValue);
        $sequence2               = new Sequence($sequence2Name, $sequence2AllocationSize, $sequence2InitialValue);

        $this->schemaManager->createSequence($sequence1);
        $this->schemaManager->createSequence($sequence2);

        /** @var Sequence[] $actualSequences */
        $actualSequences = [];
        foreach ($this->schemaManager->listSequences() as $sequence) {
            $actualSequences[$sequence->getName()] = $sequence;
        }

        $actualSequence1 = $actualSequences[$sequence1Name];
        $actualSequence2 = $actualSequences[$sequence2Name];

        self::assertSame($sequence1Name, $actualSequence1->getName());
        self::assertEquals($sequence1AllocationSize, $actualSequence1->getAllocationSize());
        self::assertEquals($sequence1InitialValue, $actualSequence1->getInitialValue());

        self::assertSame($sequence2Name, $actualSequence2->getName());
        self::assertEquals($sequence2AllocationSize, $actualSequence2->getAllocationSize());
        self::assertEquals($sequence2InitialValue, $actualSequence2->getInitialValue());
    }

    /**
     * @param callable(AbstractSchemaManager):Comparator $comparatorFactory
     *
     * @dataProvider \Doctrine\DBAL\Tests\Functional\Schema\ComparatorTestUtils::comparatorProvider
     */
    public function testComparisonWithAutoDetectedSequenceDefinition(callable $comparatorFactory): void
    {
        $platform = $this->schemaManager->getDatabasePlatform();

        if (! $platform->supportsSequences()) {
            self::markTestSkipped('This test is only supported on platforms that support sequences.');
        }

        $sequenceName           = 'sequence_auto_detect_test';
        $sequenceAllocationSize = 5;
        $sequenceInitialValue   = 10;
        $sequence               = new Sequence($sequenceName, $sequenceAllocationSize, $sequenceInitialValue);

        $this->schemaManager->dropAndCreateSequence($sequence);

        $createdSequence = array_values(
            array_filter(
                $this->schemaManager->listSequences(),
                static function (Sequence $sequence) use ($sequenceName): bool {
                    return strcasecmp($sequence->getName(), $sequenceName) === 0;
                }
            )
        )[0] ?? null;

        self::assertNotNull($createdSequence);

        $tableDiff = $comparatorFactory($this->schemaManager)->diffSequence($createdSequence, $sequence);

        self::assertFalse($tableDiff);
    }

    public function testPrimaryKeyAutoIncrement(): void
    {
        $table = new Table('test_pk_auto_increment');
        $table->addColumn('id', 'integer', ['autoincrement' => true]);
        $table->addColumn('text', 'string', ['length' => 1]);
        $table->setPrimaryKey(['id']);
        $this->schemaManager->dropAndCreateTable($table);

        $this->connection->insert('test_pk_auto_increment', ['text' => '1']);

        $lastUsedIdBeforeDelete = (int) $this->connection->fetchOne(
            "SELECT id FROM test_pk_auto_increment WHERE text = '1'"
        );

        $this->connection->executeStatement('DELETE FROM test_pk_auto_increment');

        $this->connection->insert('test_pk_auto_increment', ['text' => '2']);

        $lastUsedIdAfterDelete = (int) $this->connection->fetchOne(
            "SELECT id FROM test_pk_auto_increment WHERE text = '2'"
        );

        self::assertGreaterThan($lastUsedIdBeforeDelete, $lastUsedIdAfterDelete);
    }

    public function testGenerateAnIndexWithPartialColumnLength(): void
    {
        if (! $this->schemaManager->getDatabasePlatform()->supportsColumnLengthIndexes()) {
            self::markTestSkipped(
                'This test is only supported on platforms that support indexes with column length definitions.'
            );
        }

        $table = new Table('test_partial_column_index');
        $table->addColumn('long_column', 'string', ['length' => 40]);
        $table->addColumn('standard_column', 'integer');
        $table->addIndex(['long_column'], 'partial_long_column_idx', [], ['lengths' => [4]]);
        $table->addIndex(['standard_column', 'long_column'], 'standard_and_partial_idx', [], ['lengths' => [null, 2]]);

        $expected = $table->getIndexes();

        $this->schemaManager->dropAndCreateTable($table);

        $onlineTable = $this->schemaManager->listTableDetails('test_partial_column_index');
        self::assertEquals($expected, $onlineTable->getIndexes());
    }

    public function testCommentInTable(): void
    {
        $table = new Table('table_with_comment');
        $table->addColumn('id', 'integer');
        $table->setComment('Foo with control characters \'\\');
        $this->schemaManager->dropAndCreateTable($table);

        $table = $this->schemaManager->listTableDetails('table_with_comment');
        self::assertSame('Foo with control characters \'\\', $table->getComment());
    }
}

interface ListTableColumnsDispatchEventListener
{
    public function onSchemaColumnDefinition(): void;
}

interface ListTableIndexesDispatchEventListener
{
    public function onSchemaIndexDefinition(): void;
}<|MERGE_RESOLUTION|>--- conflicted
+++ resolved
@@ -9,7 +9,6 @@
 use Doctrine\DBAL\Exception;
 use Doctrine\DBAL\Platforms\AbstractPlatform;
 use Doctrine\DBAL\Platforms\OraclePlatform;
-use Doctrine\DBAL\Platforms\SQLServerPlatform;
 use Doctrine\DBAL\Schema\AbstractAsset;
 use Doctrine\DBAL\Schema\AbstractSchemaManager;
 use Doctrine\DBAL\Schema\Column;
@@ -35,7 +34,6 @@
 use function array_filter;
 use function array_keys;
 use function array_map;
-use function array_merge;
 use function array_search;
 use function array_shift;
 use function array_values;
@@ -465,6 +463,12 @@
 
     public function testMigrateSchema(): void
     {
+        // see https://github.com/doctrine/dbal/issues/4760
+        $this->schemaManager->tryMethod('dropTable', 'blob_table');
+
+        // see https://github.com/doctrine/dbal/issues/4761
+        $this->schemaManager->tryMethod('dropTable', 'test_binary_table');
+
         $this->createTestTable('table_to_alter');
         $this->createTestTable('table_to_drop');
 
@@ -687,8 +691,8 @@
         $tableFK->addIndex(['fk_id'], 'fk_idx');
         $tableFK->addForeignKeyConstraint('test_fk_base', ['fk_id'], ['id']);
 
-        $this->schemaManager->tryMethod('dropTable', $tableFK);
-        $this->schemaManager->tryMethod('dropTable', $table);
+        $this->schemaManager->tryMethod('dropTable', $tableFK->getQuotedName($platform));
+        $this->schemaManager->tryMethod('dropTable', $table->getQuotedName($platform));
 
         $this->schemaManager->createTable($table);
         $this->schemaManager->createTable($tableFK);
@@ -701,13 +705,8 @@
         $tableFKNew->addIndex(['rename_fk_id'], 'fk_idx');
         $tableFKNew->addForeignKeyConstraint('test_fk_base', ['rename_fk_id'], ['id']);
 
-<<<<<<< HEAD
-        $diff = (new Comparator())->diffTable($tableFK, $tableFKNew);
+        $diff = $comparatorFactory($this->schemaManager)->diffTable($tableFK, $tableFKNew);
         self::assertNotNull($diff);
-=======
-        $diff = $comparatorFactory($this->schemaManager)->diffTable($tableFK, $tableFKNew);
-        self::assertNotFalse($diff);
->>>>>>> d04d0d6a
 
         $this->schemaManager->alterTable($diff);
 
@@ -749,8 +748,8 @@
             'fk_constraint'
         );
 
-        $this->schemaManager->tryMethod('dropTable', $foreignTable);
-        $this->schemaManager->tryMethod('dropTable', $primaryTable);
+        $this->schemaManager->tryMethod('dropTable', $foreignTable->getQuotedName($platform));
+        $this->schemaManager->tryMethod('dropTable', $primaryTable->getQuotedName($platform));
 
         $this->schemaManager->createTable($primaryTable);
         $this->schemaManager->createTable($foreignTable);
@@ -758,13 +757,8 @@
         $foreignTable2 = clone $foreignTable;
         $foreignTable2->renameIndex('rename_index_fk_idx', 'renamed_index_fk_idx');
 
-<<<<<<< HEAD
-        $diff = (new Comparator())->diffTable($foreignTable, $foreignTable2);
+        $diff = $comparatorFactory($this->schemaManager)->diffTable($foreignTable, $foreignTable2);
         self::assertNotNull($diff);
-=======
-        $diff = $comparatorFactory($this->schemaManager)->diffTable($foreignTable, $foreignTable2);
-        self::assertNotFalse($diff);
->>>>>>> d04d0d6a
 
         $this->schemaManager->alterTable($diff);
 
@@ -775,109 +769,6 @@
         self::assertTrue($foreignTable->hasForeignKey('fk_constraint'));
     }
 
-<<<<<<< HEAD
-=======
-    public function testGetColumnComment(): void
-    {
-        $platform = $this->connection->getDatabasePlatform();
-
-        if (
-            ! $platform->supportsInlineColumnComments() &&
-            ! $platform->supportsCommentOnStatement() &&
-            ! $platform instanceof SQLServerPlatform
-        ) {
-            self::markTestSkipped('Database does not support column comments.');
-        }
-
-        $table = new Table('column_comment_test');
-        $table->addColumn('id', 'integer', ['comment' => 'This is a comment']);
-        $table->setPrimaryKey(['id']);
-
-        $this->schemaManager->createTable($table);
-
-        $columns = $this->schemaManager->listTableColumns('column_comment_test');
-        self::assertEquals(1, count($columns));
-        self::assertEquals('This is a comment', $columns['id']->getComment());
-
-        $tableDiff                       = new TableDiff('column_comment_test');
-        $tableDiff->fromTable            = $table;
-        $tableDiff->changedColumns['id'] = new ColumnDiff(
-            'id',
-            new Column(
-                'id',
-                Type::getType('integer')
-            ),
-            ['comment'],
-            new Column(
-                'id',
-                Type::getType('integer'),
-                ['comment' => 'This is a comment']
-            )
-        );
-
-        $this->schemaManager->alterTable($tableDiff);
-
-        $columns = $this->schemaManager->listTableColumns('column_comment_test');
-        self::assertEquals(1, count($columns));
-        self::assertEmpty($columns['id']->getComment());
-    }
-
-    public function testAutomaticallyAppendCommentOnMarkedColumns(): void
-    {
-        $platform = $this->connection->getDatabasePlatform();
-
-        if (
-            ! $platform->supportsInlineColumnComments() &&
-            ! $platform->supportsCommentOnStatement() &&
-            ! $platform instanceof SQLServerPlatform
-        ) {
-            self::markTestSkipped('Database does not support column comments.');
-        }
-
-        $table = new Table('column_comment_test2');
-        $table->addColumn('id', 'integer', ['comment' => 'This is a comment']);
-        $table->addColumn('obj', 'object', ['comment' => 'This is a comment']);
-        $table->addColumn('arr', 'array', ['comment' => 'This is a comment']);
-        $table->setPrimaryKey(['id']);
-
-        $this->schemaManager->createTable($table);
-
-        $columns = $this->schemaManager->listTableColumns('column_comment_test2');
-        self::assertEquals(3, count($columns));
-        self::assertEquals('This is a comment', $columns['id']->getComment());
-        self::assertEquals('This is a comment', $columns['obj']->getComment());
-        self::assertInstanceOf(ObjectType::class, $columns['obj']->getType());
-        self::assertEquals('This is a comment', $columns['arr']->getComment());
-        self::assertInstanceOf(ArrayType::class, $columns['arr']->getType());
-    }
-
-    public function testCommentHintOnDateIntervalTypeColumn(): void
-    {
-        $platform = $this->connection->getDatabasePlatform();
-
-        if (
-            ! $platform->supportsInlineColumnComments() &&
-            ! $platform->supportsCommentOnStatement() &&
-            ! $platform instanceof SQLServerPlatform
-        ) {
-            self::markTestSkipped('Database does not support column comments.');
-        }
-
-        $table = new Table('column_dateinterval_comment');
-        $table->addColumn('id', 'integer', ['comment' => 'This is a comment']);
-        $table->addColumn('date_interval', 'dateinterval', ['comment' => 'This is a comment']);
-        $table->setPrimaryKey(['id']);
-
-        $this->schemaManager->createTable($table);
-
-        $columns = $this->schemaManager->listTableColumns('column_dateinterval_comment');
-        self::assertEquals(2, count($columns));
-        self::assertEquals('This is a comment', $columns['id']->getComment());
-        self::assertEquals('This is a comment', $columns['date_interval']->getComment());
-        self::assertInstanceOf(DateIntervalType::class, $columns['date_interval']->getType());
-    }
-
->>>>>>> d04d0d6a
     public function testChangeColumnsTypeWithDefaultValue(): void
     {
         $tableName = 'column_def_change_type';
@@ -1070,13 +961,8 @@
         $diffTable->changeColumn('column3', ['default' => 'default2']);
         $diffTable->changeColumn('column4', ['default' => null]);
 
-<<<<<<< HEAD
-        $diff = (new Comparator())->diffTable($table, $diffTable);
+        $diff = $comparatorFactory($this->schemaManager)->diffTable($table, $diffTable);
         self::assertNotNull($diff);
-=======
-        $diff = $comparatorFactory($this->schemaManager)->diffTable($table, $diffTable);
-        self::assertNotFalse($diff);
->>>>>>> d04d0d6a
 
         $this->schemaManager->alterTable($diff);
 
@@ -1149,143 +1035,6 @@
         );
     }
 
-<<<<<<< HEAD
-=======
-    public function testCommentStringsAreQuoted(): void
-    {
-        $platform = $this->connection->getDatabasePlatform();
-
-        if (
-            ! $platform->supportsInlineColumnComments() &&
-            ! $platform->supportsCommentOnStatement() &&
-            ! $platform instanceof SQLServerPlatform
-        ) {
-            self::markTestSkipped('Database does not support column comments.');
-        }
-
-        $table = new Table('my_table');
-        $table->addColumn('id', 'integer', ['comment' => "It's a comment with a quote"]);
-        $table->setPrimaryKey(['id']);
-
-        $this->schemaManager->createTable($table);
-
-        $columns = $this->schemaManager->listTableColumns('my_table');
-        self::assertEquals("It's a comment with a quote", $columns['id']->getComment());
-    }
-
-    public function testCommentNotDuplicated(): void
-    {
-        if (! $this->connection->getDatabasePlatform()->supportsInlineColumnComments()) {
-            self::markTestSkipped('Database does not support column comments.');
-        }
-
-        $options = [
-            'type' => Type::getType('integer'),
-            'default' => 0,
-            'notnull' => true,
-            'comment' => 'expected+column+comment',
-        ];
-
-        $columnDefinition = substr(
-            $this->connection->getDatabasePlatform()->getColumnDeclarationSQL('id', $options),
-            strlen('id') + 1
-        );
-
-        $table = new Table('my_table');
-        $table->addColumn('id', 'integer', [
-            'columnDefinition' => $columnDefinition,
-            'comment' => 'unexpected_column_comment',
-        ]);
-
-        $sql = $this->connection->getDatabasePlatform()->getCreateTableSQL($table);
-
-        self::assertStringContainsString('expected+column+comment', $sql[0]);
-        self::assertStringNotContainsString('unexpected_column_comment', $sql[0]);
-    }
-
-    /**
-     * @param callable(AbstractSchemaManager):Comparator $comparatorFactory
-     *
-     * @dataProvider getAlterColumnComment
-     */
-    public function testAlterColumnComment(
-        callable $comparatorFactory,
-        ?string $comment1,
-        ?string $expectedComment1,
-        ?string $comment2,
-        ?string $expectedComment2
-    ): void {
-        $platform = $this->schemaManager->getDatabasePlatform();
-
-        if (
-            ! $platform->supportsInlineColumnComments() &&
-            ! $platform->supportsCommentOnStatement() &&
-            ! $platform instanceof SQLServerPlatform
-        ) {
-            self::markTestSkipped('Database does not support column comments.');
-        }
-
-        $offlineTable = new Table('alter_column_comment_test');
-        $offlineTable->addColumn('comment1', 'integer', ['comment' => $comment1]);
-        $offlineTable->addColumn('comment2', 'integer', ['comment' => $comment2]);
-        $offlineTable->addColumn('no_comment1', 'integer');
-        $offlineTable->addColumn('no_comment2', 'integer');
-        $this->schemaManager->dropAndCreateTable($offlineTable);
-
-        $onlineTable = $this->schemaManager->listTableDetails('alter_column_comment_test');
-
-        self::assertSame($expectedComment1, $onlineTable->getColumn('comment1')->getComment());
-        self::assertSame($expectedComment2, $onlineTable->getColumn('comment2')->getComment());
-        self::assertNull($onlineTable->getColumn('no_comment1')->getComment());
-        self::assertNull($onlineTable->getColumn('no_comment2')->getComment());
-
-        $onlineTable->changeColumn('comment1', ['comment' => $comment2]);
-        $onlineTable->changeColumn('comment2', ['comment' => $comment1]);
-        $onlineTable->changeColumn('no_comment1', ['comment' => $comment1]);
-        $onlineTable->changeColumn('no_comment2', ['comment' => $comment2]);
-
-        $tableDiff = $comparatorFactory($this->schemaManager)->diffTable($offlineTable, $onlineTable);
-
-        self::assertInstanceOf(TableDiff::class, $tableDiff);
-
-        $this->schemaManager->alterTable($tableDiff);
-
-        $onlineTable = $this->schemaManager->listTableDetails('alter_column_comment_test');
-
-        self::assertSame($expectedComment2, $onlineTable->getColumn('comment1')->getComment());
-        self::assertSame($expectedComment1, $onlineTable->getColumn('comment2')->getComment());
-        self::assertSame($expectedComment1, $onlineTable->getColumn('no_comment1')->getComment());
-        self::assertSame($expectedComment2, $onlineTable->getColumn('no_comment2')->getComment());
-    }
-
-    /**
-     * @return iterable<mixed[]>
-     */
-    public static function getAlterColumnComment(): iterable
-    {
-        foreach (ComparatorTestUtils::comparatorProvider() as $comparatorArguments) {
-            foreach (
-                [
-                    [null, null, ' ', ' '],
-                    [null, null, '0', '0'],
-                    [null, null, 'foo', 'foo'],
-
-                    ['', null, ' ', ' '],
-                    ['', null, '0', '0'],
-                    ['', null, 'foo', 'foo'],
-
-                    [' ', ' ', '0', '0'],
-                    [' ', ' ', 'foo', 'foo'],
-
-                    ['0', '0', 'foo', 'foo'],
-                ] as $testArguments
-            ) {
-                yield array_merge($comparatorArguments, $testArguments);
-            }
-        }
-    }
-
->>>>>>> d04d0d6a
     public function testDoesNotListIndexesImplicitlyCreatedByForeignKeys(): void
     {
         if (! $this->schemaManager->getDatabasePlatform()->supportsForeignKeyConstraints()) {
