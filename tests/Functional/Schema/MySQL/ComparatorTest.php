<?php

declare(strict_types=1);

namespace Doctrine\DBAL\Tests\Functional\Schema\MySQL;

use Doctrine\DBAL\Exception;
use Doctrine\DBAL\Platforms\AbstractMySQLPlatform;
use Doctrine\DBAL\Platforms\AbstractPlatform;
use Doctrine\DBAL\Schema\AbstractSchemaManager;
use Doctrine\DBAL\Schema\Column;
use Doctrine\DBAL\Schema\Comparator;
use Doctrine\DBAL\Schema\Table;
use Doctrine\DBAL\Tests\Functional\Schema\ComparatorTestUtils;
use Doctrine\DBAL\Tests\FunctionalTestCase;
use Doctrine\DBAL\Types\Types;

final class ComparatorTest extends FunctionalTestCase
{
    private AbstractPlatform $platform;

    private AbstractSchemaManager $schemaManager;

    private Comparator $comparator;

    protected function setUp(): void
    {
        $this->platform = $this->connection->getDatabasePlatform();

        if (! $this->platform instanceof AbstractMySQLPlatform) {
            self::markTestSkipped();
        }

        $this->schemaManager = $this->connection->createSchemaManager();
        $this->comparator    = $this->schemaManager->createComparator();
    }

    /**
     * @dataProvider lobColumnProvider
     */
    public function testLobLengthIncrementWithinLimit(string $type, int $length): void
    {
        $table = $this->createLobTable($type, $length - 1);
        $this->setBlobLength($table, $length);

        self::assertNull(ComparatorTestUtils::diffOnlineAndOfflineTable(
            $this->schemaManager,
            $this->comparator,
            $table
        ));
    }

    /**
     * @dataProvider lobColumnProvider
     */
    public function testLobLengthIncrementOverLimit(string $type, int $length): void
    {
        $table = $this->createLobTable($type, $length);
        $this->setBlobLength($table, $length + 1);
        ComparatorTestUtils::assertDiffNotEmpty($this->connection, $this->comparator, $table);
    }

    /**
     * @return iterable<array{string,int}>
     */
    public static function lobColumnProvider(): iterable
    {
        yield [Types::BLOB, AbstractMySQLPlatform::LENGTH_LIMIT_TINYBLOB];
        yield [Types::BLOB, AbstractMySQLPlatform::LENGTH_LIMIT_BLOB];
        yield [Types::BLOB, AbstractMySQLPlatform::LENGTH_LIMIT_MEDIUMBLOB];

        yield [Types::TEXT, AbstractMySQLPlatform::LENGTH_LIMIT_TINYTEXT];
        yield [Types::TEXT, AbstractMySQLPlatform::LENGTH_LIMIT_TEXT];
        yield [Types::TEXT, AbstractMySQLPlatform::LENGTH_LIMIT_MEDIUMTEXT];
    }

    /**
     * @throws Exception
     */
    private function createLobTable(string $type, int $length): Table
    {
        $table = new Table('comparator_test');
        $table->addColumn('lob', $type)->setLength($length);

        $this->dropAndCreateTable($table);

        return $table;
    }

    /**
     * @throws Exception
     */
    private function setBlobLength(Table $table, int $length): void
    {
        $table->getColumn('lob')->setLength($length);
    }

    public function testExplicitDefaultCollation(): void
    {
        [$table, $column] = $this->createCollationTable();
        $column->setPlatformOption('collation', 'utf8mb4_general_ci');

        self::assertNull(ComparatorTestUtils::diffOnlineAndOfflineTable(
            $this->schemaManager,
            $this->comparator,
            $table
        ));
    }

    public function testChangeColumnCharsetAndCollation(): void
    {
        [$table, $column] = $this->createCollationTable();
        $column->setPlatformOption('charset', 'utf8');
        $column->setPlatformOption('collation', 'utf8_bin');

        ComparatorTestUtils::assertDiffNotEmpty($this->connection, $this->comparator, $table);
    }

    public function testChangeColumnCollation(): void
    {
        [$table, $column] = $this->createCollationTable();
        $column->setPlatformOption('collation', 'utf8mb4_bin');

        ComparatorTestUtils::assertDiffNotEmpty($this->connection, $this->comparator, $table);
    }

    /**
     * @return array{Table,Column}
     *
     * @throws Exception
     */
    private function createCollationTable(): array
    {
        $table = new Table('comparator_test');
        $table->addOption('charset', 'utf8mb4');
<<<<<<< HEAD
        $table->addOption('collate', 'utf8mb4_general_ci');
        $column = $table->addColumn('id', Types::STRING, ['length' => 32]);
=======
        $table->addOption('collation', 'utf8mb4_general_ci');
        $column = $table->addColumn('id', Types::STRING);
>>>>>>> dd19bab0
        $this->dropAndCreateTable($table);

        return [$table, $column];
    }
}<|MERGE_RESOLUTION|>--- conflicted
+++ resolved
@@ -133,13 +133,8 @@
     {
         $table = new Table('comparator_test');
         $table->addOption('charset', 'utf8mb4');
-<<<<<<< HEAD
-        $table->addOption('collate', 'utf8mb4_general_ci');
+        $table->addOption('collation', 'utf8mb4_general_ci');
         $column = $table->addColumn('id', Types::STRING, ['length' => 32]);
-=======
-        $table->addOption('collation', 'utf8mb4_general_ci');
-        $column = $table->addColumn('id', Types::STRING);
->>>>>>> dd19bab0
         $this->dropAndCreateTable($table);
 
         return [$table, $column];
