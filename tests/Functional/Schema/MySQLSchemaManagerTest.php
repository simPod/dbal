<?php

declare(strict_types=1);

namespace Doctrine\DBAL\Tests\Functional\Schema;

use DateTime;
use Doctrine\DBAL\DriverManager;
use Doctrine\DBAL\Exception\DatabaseRequired;
use Doctrine\DBAL\Platforms\AbstractMySQLPlatform;
use Doctrine\DBAL\Platforms\AbstractPlatform;
use Doctrine\DBAL\Platforms\MariaDBPlatform;
use Doctrine\DBAL\Schema\Schema;
use Doctrine\DBAL\Schema\Table;
use Doctrine\DBAL\Tests\Functional\Schema\MySQL\PointType;
use Doctrine\DBAL\Tests\TestUtil;
use Doctrine\DBAL\Types\BlobType;
use Doctrine\DBAL\Types\Type;

class MySQLSchemaManagerTest extends SchemaManagerFunctionalTestCase
{
    public static function setUpBeforeClass(): void
    {
        Type::addType('point', PointType::class);
    }

    protected function supportsPlatform(AbstractPlatform $platform): bool
    {
        return $platform instanceof AbstractMySQLPlatform;
    }

    public function testSwitchPrimaryKeyColumns(): void
    {
        $tableOld = new Table('switch_primary_key_columns');
        $tableOld->addColumn('foo_id', 'integer');
        $tableOld->addColumn('bar_id', 'integer');

        $this->schemaManager->createTable($tableOld);
        $tableFetched = $this->schemaManager->listTableDetails('switch_primary_key_columns');
        $tableNew     = clone $tableFetched;
        $tableNew->setPrimaryKey(['bar_id', 'foo_id']);

        $diff = $this->schemaManager->createComparator()
            ->diffTable($tableFetched, $tableNew);
        self::assertNotNull($diff);

        $this->schemaManager->alterTable($diff);

        $table      = $this->schemaManager->listTableDetails('switch_primary_key_columns');
        $primaryKey = $table->getPrimaryKeyColumns();

        self::assertCount(2, $primaryKey);
        self::assertArrayHasKey('bar_id', $primaryKey);
        self::assertArrayHasKey('foo_id', $primaryKey);
    }

    public function testFulltextIndex(): void
    {
        $table = new Table('fulltext_index');
        $table->addColumn('text', 'text');
        $table->addIndex(['text'], 'f_index');
        $table->addOption('engine', 'MyISAM');

        $index = $table->getIndex('f_index');
        $index->addFlag('fulltext');

        $this->dropAndCreateTable($table);

        $indexes = $this->schemaManager->listTableIndexes('fulltext_index');
        self::assertArrayHasKey('f_index', $indexes);
        self::assertTrue($indexes['f_index']->hasFlag('fulltext'));
    }

    public function testSpatialIndex(): void
    {
        $table = new Table('spatial_index');
        $table->addColumn('point', 'point');
        $table->addIndex(['point'], 's_index');
        $table->addOption('engine', 'MyISAM');

        $index = $table->getIndex('s_index');
        $index->addFlag('spatial');

        $this->dropAndCreateTable($table);

        // see https://github.com/doctrine/dbal/issues/4983
        $this->markConnectionNotReusable();

        $indexes = $this->schemaManager->listTableIndexes('spatial_index');
        self::assertArrayHasKey('s_index', $indexes);
        self::assertTrue($indexes['s_index']->hasFlag('spatial'));
        self::assertSame([0 => null], $indexes['s_index']->getOption('lengths'));
    }

    public function testIndexWithLength(): void
    {
        $table = new Table('index_length');
        $table->addColumn('text', 'string', ['length' => 255]);
        $table->addIndex(['text'], 'text_index', [], ['lengths' => [128]]);

        $this->dropAndCreateTable($table);

        $indexes = $this->schemaManager->listTableIndexes('index_length');
        self::assertArrayHasKey('text_index', $indexes);
        self::assertSame([128], $indexes['text_index']->getOption('lengths'));
    }

    public function testAlterTableAddPrimaryKey(): void
    {
        $table = new Table('alter_table_add_pk');
        $table->addColumn('id', 'integer');
        $table->addColumn('foo', 'integer');
        $table->addIndex(['id'], 'idx_id');

        $this->schemaManager->createTable($table);

        $diffTable = clone $table;

        $diffTable->dropIndex('idx_id');
        $diffTable->setPrimaryKey(['id']);

        $diff = $this->schemaManager->createComparator()
            ->diffTable($table, $diffTable);
        self::assertNotNull($diff);

        $this->schemaManager->alterTable($diff);

        $table = $this->schemaManager->listTableDetails('alter_table_add_pk');

        self::assertFalse($table->hasIndex('idx_id'));
        self::assertTrue($table->hasPrimaryKey());
    }

    public function testDropPrimaryKeyWithAutoincrementColumn(): void
    {
        $table = new Table('drop_primary_key');
        $table->addColumn('id', 'integer', ['autoincrement' => true]);
        $table->addColumn('foo', 'integer');
        $table->setPrimaryKey(['id', 'foo']);

        $this->dropAndCreateTable($table);

        $diffTable = clone $table;

        $diffTable->dropPrimaryKey();

        $diff = $this->schemaManager->createComparator()
            ->diffTable($table, $diffTable);
        self::assertNotNull($diff);

        $this->schemaManager->alterTable($diff);

        $table = $this->schemaManager->listTableDetails('drop_primary_key');

        self::assertFalse($table->hasPrimaryKey());
        self::assertFalse($table->getColumn('id')->getAutoincrement());
    }

    public function testDoesNotPropagateDefaultValuesForUnsupportedColumnTypes(): void
    {
<<<<<<< HEAD
        if ($this->schemaManager->getDatabasePlatform() instanceof MariaDBPlatform) {
=======
        if ($this->connection->getDatabasePlatform() instanceof MariaDb1027Platform) {
>>>>>>> 2bf974eb
            self::markTestSkipped(
                'MariaDB supports default values for BLOB and TEXT columns and will propagate values'
            );
        }

        $table = new Table('text_blob_default_value');
        $table->addColumn('def_text', 'text', ['default' => 'def']);
        $table->addColumn('def_text_null', 'text', ['notnull' => false, 'default' => 'def']);
        $table->addColumn('def_blob', 'blob', ['default' => 'def']);
        $table->addColumn('def_blob_null', 'blob', ['notnull' => false, 'default' => 'def']);

        $this->dropAndCreateTable($table);

        $onlineTable = $this->schemaManager->listTableDetails('text_blob_default_value');

        self::assertNull($onlineTable->getColumn('def_text')->getDefault());
        self::assertNull($onlineTable->getColumn('def_text_null')->getDefault());
        self::assertFalse($onlineTable->getColumn('def_text_null')->getNotnull());
        self::assertNull($onlineTable->getColumn('def_blob')->getDefault());
        self::assertNull($onlineTable->getColumn('def_blob_null')->getDefault());
        self::assertFalse($onlineTable->getColumn('def_blob_null')->getNotnull());

        $diff = $this->schemaManager->createComparator()
            ->diffTable($table, $onlineTable);
        self::assertNull($diff);
    }

    public function testColumnCharset(): void
    {
        $table = new Table('test_column_charset');
        $table->addColumn('id', 'integer');
        $table->addColumn('foo', 'text')->setPlatformOption('charset', 'ascii');
        $table->addColumn('bar', 'text')->setPlatformOption('charset', 'latin1');
        $this->dropAndCreateTable($table);

        $columns = $this->schemaManager->listTableColumns('test_column_charset');

        self::assertFalse($columns['id']->hasPlatformOption('charset'));
        self::assertEquals('ascii', $columns['foo']->getPlatformOption('charset'));
        self::assertEquals('latin1', $columns['bar']->getPlatformOption('charset'));
    }

    public function testAlterColumnCharset(): void
    {
        $tableName = 'test_alter_column_charset';

        $table = new Table($tableName);
        $table->addColumn('col_text', 'text')->setPlatformOption('charset', 'utf8');

        $this->dropAndCreateTable($table);

        $diffTable = clone $table;
        $diffTable->getColumn('col_text')->setPlatformOption('charset', 'ascii');

        $diff = $this->schemaManager->createComparator()
            ->diffTable($table, $diffTable);
        self::assertNotNull($diff);

        $this->schemaManager->alterTable($diff);

        $table = $this->schemaManager->listTableDetails($tableName);

        self::assertEquals('ascii', $table->getColumn('col_text')->getPlatformOption('charset'));
    }

    public function testColumnCharsetChange(): void
    {
        $table = new Table('test_column_charset_change');
        $table->addColumn('col_string', 'string')
            ->setLength(100)
            ->setNotnull(true)
            ->setPlatformOption('charset', 'utf8');

        $diffTable = clone $table;
        $diffTable->getColumn('col_string')->setPlatformOption('charset', 'ascii');

        $fromSchema = new Schema([$table]);
        $toSchema   = new Schema([$diffTable]);

        $diff = $this->schemaManager->createComparator()
            ->compareSchemas($fromSchema, $toSchema)
            ->toSql(
                $this->connection->getDatabasePlatform()
            );

        self::assertContains(
            'ALTER TABLE test_column_charset_change CHANGE col_string'
                . ' col_string VARCHAR(100) CHARACTER SET ascii NOT NULL',
            $diff
        );
    }

    public function testColumnCollation(): void
    {
        $table = new Table('test_collation');
        $table->addOption('collation', 'latin1_swedish_ci');
        $table->addOption('charset', 'latin1');
        $table->addColumn('id', 'integer');
        $table->addColumn('text', 'text');
        $table->addColumn('foo', 'text')->setPlatformOption('collation', 'latin1_swedish_ci');
        $table->addColumn('bar', 'text')->setPlatformOption('collation', 'utf8mb4_general_ci');
        $table->addColumn('baz', 'text')->setPlatformOption('collation', 'binary');
        $this->dropAndCreateTable($table);

        $columns = $this->schemaManager->listTableColumns('test_collation');

        self::assertArrayNotHasKey('collation', $columns['id']->getPlatformOptions());
        self::assertEquals('latin1_swedish_ci', $columns['text']->getPlatformOption('collation'));
        self::assertEquals('latin1_swedish_ci', $columns['foo']->getPlatformOption('collation'));
        self::assertEquals('utf8mb4_general_ci', $columns['bar']->getPlatformOption('collation'));
        self::assertInstanceOf(BlobType::class, $columns['baz']->getType());
    }

    public function testListLobTypeColumns(): void
    {
        $tableName = 'lob_type_columns';
        $table     = new Table($tableName);

        $table->addColumn('col_tinytext', 'text', ['length' => AbstractMySQLPlatform::LENGTH_LIMIT_TINYTEXT]);
        $table->addColumn('col_text', 'text', ['length' => AbstractMySQLPlatform::LENGTH_LIMIT_TEXT]);
        $table->addColumn('col_mediumtext', 'text', ['length' => AbstractMySQLPlatform::LENGTH_LIMIT_MEDIUMTEXT]);
        $table->addColumn('col_longtext', 'text');

        $table->addColumn('col_tinyblob', 'text', ['length' => AbstractMySQLPlatform::LENGTH_LIMIT_TINYBLOB]);
        $table->addColumn('col_blob', 'blob', ['length' => AbstractMySQLPlatform::LENGTH_LIMIT_BLOB]);
        $table->addColumn('col_mediumblob', 'blob', ['length' => AbstractMySQLPlatform::LENGTH_LIMIT_MEDIUMBLOB]);
        $table->addColumn('col_longblob', 'blob');

        $this->dropAndCreateTable($table);

<<<<<<< HEAD
        $platform      = $this->schemaManager->getDatabasePlatform();
        $onlineColumns = $this->schemaManager->listTableColumns($tableName);
=======
        $platform       = $this->connection->getDatabasePlatform();
        $offlineColumns = $table->getColumns();
        $onlineColumns  = $this->schemaManager->listTableColumns($tableName);
>>>>>>> 2bf974eb

        self::assertSame(
            $platform->getClobTypeDeclarationSQL($table->getColumn('col_tinytext')->toArray()),
            $platform->getClobTypeDeclarationSQL($onlineColumns['col_tinytext']->toArray())
        );
        self::assertSame(
            $platform->getClobTypeDeclarationSQL($table->getColumn('col_text')->toArray()),
            $platform->getClobTypeDeclarationSQL($onlineColumns['col_text']->toArray())
        );
        self::assertSame(
            $platform->getClobTypeDeclarationSQL($table->getColumn('col_mediumtext')->toArray()),
            $platform->getClobTypeDeclarationSQL($onlineColumns['col_mediumtext']->toArray())
        );
        self::assertSame(
            $platform->getClobTypeDeclarationSQL($table->getColumn('col_longtext')->toArray()),
            $platform->getClobTypeDeclarationSQL($onlineColumns['col_longtext']->toArray())
        );

        self::assertSame(
            $platform->getBlobTypeDeclarationSQL($table->getColumn('col_tinyblob')->toArray()),
            $platform->getBlobTypeDeclarationSQL($onlineColumns['col_tinyblob']->toArray())
        );
        self::assertSame(
            $platform->getBlobTypeDeclarationSQL($table->getColumn('col_blob')->toArray()),
            $platform->getBlobTypeDeclarationSQL($onlineColumns['col_blob']->toArray())
        );
        self::assertSame(
            $platform->getBlobTypeDeclarationSQL($table->getColumn('col_mediumblob')->toArray()),
            $platform->getBlobTypeDeclarationSQL($onlineColumns['col_mediumblob']->toArray())
        );
        self::assertSame(
            $platform->getBlobTypeDeclarationSQL($table->getColumn('col_longblob')->toArray()),
            $platform->getBlobTypeDeclarationSQL($onlineColumns['col_longblob']->toArray())
        );
    }

    public function testDiffListGuidTableColumn(): void
    {
        $offlineTable = new Table('list_guid_table_column');
        $offlineTable->addColumn('col_guid', 'guid');

        $this->dropAndCreateTable($offlineTable);

        $onlineTable = $this->schemaManager->listTableDetails('list_guid_table_column');

        self::assertNull(
            $this->schemaManager->createComparator()->diffTable($onlineTable, $offlineTable),
            'No differences should be detected with the offline vs online schema.'
        );
    }

    public function testListDecimalTypeColumns(): void
    {
        $tableName = 'test_list_decimal_columns';
        $table     = new Table($tableName);

        $table->addColumn('col', 'decimal');
        $table->addColumn('col_unsigned', 'decimal', ['unsigned' => true]);

        $this->dropAndCreateTable($table);

        $columns = $this->schemaManager->listTableColumns($tableName);

        self::assertArrayHasKey('col', $columns);
        self::assertArrayHasKey('col_unsigned', $columns);
        self::assertFalse($columns['col']->getUnsigned());
        self::assertTrue($columns['col_unsigned']->getUnsigned());
    }

    public function testListFloatTypeColumns(): void
    {
        $tableName = 'test_list_float_columns';
        $table     = new Table($tableName);

        $table->addColumn('col', 'float');
        $table->addColumn('col_unsigned', 'float', ['unsigned' => true]);

        $this->dropAndCreateTable($table);

        $columns = $this->schemaManager->listTableColumns($tableName);

        self::assertArrayHasKey('col', $columns);
        self::assertArrayHasKey('col_unsigned', $columns);
        self::assertFalse($columns['col']->getUnsigned());
        self::assertTrue($columns['col_unsigned']->getUnsigned());
    }

    public function testColumnDefaultCurrentTimestamp(): void
    {
        $platform = $this->connection->getDatabasePlatform();

        $table = new Table('test_column_defaults_current_timestamp');

        $currentTimeStampSql = $platform->getCurrentTimestampSQL();

        $table->addColumn('col_datetime', 'datetime', ['notnull' => true, 'default' => $currentTimeStampSql]);
        $table->addColumn('col_datetime_nullable', 'datetime', ['default' => $currentTimeStampSql]);

        $this->dropAndCreateTable($table);

        $onlineTable = $this->schemaManager->listTableDetails('test_column_defaults_current_timestamp');
        self::assertSame($currentTimeStampSql, $onlineTable->getColumn('col_datetime')->getDefault());
        self::assertSame($currentTimeStampSql, $onlineTable->getColumn('col_datetime_nullable')->getDefault());

        $diff = $this->schemaManager->createComparator()->diffTable($table, $onlineTable);
        self::assertNull($diff, 'Tables should be identical with column defaults.');
    }

    public function testColumnDefaultsAreValid(): void
    {
        $table = new Table('test_column_defaults_are_valid');

        $currentTimeStampSql = $this->connection->getDatabasePlatform()->getCurrentTimestampSQL();
        $table->addColumn('col_datetime', 'datetime', ['default' => $currentTimeStampSql]);
        $table->addColumn('col_datetime_null', 'datetime', ['notnull' => false, 'default' => null]);
        $table->addColumn('col_int', 'integer', ['default' => 1]);
        $table->addColumn('col_neg_int', 'integer', ['default' => -1]);
        $table->addColumn('col_string', 'string', [
            'length' => 1,
            'default' => 'A',
        ]);
        $table->addColumn('col_decimal', 'decimal', ['scale' => 3, 'precision' => 6, 'default' => -2.3]);
        $table->addColumn('col_date', 'date', ['default' => '2012-12-12']);

        $this->dropAndCreateTable($table);

        $this->connection->executeStatement(
            'INSERT INTO test_column_defaults_are_valid () VALUES()'
        );

        $row = $this->connection->fetchAssociative(
            'SELECT *, DATEDIFF(CURRENT_TIMESTAMP(), col_datetime) as diff_seconds FROM test_column_defaults_are_valid'
        );
        self::assertNotFalse($row);

        self::assertInstanceOf(DateTime::class, DateTime::createFromFormat('Y-m-d H:i:s', $row['col_datetime']));
        self::assertNull($row['col_datetime_null']);
        self::assertSame('2012-12-12', $row['col_date']);
        self::assertSame('A', $row['col_string']);
        self::assertEquals(1, $row['col_int']);
        self::assertEquals(-1, $row['col_neg_int']);
        self::assertEquals('-2.300', $row['col_decimal']);
        self::assertLessThan(5, $row['diff_seconds']);
    }

    /**
     * MariaDB 10.2+ does support CURRENT_TIME and CURRENT_DATE as
     * column default values for time and date columns.
     * (Not supported on Mysql as of 5.7.19)
     *
     * Note that MariaDB 10.2+, when storing default in information_schema,
     * silently change CURRENT_TIMESTAMP as 'current_timestamp()',
     * CURRENT_TIME as 'currtime()' and CURRENT_DATE as 'currdate()'.
     * This test also ensure proper aliasing to not trigger a table diff.
     */
    public function testColumnDefaultValuesCurrentTimeAndDate(): void
    {
<<<<<<< HEAD
        if (! $this->schemaManager->getDatabasePlatform() instanceof MariaDBPlatform) {
            self::markTestSkipped('Only relevant for MariaDB.');
=======
        if (! $this->connection->getDatabasePlatform() instanceof MariaDb1027Platform) {
            self::markTestSkipped('Only relevant for MariaDb102Platform.');
>>>>>>> 2bf974eb
        }

        $platform = $this->connection->getDatabasePlatform();

        $table = new Table('test_column_defaults_current_time_and_date');

        $currentTimestampSql = $platform->getCurrentTimestampSQL();
        $currentTimeSql      = $platform->getCurrentTimeSQL();
        $currentDateSql      = $platform->getCurrentDateSQL();

        $table->addColumn('col_datetime', 'datetime', ['default' => $currentTimestampSql]);
        $table->addColumn('col_date', 'date', ['default' => $currentDateSql]);
        $table->addColumn('col_time', 'time', ['default' => $currentTimeSql]);

        $this->dropAndCreateTable($table);

        $onlineTable = $this->schemaManager->listTableDetails('test_column_defaults_current_time_and_date');

        self::assertSame($currentTimestampSql, $onlineTable->getColumn('col_datetime')->getDefault());
        self::assertSame($currentDateSql, $onlineTable->getColumn('col_date')->getDefault());
        self::assertSame($currentTimeSql, $onlineTable->getColumn('col_time')->getDefault());

        $diff = $this->schemaManager->createComparator()->diffTable($table, $onlineTable);
        self::assertNull($diff, 'Tables should be identical with column defauts time and date.');
    }

    public function testEnsureTableOptionsAreReflectedInMetadata(): void
    {
        $this->connection->executeStatement('DROP TABLE IF EXISTS test_table_metadata');

        $sql = <<<'SQL'
CREATE TABLE test_table_metadata(
  col1 INT NOT NULL AUTO_INCREMENT PRIMARY KEY
)
COLLATE utf8mb4_general_ci
ENGINE InnoDB
ROW_FORMAT DYNAMIC
COMMENT 'This is a test'
AUTO_INCREMENT=42
PARTITION BY HASH (col1)
SQL;

        $this->connection->executeStatement($sql);
        $onlineTable = $this->schemaManager->listTableDetails('test_table_metadata');

        self::assertEquals('InnoDB', $onlineTable->getOption('engine'));
        self::assertEquals('utf8mb4_general_ci', $onlineTable->getOption('collation'));
        self::assertEquals(42, $onlineTable->getOption('autoincrement'));
        self::assertEquals('This is a test', $onlineTable->getOption('comment'));
        self::assertEquals([
            'row_format' => 'DYNAMIC',
            'partitioned' => true,
        ], $onlineTable->getOption('create_options'));
    }

    public function testEnsureTableWithoutOptionsAreReflectedInMetadata(): void
    {
        $this->connection->executeStatement('DROP TABLE IF EXISTS test_table_empty_metadata');

        $this->connection->executeStatement('CREATE TABLE test_table_empty_metadata(col1 INT NOT NULL)');
        $onlineTable = $this->schemaManager->listTableDetails('test_table_empty_metadata');

        self::assertNotEmpty($onlineTable->getOption('engine'));
        // collation could be set to default or not set, information_schema indicate a possibly null value
        self::assertFalse($onlineTable->hasOption('autoincrement'));
        self::assertEquals('', $onlineTable->getOption('comment'));
        self::assertEquals([], $onlineTable->getOption('create_options'));
    }

    public function testParseNullCreateOptions(): void
    {
        $table = $this->schemaManager->listTableDetails('sys.processlist');

        self::assertEquals([], $table->getOption('create_options'));
    }

    public function testListTableColumnsThrowsDatabaseRequired(): void
    {
        $params = TestUtil::getConnectionParams();
        unset($params['dbname']);

        $connection    = DriverManager::getConnection($params);
        $schemaManager = $connection->createSchemaManager();

        $this->expectException(DatabaseRequired::class);

        $schemaManager->listTableColumns('users');
    }
}<|MERGE_RESOLUTION|>--- conflicted
+++ resolved
@@ -158,11 +158,7 @@
 
     public function testDoesNotPropagateDefaultValuesForUnsupportedColumnTypes(): void
     {
-<<<<<<< HEAD
-        if ($this->schemaManager->getDatabasePlatform() instanceof MariaDBPlatform) {
-=======
-        if ($this->connection->getDatabasePlatform() instanceof MariaDb1027Platform) {
->>>>>>> 2bf974eb
+        if ($this->connection->getDatabasePlatform() instanceof MariaDBPlatform) {
             self::markTestSkipped(
                 'MariaDB supports default values for BLOB and TEXT columns and will propagate values'
             );
@@ -293,14 +289,8 @@
 
         $this->dropAndCreateTable($table);
 
-<<<<<<< HEAD
-        $platform      = $this->schemaManager->getDatabasePlatform();
+        $platform      = $this->connection->getDatabasePlatform();
         $onlineColumns = $this->schemaManager->listTableColumns($tableName);
-=======
-        $platform       = $this->connection->getDatabasePlatform();
-        $offlineColumns = $table->getColumns();
-        $onlineColumns  = $this->schemaManager->listTableColumns($tableName);
->>>>>>> 2bf974eb
 
         self::assertSame(
             $platform->getClobTypeDeclarationSQL($table->getColumn('col_tinytext')->toArray()),
@@ -458,13 +448,8 @@
      */
     public function testColumnDefaultValuesCurrentTimeAndDate(): void
     {
-<<<<<<< HEAD
-        if (! $this->schemaManager->getDatabasePlatform() instanceof MariaDBPlatform) {
+        if (! $this->connection->getDatabasePlatform() instanceof MariaDBPlatform) {
             self::markTestSkipped('Only relevant for MariaDB.');
-=======
-        if (! $this->connection->getDatabasePlatform() instanceof MariaDb1027Platform) {
-            self::markTestSkipped('Only relevant for MariaDb102Platform.');
->>>>>>> 2bf974eb
         }
 
         $platform = $this->connection->getDatabasePlatform();
