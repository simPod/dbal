<?php

declare(strict_types=1);

namespace Doctrine\DBAL\Tests\Functional\Schema;

use DateTime;
use Doctrine\DBAL\DriverManager;
use Doctrine\DBAL\Exception\DatabaseRequired;
use Doctrine\DBAL\Platforms\AbstractMySQLPlatform;
use Doctrine\DBAL\Platforms\AbstractPlatform;
use Doctrine\DBAL\Platforms\MariaDBPlatform;
use Doctrine\DBAL\Schema\Table;
use Doctrine\DBAL\Tests\Functional\Schema\MySQL\PointType;
use Doctrine\DBAL\Tests\TestUtil;
use Doctrine\DBAL\Types\BlobType;
use Doctrine\DBAL\Types\Type;

use function array_keys;

class MySQLSchemaManagerTest extends SchemaManagerFunctionalTestCase
{
    public static function setUpBeforeClass(): void
    {
        Type::addType('point', PointType::class);
    }

    protected function supportsPlatform(AbstractPlatform $platform): bool
    {
        return $platform instanceof AbstractMySQLPlatform;
    }

    public function testSwitchPrimaryKeyColumns(): void
    {
        $tableOld = new Table('switch_primary_key_columns');
        $tableOld->addColumn('foo_id', Types::INTEGER);
        $tableOld->addColumn('bar_id', Types::INTEGER);

        $this->schemaManager->createTable($tableOld);
        $tableFetched = $this->schemaManager->introspectTable('switch_primary_key_columns');
        $tableNew     = clone $tableFetched;
        $tableNew->setPrimaryKey(['bar_id', 'foo_id']);

        $diff = $this->schemaManager->createComparator()
            ->compareTables($tableFetched, $tableNew);

        $this->schemaManager->alterTable($diff);

<<<<<<< HEAD
        $table = $this->schemaManager->introspectTable('switch_primary_key_columns');
=======
        $table      = $this->schemaManager->introspectTable('switch_primary_key_columns');
        $primaryKey = $table->getPrimaryKeyColumns();

        self::assertCount(2, $primaryKey);
        self::assertArrayHasKey('bar_id', $primaryKey);
        self::assertArrayHasKey('foo_id', $primaryKey);
    }

    public function testDiffTableBug(): void
    {
        $schema = new Schema();
        $table  = $schema->createTable('diffbug_routing_translations');
        $table->addColumn('id', Types::INTEGER);
        $table->addColumn('route', Types::STRING);
        $table->addColumn('locale', Types::STRING);
        $table->addColumn('attribute', Types::STRING);
        $table->addColumn('localized_value', Types::STRING);
        $table->addColumn('original_value', Types::STRING);
        $table->setPrimaryKey(['id']);
        $table->addUniqueIndex(['route', 'locale', 'attribute']);
        $table->addIndex(['localized_value']); // this is much more selective than the unique index

        $this->schemaManager->createTable($table);
        $tableFetched = $this->schemaManager->introspectTable('diffbug_routing_translations');

        $diff = $this->schemaManager->createComparator()
            ->diffTable($tableFetched, $table);
>>>>>>> fd47abd3

        $primaryKey = $table->getPrimaryKey();
        self::assertNotNull($primaryKey);
        self::assertSame(['bar_id', 'foo_id'], $primaryKey->getColumns());
    }

    public function testFulltextIndex(): void
    {
        $table = new Table('fulltext_index');
        $table->addColumn('text', Types::TEXT);
        $table->addIndex(['text'], 'f_index');
        $table->addOption('engine', 'MyISAM');

        $index = $table->getIndex('f_index');
        $index->addFlag('fulltext');

        $this->dropAndCreateTable($table);

        $indexes = $this->schemaManager->listTableIndexes('fulltext_index');
        self::assertArrayHasKey('f_index', $indexes);
        self::assertTrue($indexes['f_index']->hasFlag('fulltext'));
    }

    public function testSpatialIndex(): void
    {
        $table = new Table('spatial_index');
        $table->addColumn('point', 'point');
        $table->addIndex(['point'], 's_index');
        $table->addOption('engine', 'MyISAM');

        $index = $table->getIndex('s_index');
        $index->addFlag('spatial');

        $this->dropAndCreateTable($table);

        // see https://github.com/doctrine/dbal/issues/4983
        $this->markConnectionNotReusable();

        $indexes = $this->schemaManager->listTableIndexes('spatial_index');
        self::assertArrayHasKey('s_index', $indexes);
        self::assertTrue($indexes['s_index']->hasFlag('spatial'));
        self::assertSame([0 => null], $indexes['s_index']->getOption('lengths'));
    }

    public function testIndexWithLength(): void
    {
        $table = new Table('index_length');
        $table->addColumn('text', Types::STRING, ['length' => 255]);
        $table->addIndex(['text'], 'text_index', [], ['lengths' => [128]]);

        $this->dropAndCreateTable($table);

        $indexes = $this->schemaManager->listTableIndexes('index_length');
        self::assertArrayHasKey('text_index', $indexes);
        self::assertSame([128], $indexes['text_index']->getOption('lengths'));
    }

    public function testAlterTableAddPrimaryKey(): void
    {
        $table = new Table('alter_table_add_pk');
        $table->addColumn('id', Types::INTEGER);
        $table->addColumn('foo', Types::INTEGER);
        $table->addIndex(['id'], 'idx_id');

        $this->schemaManager->createTable($table);

        $diffTable = clone $table;

        $diffTable->dropIndex('idx_id');
        $diffTable->setPrimaryKey(['id']);

        $diff = $this->schemaManager->createComparator()
            ->compareTables($table, $diffTable);

        $this->schemaManager->alterTable($diff);

        $table = $this->schemaManager->introspectTable('alter_table_add_pk');

        self::assertFalse($table->hasIndex('idx_id'));
        self::assertNotNull($table->getPrimaryKey());
    }

    public function testDropPrimaryKeyWithAutoincrementColumn(): void
    {
        $table = new Table('drop_primary_key');
        $table->addColumn('id', Types::INTEGER, ['autoincrement' => true]);
        $table->addColumn('foo', Types::INTEGER);
        $table->setPrimaryKey(['id', 'foo']);

        $this->dropAndCreateTable($table);

        $diffTable = clone $table;

        $diffTable->dropPrimaryKey();

        $diff = $this->schemaManager->createComparator()
            ->compareTables($table, $diffTable);

        $this->schemaManager->alterTable($diff);

        $table = $this->schemaManager->introspectTable('drop_primary_key');

        self::assertNull($table->getPrimaryKey());
        self::assertFalse($table->getColumn('id')->getAutoincrement());
    }

    public function testDoesNotPropagateDefaultValuesForUnsupportedColumnTypes(): void
    {
        if ($this->connection->getDatabasePlatform() instanceof MariaDBPlatform) {
            self::markTestSkipped(
                'MariaDB supports default values for BLOB and TEXT columns and will propagate values',
            );
        }

        $table = new Table('text_blob_default_value');
        $table->addColumn('def_text', Types::TEXT, ['default' => 'def']);
        $table->addColumn('def_text_null', Types::TEXT, ['notnull' => false, 'default' => 'def']);
        $table->addColumn('def_blob', Types::BLOB, ['default' => 'def']);
        $table->addColumn('def_blob_null', Types::BLOB, ['notnull' => false, 'default' => 'def']);

        $this->dropAndCreateTable($table);

        $onlineTable = $this->schemaManager->introspectTable('text_blob_default_value');

        self::assertNull($onlineTable->getColumn('def_text')->getDefault());
        self::assertNull($onlineTable->getColumn('def_text_null')->getDefault());
        self::assertFalse($onlineTable->getColumn('def_text_null')->getNotnull());
        self::assertNull($onlineTable->getColumn('def_blob')->getDefault());
        self::assertNull($onlineTable->getColumn('def_blob_null')->getDefault());
        self::assertFalse($onlineTable->getColumn('def_blob_null')->getNotnull());

        self::assertTrue(
            $this->schemaManager->createComparator()
                ->compareTables($table, $onlineTable)
                ->isEmpty(),
        );
    }

    public function testColumnCharset(): void
    {
        $table = new Table('test_column_charset');
        $table->addColumn('id', Types::INTEGER);
        $table->addColumn('foo', Types::TEXT)->setPlatformOption('charset', 'ascii');
        $table->addColumn('bar', Types::TEXT)->setPlatformOption('charset', 'latin1');
        $this->dropAndCreateTable($table);

        $columns = $this->schemaManager->listTableColumns('test_column_charset');

        self::assertFalse($columns['id']->hasPlatformOption('charset'));
        self::assertEquals('ascii', $columns['foo']->getPlatformOption('charset'));
        self::assertEquals('latin1', $columns['bar']->getPlatformOption('charset'));
    }

    public function testAlterColumnCharset(): void
    {
        $tableName = 'test_alter_column_charset';

        $table = new Table($tableName);
        $table->addColumn('col_text', Types::TEXT)->setPlatformOption('charset', 'utf8');

        $this->dropAndCreateTable($table);

        $diffTable = clone $table;
        $diffTable->getColumn('col_text')->setPlatformOption('charset', 'ascii');

        $diff = $this->schemaManager->createComparator()
            ->compareTables($table, $diffTable);

        $this->schemaManager->alterTable($diff);

        $table = $this->schemaManager->introspectTable($tableName);

        self::assertEquals('ascii', $table->getColumn('col_text')->getPlatformOption('charset'));
    }

    public function testColumnCharsetChange(): void
    {
        $table = new Table('test_column_charset_change');
        $table->addColumn('col_string', Types::STRING)
            ->setLength(100)
            ->setNotnull(true)
            ->setPlatformOption('charset', 'utf8');
        $this->dropAndCreateTable($table);

        $diffTable = clone $table;
        $diffTable->getColumn('col_string')->setPlatformOption('charset', 'ascii');

        $diff = $this->schemaManager->createComparator()
            ->compareTables($table, $diffTable);

        $this->schemaManager->alterTable($diff);

        self::assertEquals(
            'ascii',
            $this->schemaManager->introspectTable('test_column_charset_change')
                ->getColumn('col_string')
                ->getPlatformOption('charset'),
        );
    }

    public function testColumnCollation(): void
    {
        $table = new Table('test_collation');
        $table->addOption('collation', 'latin1_swedish_ci');
        $table->addOption('charset', 'latin1');
        $table->addColumn('id', Types::INTEGER);
        $table->addColumn('text', Types::TEXT);
        $table->addColumn('foo', Types::TEXT)->setPlatformOption('collation', 'latin1_swedish_ci');
        $table->addColumn('bar', Types::TEXT)->setPlatformOption('collation', 'utf8mb4_general_ci');
        $table->addColumn('baz', Types::TEXT)->setPlatformOption('collation', 'binary');
        $this->dropAndCreateTable($table);

        $columns = $this->schemaManager->listTableColumns('test_collation');

        self::assertArrayNotHasKey('collation', $columns['id']->getPlatformOptions());
        self::assertEquals('latin1_swedish_ci', $columns['text']->getPlatformOption('collation'));
        self::assertEquals('latin1_swedish_ci', $columns['foo']->getPlatformOption('collation'));
        self::assertEquals('utf8mb4_general_ci', $columns['bar']->getPlatformOption('collation'));
        self::assertInstanceOf(BlobType::class, $columns['baz']->getType());
    }

    public function testListLobTypeColumns(): void
    {
        $tableName = 'lob_type_columns';
        $table     = new Table($tableName);

        $table->addColumn('col_tinytext', Types::TEXT, ['length' => AbstractMySQLPlatform::LENGTH_LIMIT_TINYTEXT]);
        $table->addColumn('col_text', Types::TEXT, ['length' => AbstractMySQLPlatform::LENGTH_LIMIT_TEXT]);
        $table->addColumn('col_mediumtext', Types::TEXT, ['length' => AbstractMySQLPlatform::LENGTH_LIMIT_MEDIUMTEXT]);
        $table->addColumn('col_longtext', Types::TEXT);

        $table->addColumn('col_tinyblob', Types::TEXT, ['length' => AbstractMySQLPlatform::LENGTH_LIMIT_TINYBLOB]);
        $table->addColumn('col_blob', Types::BLOB, ['length' => AbstractMySQLPlatform::LENGTH_LIMIT_BLOB]);
        $table->addColumn('col_mediumblob', Types::BLOB, ['length' => AbstractMySQLPlatform::LENGTH_LIMIT_MEDIUMBLOB]);
        $table->addColumn('col_longblob', Types::BLOB);

        $this->dropAndCreateTable($table);

        $platform      = $this->connection->getDatabasePlatform();
        $onlineColumns = $this->schemaManager->listTableColumns($tableName);

        self::assertSame(
            $platform->getClobTypeDeclarationSQL($table->getColumn('col_tinytext')->toArray()),
            $platform->getClobTypeDeclarationSQL($onlineColumns['col_tinytext']->toArray()),
        );
        self::assertSame(
            $platform->getClobTypeDeclarationSQL($table->getColumn('col_text')->toArray()),
            $platform->getClobTypeDeclarationSQL($onlineColumns['col_text']->toArray()),
        );
        self::assertSame(
            $platform->getClobTypeDeclarationSQL($table->getColumn('col_mediumtext')->toArray()),
            $platform->getClobTypeDeclarationSQL($onlineColumns['col_mediumtext']->toArray()),
        );
        self::assertSame(
            $platform->getClobTypeDeclarationSQL($table->getColumn('col_longtext')->toArray()),
            $platform->getClobTypeDeclarationSQL($onlineColumns['col_longtext']->toArray()),
        );

        self::assertSame(
            $platform->getBlobTypeDeclarationSQL($table->getColumn('col_tinyblob')->toArray()),
            $platform->getBlobTypeDeclarationSQL($onlineColumns['col_tinyblob']->toArray()),
        );
        self::assertSame(
            $platform->getBlobTypeDeclarationSQL($table->getColumn('col_blob')->toArray()),
            $platform->getBlobTypeDeclarationSQL($onlineColumns['col_blob']->toArray()),
        );
        self::assertSame(
            $platform->getBlobTypeDeclarationSQL($table->getColumn('col_mediumblob')->toArray()),
            $platform->getBlobTypeDeclarationSQL($onlineColumns['col_mediumblob']->toArray()),
        );
        self::assertSame(
            $platform->getBlobTypeDeclarationSQL($table->getColumn('col_longblob')->toArray()),
            $platform->getBlobTypeDeclarationSQL($onlineColumns['col_longblob']->toArray()),
        );
    }

    public function testDiffListGuidTableColumn(): void
    {
        $offlineTable = new Table('list_guid_table_column');
        $offlineTable->addColumn('col_guid', Types::GUID);

        $this->dropAndCreateTable($offlineTable);

        $onlineTable = $this->schemaManager->introspectTable('list_guid_table_column');

        self::assertTrue(
            $this->schemaManager
                ->createComparator()
                ->compareTables($onlineTable, $offlineTable)
                ->isEmpty(),
            'No differences should be detected with the offline vs online schema.',
        );
    }

    public function testListDecimalTypeColumns(): void
    {
        $tableName = 'test_list_decimal_columns';
        $table     = new Table($tableName);

<<<<<<< HEAD
        $table->addColumn('col', 'decimal', [
            'precision' => 10,
            'scale' => 6,
        ]);

        $table->addColumn('col_unsigned', 'decimal', [
            'precision' => 10,
            'scale' => 6,
            'unsigned' => true,
        ]);
=======
        $table->addColumn('col', Types::DECIMAL);
        $table->addColumn('col_unsigned', Types::DECIMAL, ['unsigned' => true]);
>>>>>>> fd47abd3

        $this->dropAndCreateTable($table);

        $columns = $this->schemaManager->listTableColumns($tableName);

        self::assertArrayHasKey('col', $columns);
        self::assertArrayHasKey('col_unsigned', $columns);
        self::assertFalse($columns['col']->getUnsigned());
        self::assertTrue($columns['col_unsigned']->getUnsigned());
    }

    public function testListFloatTypeColumns(): void
    {
        $tableName = 'test_list_float_columns';
        $table     = new Table($tableName);

        $table->addColumn('col', Types::FLOAT);
        $table->addColumn('col_unsigned', Types::FLOAT, ['unsigned' => true]);

        $this->dropAndCreateTable($table);

        $columns = $this->schemaManager->listTableColumns($tableName);

        self::assertArrayHasKey('col', $columns);
        self::assertArrayHasKey('col_unsigned', $columns);
        self::assertFalse($columns['col']->getUnsigned());
        self::assertTrue($columns['col_unsigned']->getUnsigned());
    }

<<<<<<< HEAD
=======
    public function testJsonColumnType(): void
    {
        $table = new Table('test_mysql_json');
        $table->addColumn('col_json', Types::JSON);
        $this->dropAndCreateTable($table);

        $columns = $this->schemaManager->listTableColumns('test_mysql_json');

        self::assertSame(Types::JSON, $columns['col_json']->getType()->getName());
    }

>>>>>>> fd47abd3
    public function testColumnDefaultCurrentTimestamp(): void
    {
        $platform = $this->connection->getDatabasePlatform();

        $table = new Table('test_column_defaults_current_timestamp');

        $currentTimeStampSql = $platform->getCurrentTimestampSQL();

        $table->addColumn(
            'col_datetime',
            Types::DATETIME_MUTABLE,
            ['notnull' => true, 'default' => $currentTimeStampSql],
        );
        $table->addColumn('col_datetime_nullable', Types::DATETIME_MUTABLE, ['default' => $currentTimeStampSql]);

        $this->dropAndCreateTable($table);

        $onlineTable = $this->schemaManager->introspectTable('test_column_defaults_current_timestamp');
        self::assertSame($currentTimeStampSql, $onlineTable->getColumn('col_datetime')->getDefault());
        self::assertSame($currentTimeStampSql, $onlineTable->getColumn('col_datetime_nullable')->getDefault());

        self::assertTrue(
            $this->schemaManager
                ->createComparator()
                ->compareTables($table, $onlineTable)
                ->isEmpty(),
        );
    }

    public function testColumnDefaultsAreValid(): void
    {
        $table = new Table('test_column_defaults_are_valid');

        $currentTimeStampSql = $this->connection->getDatabasePlatform()->getCurrentTimestampSQL();
<<<<<<< HEAD
        $table->addColumn('col_datetime', 'datetime', ['default' => $currentTimeStampSql]);
        $table->addColumn('col_datetime_null', 'datetime', ['notnull' => false, 'default' => null]);
        $table->addColumn('col_int', 'integer', ['default' => 1]);
        $table->addColumn('col_neg_int', 'integer', ['default' => -1]);
        $table->addColumn('col_string', 'string', [
            'length' => 1,
            'default' => 'A',
        ]);
        $table->addColumn('col_decimal', 'decimal', ['scale' => 3, 'precision' => 6, 'default' => -2.3]);
        $table->addColumn('col_date', 'date', ['default' => '2012-12-12']);
=======
        $table->addColumn('col_datetime', Types::DATETIME_MUTABLE, ['default' => $currentTimeStampSql]);
        $table->addColumn('col_datetime_null', Types::DATETIME_MUTABLE, ['notnull' => false, 'default' => null]);
        $table->addColumn('col_int', Types::INTEGER, ['default' => 1]);
        $table->addColumn('col_neg_int', Types::INTEGER, ['default' => -1]);
        $table->addColumn('col_string', Types::STRING, ['default' => 'A']);
        $table->addColumn('col_decimal', Types::DECIMAL, ['scale' => 3, 'precision' => 6, 'default' => -2.3]);
        $table->addColumn('col_date', Types::DATE_MUTABLE, ['default' => '2012-12-12']);
>>>>>>> fd47abd3

        $this->dropAndCreateTable($table);

        $this->connection->executeStatement(
            'INSERT INTO test_column_defaults_are_valid () VALUES()',
        );

        $row = $this->connection->fetchAssociative(
            'SELECT *, DATEDIFF(CURRENT_TIMESTAMP(), col_datetime) as diff_seconds FROM test_column_defaults_are_valid',
        );
        self::assertNotFalse($row);

        self::assertInstanceOf(DateTime::class, DateTime::createFromFormat('Y-m-d H:i:s', $row['col_datetime']));
        self::assertNull($row['col_datetime_null']);
        self::assertSame('2012-12-12', $row['col_date']);
        self::assertSame('A', $row['col_string']);
        self::assertEquals(1, $row['col_int']);
        self::assertEquals(-1, $row['col_neg_int']);
        self::assertEquals('-2.300', $row['col_decimal']);
        self::assertLessThan(5, $row['diff_seconds']);
    }

    /**
     * MariaDB 10.2+ does support CURRENT_TIME and CURRENT_DATE as
     * column default values for time and date columns.
     * (Not supported on Mysql as of 5.7.19)
     *
     * Note that MariaDB 10.2+, when storing default in information_schema,
     * silently change CURRENT_TIMESTAMP as 'current_timestamp()',
     * CURRENT_TIME as 'currtime()' and CURRENT_DATE as 'currdate()'.
     * This test also ensure proper aliasing to not trigger a table diff.
     */
    public function testColumnDefaultValuesCurrentTimeAndDate(): void
    {
        if (! $this->connection->getDatabasePlatform() instanceof MariaDBPlatform) {
            self::markTestSkipped('Only relevant for MariaDB.');
        }

        $platform = $this->connection->getDatabasePlatform();

        $table = new Table('test_column_defaults_current_time_and_date');

        $currentTimestampSql = $platform->getCurrentTimestampSQL();
        $currentTimeSql      = $platform->getCurrentTimeSQL();
        $currentDateSql      = $platform->getCurrentDateSQL();

        $table->addColumn('col_datetime', Types::DATETIME_MUTABLE, ['default' => $currentTimestampSql]);
        $table->addColumn('col_date', Types::DATE_MUTABLE, ['default' => $currentDateSql]);
        $table->addColumn('col_time', Types::TIME_MUTABLE, ['default' => $currentTimeSql]);

        $this->dropAndCreateTable($table);

        $onlineTable = $this->schemaManager->introspectTable('test_column_defaults_current_time_and_date');

        self::assertSame($currentTimestampSql, $onlineTable->getColumn('col_datetime')->getDefault());
        self::assertSame($currentDateSql, $onlineTable->getColumn('col_date')->getDefault());
        self::assertSame($currentTimeSql, $onlineTable->getColumn('col_time')->getDefault());

        self::assertTrue(
            $this->schemaManager
                ->createComparator()
                ->compareTables($table, $onlineTable)
                ->isEmpty(),
        );
    }

    public function testEnsureTableOptionsAreReflectedInMetadata(): void
    {
        $this->connection->executeStatement('DROP TABLE IF EXISTS test_table_metadata');

        $sql = <<<'SQL'
CREATE TABLE test_table_metadata(
  col1 INT NOT NULL AUTO_INCREMENT PRIMARY KEY
)
COLLATE utf8mb4_general_ci
ENGINE InnoDB
ROW_FORMAT DYNAMIC
COMMENT 'This is a test'
AUTO_INCREMENT=42
PARTITION BY HASH (col1)
SQL;

        $this->connection->executeStatement($sql);
        $onlineTable = $this->schemaManager->introspectTable('test_table_metadata');

        self::assertEquals('InnoDB', $onlineTable->getOption('engine'));
        self::assertEquals('utf8mb4_general_ci', $onlineTable->getOption('collation'));
        self::assertEquals(42, $onlineTable->getOption('autoincrement'));
        self::assertEquals('This is a test', $onlineTable->getOption('comment'));
        self::assertEquals([
            'row_format' => 'DYNAMIC',
            'partitioned' => true,
        ], $onlineTable->getOption('create_options'));
    }

    public function testEnsureTableWithoutOptionsAreReflectedInMetadata(): void
    {
        $this->connection->executeStatement('DROP TABLE IF EXISTS test_table_empty_metadata');

        $this->connection->executeStatement('CREATE TABLE test_table_empty_metadata(col1 INT NOT NULL)');
        $onlineTable = $this->schemaManager->introspectTable('test_table_empty_metadata');

        self::assertNotEmpty($onlineTable->getOption('engine'));
        // collation could be set to default or not set, information_schema indicate a possibly null value
        self::assertFalse($onlineTable->hasOption('autoincrement'));
        self::assertEquals('', $onlineTable->getOption('comment'));
        self::assertEquals([], $onlineTable->getOption('create_options'));
    }

    public function testColumnIntrospection(): void
    {
        $table = new Table('test_column_introspection');

        $doctrineTypes = array_keys(Type::getTypesMap());

        foreach ($doctrineTypes as $type) {
            $table->addColumn('col_' . $type, $type, ['length' => 8, 'precision' => 8, 'scale' => 2]);
        }

        $this->dropAndCreateTable($table);

        $onlineTable = $this->schemaManager->introspectTable('test_column_introspection');

        $diff = $this->schemaManager->createComparator()->compareTables($table, $onlineTable);

        self::assertTrue($diff->isEmpty(), 'Tables should be identical.');
    }

    public function testListTableColumnsThrowsDatabaseRequired(): void
    {
        $params = TestUtil::getConnectionParams();
        unset($params['dbname']);

        $connection    = DriverManager::getConnection($params);
        $schemaManager = $connection->createSchemaManager();

        $this->expectException(DatabaseRequired::class);

        $schemaManager->listTableColumns('users');
    }
}<|MERGE_RESOLUTION|>--- conflicted
+++ resolved
@@ -15,6 +15,7 @@
 use Doctrine\DBAL\Tests\TestUtil;
 use Doctrine\DBAL\Types\BlobType;
 use Doctrine\DBAL\Types\Type;
+use Doctrine\DBAL\Types\Types;
 
 use function array_keys;
 
@@ -46,37 +47,7 @@
 
         $this->schemaManager->alterTable($diff);
 
-<<<<<<< HEAD
         $table = $this->schemaManager->introspectTable('switch_primary_key_columns');
-=======
-        $table      = $this->schemaManager->introspectTable('switch_primary_key_columns');
-        $primaryKey = $table->getPrimaryKeyColumns();
-
-        self::assertCount(2, $primaryKey);
-        self::assertArrayHasKey('bar_id', $primaryKey);
-        self::assertArrayHasKey('foo_id', $primaryKey);
-    }
-
-    public function testDiffTableBug(): void
-    {
-        $schema = new Schema();
-        $table  = $schema->createTable('diffbug_routing_translations');
-        $table->addColumn('id', Types::INTEGER);
-        $table->addColumn('route', Types::STRING);
-        $table->addColumn('locale', Types::STRING);
-        $table->addColumn('attribute', Types::STRING);
-        $table->addColumn('localized_value', Types::STRING);
-        $table->addColumn('original_value', Types::STRING);
-        $table->setPrimaryKey(['id']);
-        $table->addUniqueIndex(['route', 'locale', 'attribute']);
-        $table->addIndex(['localized_value']); // this is much more selective than the unique index
-
-        $this->schemaManager->createTable($table);
-        $tableFetched = $this->schemaManager->introspectTable('diffbug_routing_translations');
-
-        $diff = $this->schemaManager->createComparator()
-            ->diffTable($tableFetched, $table);
->>>>>>> fd47abd3
 
         $primaryKey = $table->getPrimaryKey();
         self::assertNotNull($primaryKey);
@@ -376,21 +347,16 @@
         $tableName = 'test_list_decimal_columns';
         $table     = new Table($tableName);
 
-<<<<<<< HEAD
-        $table->addColumn('col', 'decimal', [
+        $table->addColumn('col', Types::DECIMAL, [
             'precision' => 10,
             'scale' => 6,
         ]);
 
-        $table->addColumn('col_unsigned', 'decimal', [
+        $table->addColumn('col_unsigned', Types::DECIMAL, [
             'precision' => 10,
             'scale' => 6,
             'unsigned' => true,
         ]);
-=======
-        $table->addColumn('col', Types::DECIMAL);
-        $table->addColumn('col_unsigned', Types::DECIMAL, ['unsigned' => true]);
->>>>>>> fd47abd3
 
         $this->dropAndCreateTable($table);
 
@@ -420,20 +386,6 @@
         self::assertTrue($columns['col_unsigned']->getUnsigned());
     }
 
-<<<<<<< HEAD
-=======
-    public function testJsonColumnType(): void
-    {
-        $table = new Table('test_mysql_json');
-        $table->addColumn('col_json', Types::JSON);
-        $this->dropAndCreateTable($table);
-
-        $columns = $this->schemaManager->listTableColumns('test_mysql_json');
-
-        self::assertSame(Types::JSON, $columns['col_json']->getType()->getName());
-    }
-
->>>>>>> fd47abd3
     public function testColumnDefaultCurrentTimestamp(): void
     {
         $platform = $this->connection->getDatabasePlatform();
@@ -468,26 +420,16 @@
         $table = new Table('test_column_defaults_are_valid');
 
         $currentTimeStampSql = $this->connection->getDatabasePlatform()->getCurrentTimestampSQL();
-<<<<<<< HEAD
-        $table->addColumn('col_datetime', 'datetime', ['default' => $currentTimeStampSql]);
-        $table->addColumn('col_datetime_null', 'datetime', ['notnull' => false, 'default' => null]);
-        $table->addColumn('col_int', 'integer', ['default' => 1]);
-        $table->addColumn('col_neg_int', 'integer', ['default' => -1]);
-        $table->addColumn('col_string', 'string', [
-            'length' => 1,
-            'default' => 'A',
-        ]);
-        $table->addColumn('col_decimal', 'decimal', ['scale' => 3, 'precision' => 6, 'default' => -2.3]);
-        $table->addColumn('col_date', 'date', ['default' => '2012-12-12']);
-=======
         $table->addColumn('col_datetime', Types::DATETIME_MUTABLE, ['default' => $currentTimeStampSql]);
         $table->addColumn('col_datetime_null', Types::DATETIME_MUTABLE, ['notnull' => false, 'default' => null]);
         $table->addColumn('col_int', Types::INTEGER, ['default' => 1]);
         $table->addColumn('col_neg_int', Types::INTEGER, ['default' => -1]);
-        $table->addColumn('col_string', Types::STRING, ['default' => 'A']);
+        $table->addColumn('col_string', Types::STRING, [
+            'length' => 1,
+            'default' => 'A',
+        ]);
         $table->addColumn('col_decimal', Types::DECIMAL, ['scale' => 3, 'precision' => 6, 'default' => -2.3]);
         $table->addColumn('col_date', Types::DATE_MUTABLE, ['default' => '2012-12-12']);
->>>>>>> fd47abd3
 
         $this->dropAndCreateTable($table);
 
