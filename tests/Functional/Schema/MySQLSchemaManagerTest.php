--- conflicted
+++ resolved
@@ -35,11 +35,7 @@
         $tableOld->addColumn('bar_id', 'integer');
 
         $this->schemaManager->createTable($tableOld);
-<<<<<<< HEAD
-        $tableFetched = $this->schemaManager->getTable('switch_primary_key_columns');
-=======
         $tableFetched = $this->schemaManager->introspectTable('switch_primary_key_columns');
->>>>>>> 658ec48d
         $tableNew     = clone $tableFetched;
         $tableNew->setPrimaryKey(['bar_id', 'foo_id']);
 
@@ -49,11 +45,7 @@
 
         $this->schemaManager->alterTable($diff);
 
-<<<<<<< HEAD
-        $table      = $this->schemaManager->getTable('switch_primary_key_columns');
-=======
         $table      = $this->schemaManager->introspectTable('switch_primary_key_columns');
->>>>>>> 658ec48d
         $primaryKey = $table->getPrimaryKeyColumns();
 
         self::assertCount(2, $primaryKey);
@@ -61,32 +53,6 @@
         self::assertArrayHasKey('foo_id', $primaryKey);
     }
 
-<<<<<<< HEAD
-=======
-    public function testDiffTableBug(): void
-    {
-        $schema = new Schema();
-        $table  = $schema->createTable('diffbug_routing_translations');
-        $table->addColumn('id', 'integer');
-        $table->addColumn('route', 'string');
-        $table->addColumn('locale', 'string');
-        $table->addColumn('attribute', 'string');
-        $table->addColumn('localized_value', 'string');
-        $table->addColumn('original_value', 'string');
-        $table->setPrimaryKey(['id']);
-        $table->addUniqueIndex(['route', 'locale', 'attribute']);
-        $table->addIndex(['localized_value']); // this is much more selective than the unique index
-
-        $this->schemaManager->createTable($table);
-        $tableFetched = $this->schemaManager->introspectTable('diffbug_routing_translations');
-
-        $diff = $this->schemaManager->createComparator()
-            ->diffTable($tableFetched, $table);
-
-        self::assertFalse($diff, 'no changes expected.');
-    }
-
->>>>>>> 658ec48d
     public function testFulltextIndex(): void
     {
         $table = new Table('fulltext_index');
@@ -158,11 +124,7 @@
 
         $this->schemaManager->alterTable($diff);
 
-<<<<<<< HEAD
-        $table = $this->schemaManager->getTable('alter_table_add_pk');
-=======
         $table = $this->schemaManager->introspectTable('alter_table_add_pk');
->>>>>>> 658ec48d
 
         self::assertFalse($table->hasIndex('idx_id'));
         self::assertTrue($table->hasPrimaryKey());
@@ -187,11 +149,7 @@
 
         $this->schemaManager->alterTable($diff);
 
-<<<<<<< HEAD
-        $table = $this->schemaManager->getTable('drop_primary_key');
-=======
         $table = $this->schemaManager->introspectTable('drop_primary_key');
->>>>>>> 658ec48d
 
         self::assertFalse($table->hasPrimaryKey());
         self::assertFalse($table->getColumn('id')->getAutoincrement());
@@ -213,11 +171,7 @@
 
         $this->dropAndCreateTable($table);
 
-<<<<<<< HEAD
-        $onlineTable = $this->schemaManager->getTable('text_blob_default_value');
-=======
         $onlineTable = $this->schemaManager->introspectTable('text_blob_default_value');
->>>>>>> 658ec48d
 
         self::assertNull($onlineTable->getColumn('def_text')->getDefault());
         self::assertNull($onlineTable->getColumn('def_text_null')->getDefault());
@@ -264,11 +218,7 @@
 
         $this->schemaManager->alterTable($diff);
 
-<<<<<<< HEAD
-        $table = $this->schemaManager->getTable($tableName);
-=======
         $table = $this->schemaManager->introspectTable($tableName);
->>>>>>> 658ec48d
 
         self::assertEquals('ascii', $table->getColumn('col_text')->getPlatformOption('charset'));
     }
@@ -292,7 +242,7 @@
 
         self::assertEquals(
             'ascii',
-            $this->schemaManager->getTable('test_column_charset_change')
+            $this->schemaManager->introspectTable('test_column_charset_change')
                 ->getColumn('col_string')
                 ->getPlatformOption('charset')
         );
@@ -381,11 +331,7 @@
 
         $this->dropAndCreateTable($offlineTable);
 
-<<<<<<< HEAD
-        $onlineTable = $this->schemaManager->getTable('list_guid_table_column');
-=======
         $onlineTable = $this->schemaManager->introspectTable('list_guid_table_column');
->>>>>>> 658ec48d
 
         self::assertNull(
             $this->schemaManager->createComparator()->diffTable($onlineTable, $offlineTable),
@@ -442,11 +388,7 @@
 
         $this->dropAndCreateTable($table);
 
-<<<<<<< HEAD
-        $onlineTable = $this->schemaManager->getTable('test_column_defaults_current_timestamp');
-=======
         $onlineTable = $this->schemaManager->introspectTable('test_column_defaults_current_timestamp');
->>>>>>> 658ec48d
         self::assertSame($currentTimeStampSql, $onlineTable->getColumn('col_datetime')->getDefault());
         self::assertSame($currentTimeStampSql, $onlineTable->getColumn('col_datetime_nullable')->getDefault());
 
@@ -521,11 +463,7 @@
 
         $this->dropAndCreateTable($table);
 
-<<<<<<< HEAD
-        $onlineTable = $this->schemaManager->getTable('test_column_defaults_current_time_and_date');
-=======
         $onlineTable = $this->schemaManager->introspectTable('test_column_defaults_current_time_and_date');
->>>>>>> 658ec48d
 
         self::assertSame($currentTimestampSql, $onlineTable->getColumn('col_datetime')->getDefault());
         self::assertSame($currentDateSql, $onlineTable->getColumn('col_date')->getDefault());
@@ -552,11 +490,7 @@
 SQL;
 
         $this->connection->executeStatement($sql);
-<<<<<<< HEAD
-        $onlineTable = $this->schemaManager->getTable('test_table_metadata');
-=======
         $onlineTable = $this->schemaManager->introspectTable('test_table_metadata');
->>>>>>> 658ec48d
 
         self::assertEquals('InnoDB', $onlineTable->getOption('engine'));
         self::assertEquals('utf8mb4_general_ci', $onlineTable->getOption('collation'));
@@ -573,11 +507,7 @@
         $this->connection->executeStatement('DROP TABLE IF EXISTS test_table_empty_metadata');
 
         $this->connection->executeStatement('CREATE TABLE test_table_empty_metadata(col1 INT NOT NULL)');
-<<<<<<< HEAD
-        $onlineTable = $this->schemaManager->getTable('test_table_empty_metadata');
-=======
         $onlineTable = $this->schemaManager->introspectTable('test_table_empty_metadata');
->>>>>>> 658ec48d
 
         self::assertNotEmpty($onlineTable->getOption('engine'));
         // collation could be set to default or not set, information_schema indicate a possibly null value
@@ -585,7 +515,6 @@
         self::assertEquals('', $onlineTable->getOption('comment'));
         self::assertEquals([], $onlineTable->getOption('create_options'));
     }
-<<<<<<< HEAD
 
     public function testListTableColumnsThrowsDatabaseRequired(): void
     {
@@ -599,6 +528,4 @@
 
         $schemaManager->listTableColumns('users');
     }
-=======
->>>>>>> 658ec48d
 }