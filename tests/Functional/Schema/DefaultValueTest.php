--- conflicted
+++ resolved
@@ -37,13 +37,8 @@
         self::assertSame(
             $expectedDefault,
             $this->connection
-<<<<<<< HEAD
                 ->createSchemaManager()
-                ->getTable('default_value')
-=======
-                ->getSchemaManager()
                 ->introspectTable('default_value')
->>>>>>> 658ec48d
                 ->getColumn($name)
                 ->getDefault()
         );
