--- conflicted
+++ resolved
@@ -122,18 +122,13 @@
 
         $c    = new Comparator();
         $diff = $c->diffTable($tableFrom, $tableTo);
-<<<<<<< HEAD
 
         self::assertNotNull($diff);
 
-        self::assertEquals(['ALTER TABLE autoinc_table_drop ALTER id DROP DEFAULT'], $this->connection->getDatabasePlatform()->getAlterTableSQL($diff));
-=======
-        self::assertInstanceOf(TableDiff::class, $diff);
         self::assertEquals(
             ['ALTER TABLE autoinc_table_drop ALTER id DROP DEFAULT'],
             $this->connection->getDatabasePlatform()->getAlterTableSQL($diff)
         );
->>>>>>> 95b40a13
 
         $this->schemaManager->alterTable($diff);
         $tableFinal = $this->schemaManager->listTableDetails('autoinc_table_drop');
