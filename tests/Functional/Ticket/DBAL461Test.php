--- conflicted
+++ resolved
@@ -17,11 +17,7 @@
     public function testIssue(): void
     {
         $conn     = $this->createMock(Connection::class);
-<<<<<<< HEAD
-        $platform = $this->getMockForAbstractClass(SQLServerPlatform::class);
-=======
-        $platform = new SQLServer2012Platform();
->>>>>>> d7229924
+        $platform = new SQLServerPlatform();
         $platform->registerDoctrineTypeMapping('numeric', Types::DECIMAL);
 
         $schemaManager = new SQLServerSchemaManager($conn, $platform);
