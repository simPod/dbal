<?php

namespace Doctrine\DBAL\Tests\Functional\Ticket;

use Doctrine\DBAL\Platforms\OraclePlatform;
use Doctrine\DBAL\Schema\Table;
use Doctrine\DBAL\Tests\FunctionalTestCase;

class DBAL202Test extends FunctionalTestCase
{
    protected function setUp(): void
    {
<<<<<<< HEAD
        parent::setUp();

        if (! $this->connection->getDatabasePlatform() instanceof OraclePlatform) {
            self::markTestSkipped('Oracle only test');
=======
        if ($this->connection->getDatabasePlatform()->getName() !== 'oracle') {
            self::markTestSkipped('OCI8 only test');
>>>>>>> ade125f9
        }

        if ($this->connection->getSchemaManager()->tablesExist('DBAL202')) {
            $this->connection->executeStatement('DELETE FROM DBAL202');
        } else {
            $table = new Table('DBAL202');
            $table->addColumn('id', 'integer');
            $table->setPrimaryKey(['id']);

            $this->connection->getSchemaManager()->createTable($table);
        }
    }

    public function testStatementRollback(): void
    {
        $stmt = $this->connection->prepare('INSERT INTO DBAL202 VALUES (8)');
        $this->connection->beginTransaction();
        $stmt->execute();
        $this->connection->rollBack();

        self::assertEquals(0, $this->connection->fetchOne('SELECT COUNT(1) FROM DBAL202'));
    }

    public function testStatementCommit(): void
    {
        $stmt = $this->connection->prepare('INSERT INTO DBAL202 VALUES (8)');
        $this->connection->beginTransaction();
        $stmt->execute();
        $this->connection->commit();

        self::assertEquals(1, $this->connection->fetchOne('SELECT COUNT(1) FROM DBAL202'));
    }
}<|MERGE_RESOLUTION|>--- conflicted
+++ resolved
@@ -10,15 +10,8 @@
 {
     protected function setUp(): void
     {
-<<<<<<< HEAD
-        parent::setUp();
-
         if (! $this->connection->getDatabasePlatform() instanceof OraclePlatform) {
             self::markTestSkipped('Oracle only test');
-=======
-        if ($this->connection->getDatabasePlatform()->getName() !== 'oracle') {
-            self::markTestSkipped('OCI8 only test');
->>>>>>> ade125f9
         }
 
         if ($this->connection->getSchemaManager()->tablesExist('DBAL202')) {
