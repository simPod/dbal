<?php

declare(strict_types=1);

namespace Doctrine\DBAL\Tests\Functional;

use Doctrine\DBAL\DBALException;
use Doctrine\DBAL\Driver\Exception;
use Doctrine\DBAL\Driver\IBMDB2;
use Doctrine\DBAL\Driver\PDO;
<<<<<<< HEAD
use Doctrine\DBAL\Driver\Result;
use Doctrine\DBAL\Driver\SQLSrv;
=======
>>>>>>> 6b57e8b5
use Doctrine\DBAL\ParameterType;
use Doctrine\DBAL\Result;
use Doctrine\DBAL\Schema\Table;
use Doctrine\DBAL\Tests\FunctionalTestCase;
use Doctrine\DBAL\Types\Type;

use function base64_decode;
use function get_class;
use function sprintf;
use function stream_get_contents;

class StatementTest extends FunctionalTestCase
{
    protected function setUp(): void
    {
        parent::setUp();

        $table = new Table('stmt_test');
        $table->addColumn('id', 'integer');
        $table->addColumn('name', 'text', ['notnull' => false]);
        $this->connection->getSchemaManager()->dropAndCreateTable($table);
    }

    public function testStatementIsReusableAfterFreeingResult(): void
    {
        if ($this->connection->getDriver() instanceof PDO\OCI\Driver) {
            self::markTestIncomplete('See https://bugs.php.net/bug.php?id=77181');
        }

        $this->connection->insert('stmt_test', ['id' => 1]);
        $this->connection->insert('stmt_test', ['id' => 2]);

        $stmt = $this->connection->prepare('SELECT id FROM stmt_test ORDER BY id');

        $result = $stmt->execute();

        $id = $result->fetchOne();
        self::assertEquals(1, $id);

        $result->free();

        $result = $stmt->execute();
        self::assertEquals(1, $result->fetchOne());
        self::assertEquals(2, $result->fetchOne());
    }

    public function testReuseStatementWithLongerResults(): void
    {
        if ($this->connection->getDriver() instanceof PDO\OCI\Driver) {
            self::markTestIncomplete('PDO_OCI doesn\'t support fetching blobs via PDOStatement::fetchAll()');
        }

        $sm    = $this->connection->getSchemaManager();
        $table = new Table('stmt_longer_results');
        $table->addColumn('param', 'string', ['length' => 24]);
        $table->addColumn('val', 'text');
        $sm->createTable($table);

        $row1 = [
            'param' => 'param1',
            'val' => 'X',
        ];
        $this->connection->insert('stmt_longer_results', $row1);

        $stmt   = $this->connection->prepare('SELECT param, val FROM stmt_longer_results ORDER BY param');
        $result = $stmt->execute();
        self::assertEquals([
            ['param1', 'X'],
        ], $result->fetchAllNumeric());

        $row2 = [
            'param' => 'param2',
            'val' => 'A bit longer value',
        ];
        $this->connection->insert('stmt_longer_results', $row2);

        $result = $stmt->execute();
        self::assertEquals([
            ['param1', 'X'],
            ['param2', 'A bit longer value'],
        ], $result->fetchAllNumeric());
    }

    public function testFetchLongBlob(): void
    {
        if ($this->connection->getDriver() instanceof PDO\OCI\Driver) {
            // inserting BLOBs as streams on Oracle requires Oracle-specific SQL syntax which is currently not supported
            // see http://php.net/manual/en/pdo.lobs.php#example-1035
            self::markTestSkipped('DBAL doesn\'t support storing LOBs represented as streams using PDO_OCI');
        }

        // make sure memory limit is large enough to not cause false positives,
        // but is still not enough to store a LONGBLOB of the max possible size
        $this->iniSet('memory_limit', '4G');

        $sm    = $this->connection->getSchemaManager();
        $table = new Table('stmt_long_blob');
        $table->addColumn('contents', 'blob', ['length' => 0xFFFFFFFF]);
        $sm->createTable($table);

        $contents = base64_decode(<<<EOF
H4sICJRACVgCA2RvY3RyaW5lLmljbwDtVNtLFHEU/ia1i9fVzVWxvJSrZmoXS6pd0zK7QhdNc03z
lrpppq1pWqJCFERZkUFEDybYBQqJhB6iUOqhh+whgl4qkF6MfGh+s87O7GVmO6OlBfUfdIZvznxn
fpzznW9gAI4unQ50XwirH2AAkEygEuIwU58ODnPBzXGv14sEq4BrwzKKL4sY++SGTz6PodcutN5x
IPvsFCa+K9CXMfS/cOL5OxesN0Wceygho0WAXVLwcUJBdDVDaqOAij4Rrz640XlXQmAxQ16PHU63
iqdvXbg4JOHLpILBUSdM7XZEVDDcfuZEbI2ASaYguUGAroSh97GMngcSeFFFerMdI+/dyGy1o+GW
Ax5FxfAbFwoviajuc+DCIwn+RTwGRmRIThXxdQJyu+z4/NUDYz2DKCsILuERWsoQfoQhqpLhyhMZ
XfcknBmU0NLvQArpTm0SsI5mqKqKuFoGc8cUcjrtqLohom1AgtujQnapmJJU+BbwCLIwhJXyiKlh
MB4TkFgvIK3JjrRmAefJm+77Eiqvi+SvCq/qJahQyWuVuEpcIa7QLh7Kbsourb9b66/pZdAd1voz
fCNfwsp46OnZQPojSX9UFcNy+mYJNDeJPHtJfqeR/nSaPTzmwlXar5dQ1adpd+B//I9/hi0xuCPQ
Nkvb5um37Wtc+auQXZsVxEVYD5hnCilxTaYYjsuxLlsxXUitzd2hs3GWHLM5UOM7Fy8t3xiat4fb
sneNxmNb/POO1pRXc7vnF2nc13Rq0cFWiyXkuHmzxuOtzUYfC7fEmK/3mx4QZd5u4E7XJWz6+dey
Za4tXHUiPyB8Vm781oaT+3fN6Y/eUFDfPkcNWetNxb+tlxEZsPqPdZMOzS4rxwJ8CDC+ABj1+Tu0
d+N0hqezcjblboJ3Bj8ARJilHX4FAAA=
EOF
        , true);

        $this->connection->insert('stmt_long_blob', ['contents' => $contents], [ParameterType::LARGE_OBJECT]);

        $result = $this->connection->prepare('SELECT contents FROM stmt_long_blob')
            ->execute();

        $stream = Type::getType('blob')
            ->convertToPHPValue(
                $result->fetchOne(),
                $this->connection->getDatabasePlatform()
            );

        self::assertSame($contents, stream_get_contents($stream));
    }

    public function testIncompletelyFetchedStatementDoesNotBlockConnection(): void
    {
        $this->connection->insert('stmt_test', ['id' => 1]);
        $this->connection->insert('stmt_test', ['id' => 2]);

        $stmt1  = $this->connection->prepare('SELECT id FROM stmt_test');
        $result = $stmt1->execute();
        $result->fetchAssociative();

        $result = $stmt1->execute();
        // fetching only one record out of two
        $result->fetchAssociative();

        $stmt2  = $this->connection->prepare('SELECT id FROM stmt_test WHERE id = ?');
        $result = $stmt2->execute([1]);
        self::assertEquals(1, $result->fetchOne());
    }

    public function testReuseStatementAfterFreeingResult(): void
    {
        if ($this->connection->getDriver() instanceof PDO\OCI\Driver) {
            self::markTestIncomplete('See https://bugs.php.net/bug.php?id=77181');
        }

        $this->connection->insert('stmt_test', ['id' => 1]);
        $this->connection->insert('stmt_test', ['id' => 2]);

        $stmt = $this->connection->prepare('SELECT id FROM stmt_test WHERE id = ?');

        $result = $stmt->execute([1]);

        $id = $result->fetchOne();
        self::assertEquals(1, $id);

        $result->free();

        $result = $stmt->execute([2]);

        $id = $result->fetchOne();
        self::assertEquals(2, $id);
    }

    public function testReuseStatementWithParameterBoundByReference(): void
    {
        $this->connection->insert('stmt_test', ['id' => 1]);
        $this->connection->insert('stmt_test', ['id' => 2]);

        $stmt = $this->connection->prepare('SELECT id FROM stmt_test WHERE id = ?');
        $stmt->bindParam(1, $id);

        $id = 1;

        $result = $stmt->execute();
        self::assertEquals(1, $result->fetchOne());

        $id = 2;

        $result = $stmt->execute();
        self::assertEquals(2, $result->fetchOne());
    }

    public function testReuseStatementWithReboundValue(): void
    {
        $this->connection->insert('stmt_test', ['id' => 1]);
        $this->connection->insert('stmt_test', ['id' => 2]);

        $stmt = $this->connection->prepare('SELECT id FROM stmt_test WHERE id = ?');

        $stmt->bindValue(1, 1);
        $result = $stmt->execute();
        self::assertEquals(1, $result->fetchOne());

        $stmt->bindValue(1, 2);
        $result = $stmt->execute();
        self::assertEquals(2, $result->fetchOne());
    }

    public function testReuseStatementWithReboundParam(): void
    {
        $this->connection->insert('stmt_test', ['id' => 1]);
        $this->connection->insert('stmt_test', ['id' => 2]);

        $stmt = $this->connection->prepare('SELECT id FROM stmt_test WHERE id = ?');

        $x = 1;
        $stmt->bindParam(1, $x);
        $result = $stmt->execute();
        self::assertEquals(1, $result->fetchOne());

        $y = 2;
        $stmt->bindParam(1, $y);
        $result = $stmt->execute();
        self::assertEquals(2, $result->fetchOne());
    }

    /**
     * @param mixed $expected
     *
     * @dataProvider emptyFetchProvider
     */
    public function testFetchFromExecutedStatementWithFreedResult(callable $fetch, $expected): void
    {
        $this->connection->insert('stmt_test', ['id' => 1]);

        $stmt   = $this->connection->prepare('SELECT id FROM stmt_test');
        $result = $stmt->execute();
        $result->free();

        try {
            // some drivers will trigger a PHP error here which, if not suppressed,
            // would be converted to a PHPUnit exception prior to DBAL throwing its own one
            $value = @$fetch($result);
        } catch (Exception $e) {
            // The drivers that enforce the command sequencing internally will throw an exception
            $this->expectNotToPerformAssertions();

            return;
        }

        // Other drivers will silently return an empty result
        self::assertSame($expected, $value);
    }

    /**
     * @return mixed[][]
     */
    public static function emptyFetchProvider(): iterable
    {
        return [
            'fetch' => [
                static function (Result $result) {
                    return $result->fetchAssociative();
                },
                false,
            ],
            'fetch-column' => [
                static function (Result $result) {
                    return $result->fetchOne();
                },
                false,
            ],
            'fetch-all' => [
                static function (Result $result): array {
                    return $result->fetchAllAssociative();
                },
                [],
            ],
        ];
    }

    public function testFetchInColumnMode(): void
    {
        $platform = $this->connection->getDatabasePlatform();
        $query    = $platform->getDummySelectSQL();
        $result   = $this->connection->executeQuery($query)->fetchOne();

        self::assertEquals(1, $result);
    }

    public function testExecWithRedundantParameters(): void
    {
        $driver = $this->connection->getDriver();

        if (
            $driver instanceof PDO\MySQL\Driver
            || $driver instanceof PDO\OCI\Driver
            || $driver instanceof PDO\SQLSrv\Driver
        ) {
            self::markTestSkipped(sprintf(
                'The underlying implementation of the "%s" driver does not report redundant parameters',
                get_class($driver)
            ));
        }

        if ($driver instanceof IBMDB2\Driver) {
            self::markTestSkipped('db2_execute() does not report redundant parameters');
        }

        if ($driver instanceof SQLSrv\Driver) {
            self::markTestSkipped('sqlsrv_prepare() does not report redundant parameters');
        }

        $platform = $this->connection->getDatabasePlatform();
        $query    = $platform->getDummySelectSQL();
        $stmt     = $this->connection->prepare($query);

        // we want to make sure the exception is thrown by the DBAL code, not by PHPUnit due to a PHP-level error,
        // but the wrapper connection wraps everything in a DBAL exception
        $this->iniSet('error_reporting', '0');

        $this->expectException(DBALException::class);
        $stmt->execute([null]);
    }
}<|MERGE_RESOLUTION|>--- conflicted
+++ resolved
@@ -4,15 +4,11 @@
 
 namespace Doctrine\DBAL\Tests\Functional;
 
-use Doctrine\DBAL\DBALException;
-use Doctrine\DBAL\Driver\Exception;
+use Doctrine\DBAL\Driver\Exception as DriverException;
 use Doctrine\DBAL\Driver\IBMDB2;
 use Doctrine\DBAL\Driver\PDO;
-<<<<<<< HEAD
-use Doctrine\DBAL\Driver\Result;
 use Doctrine\DBAL\Driver\SQLSrv;
-=======
->>>>>>> 6b57e8b5
+use Doctrine\DBAL\Exception;
 use Doctrine\DBAL\ParameterType;
 use Doctrine\DBAL\Result;
 use Doctrine\DBAL\Schema\Table;
@@ -256,7 +252,7 @@
             // some drivers will trigger a PHP error here which, if not suppressed,
             // would be converted to a PHPUnit exception prior to DBAL throwing its own one
             $value = @$fetch($result);
-        } catch (Exception $e) {
+        } catch (DriverException $e) {
             // The drivers that enforce the command sequencing internally will throw an exception
             $this->expectNotToPerformAssertions();
 
@@ -334,7 +330,7 @@
         // but the wrapper connection wraps everything in a DBAL exception
         $this->iniSet('error_reporting', '0');
 
-        $this->expectException(DBALException::class);
+        $this->expectException(Exception::class);
         $stmt->execute([null]);
     }
 }