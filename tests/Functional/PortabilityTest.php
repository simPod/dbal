<?php

declare(strict_types=1);

namespace Doctrine\DBAL\Tests\Functional;

use Doctrine\DBAL\ColumnCase;
use Doctrine\DBAL\DriverManager;
use Doctrine\DBAL\Portability\Connection;
use Doctrine\DBAL\Portability\Middleware;
use Doctrine\DBAL\Schema\Table;
use Doctrine\DBAL\Tests\FunctionalTestCase;
use Throwable;

use function array_merge;
use function strlen;

class PortabilityTest extends FunctionalTestCase
{
    protected function setUp(): void
    {
        $configuration = $this->connection->getConfiguration();
        $configuration->setMiddlewares(
            array_merge(
                $configuration->getMiddlewares(),
                [new Middleware(Connection::PORTABILITY_ALL, ColumnCase::LOWER)]
            )
        );

<<<<<<< HEAD
        $table = new Table('portability_table');
        $table->addColumn('Test_Int', 'integer');
        $table->addColumn('Test_String', 'string', [
            'length' => 8,
            'fixed' => true,
        ]);
        $table->addColumn('Test_Null', 'string', [
            'length' => 1,
            'notnull' => false,
        ]);
        $table->setPrimaryKey(['Test_Int']);
=======
        $this->connection = DriverManager::getConnection($this->connection->getParams(), $configuration);

        try {
            $table = new Table('portability_table');
            $table->addColumn('Test_Int', 'integer');
            $table->addColumn('Test_String', 'string', ['fixed' => true, 'length' => 32]);
            $table->addColumn('Test_Null', 'string', ['notnull' => false]);
            $table->setPrimaryKey(['Test_Int']);
>>>>>>> 5b456d8b

        try {
            $sm = $this->connection->createSchemaManager();
            $sm->createTable($table);

            $this->connection->insert('portability_table', [
                'Test_Int' => 1,
                'Test_String' => 'foo',
                'Test_Null' => '',
            ]);

            $this->connection->insert('portability_table', [
                'Test_Int' => 2,
                'Test_String' => 'foo  ',
                'Test_Null' => null,
            ]);
        } catch (Throwable $e) {
        }
    }

    protected function tearDown(): void
    {
        // the connection that overrides the shared one has to be manually closed prior to 4.0.0 to prevent leak
        // see https://github.com/doctrine/dbal/issues/4515
        $this->connection->close();
    }

    public function testFullFetchMode(): void
    {
        $rows = $this->connection->fetchAllAssociative('SELECT * FROM portability_table');
        $this->assertFetchResultRows($rows);

        $result = $this->connection->executeQuery('SELECT * FROM portability_table');

        while (($row = $result->fetchAssociative())) {
            $this->assertFetchResultRow($row);
        }

        $result = $this->connection
            ->prepare('SELECT * FROM portability_table')
            ->executeQuery();

        while (($row = $result->fetchAssociative())) {
            $this->assertFetchResultRow($row);
        }
    }

    public function testConnFetchMode(): void
    {
        $rows = $this->connection->fetchAllAssociative('SELECT * FROM portability_table');
        $this->assertFetchResultRows($rows);

        $result = $this->connection->executeQuery('SELECT * FROM portability_table');
        while (($row = $result->fetchAssociative())) {
            $this->assertFetchResultRow($row);
        }

        $result = $this->connection->prepare('SELECT * FROM portability_table')
            ->executeQuery();

        while (($row = $result->fetchAssociative())) {
            $this->assertFetchResultRow($row);
        }
    }

    /**
     * @param array<int, array<string, mixed>> $rows
     */
    private function assertFetchResultRows(array $rows): void
    {
        self::assertCount(2, $rows);
        foreach ($rows as $row) {
            $this->assertFetchResultRow($row);
        }
    }

    /**
     * @param array<string, mixed> $row
     */
    public function assertFetchResultRow(array $row): void
    {
        self::assertThat($row['test_int'], self::logicalOr(
            self::equalTo(1),
            self::equalTo(2)
        ));

        self::assertArrayHasKey('test_string', $row, 'Case should be lowered.');
        self::assertEquals(3, strlen($row['test_string']));
        self::assertNull($row['test_null']);
        self::assertArrayNotHasKey(0, $row, 'The row should not contain numerical keys.');
    }

    /**
     * @param mixed[] $expected
     *
     * @dataProvider fetchColumnProvider
     */
    public function testFetchColumn(string $column, array $expected): void
    {
        $result = $this->connection->executeQuery('SELECT ' . $column . ' FROM portability_table');

        self::assertEquals($expected, $result->fetchFirstColumn());
    }

    /**
     * @return iterable<string, array<int, mixed>>
     */
    public static function fetchColumnProvider(): iterable
    {
        return [
            'int' => [
                'Test_Int',
                [1, 2],
            ],
            'string' => [
                'Test_String',
                ['foo', 'foo'],
            ],
        ];
    }

    public function testFetchAllNullColumn(): void
    {
        $column = $this->connection->fetchFirstColumn('SELECT Test_Null FROM portability_table');

        self::assertSame([null, null], $column);
    }
}<|MERGE_RESOLUTION|>--- conflicted
+++ resolved
@@ -27,7 +27,8 @@
             )
         );
 
-<<<<<<< HEAD
+        $this->connection = DriverManager::getConnection($this->connection->getParams(), $configuration);
+
         $table = new Table('portability_table');
         $table->addColumn('Test_Int', 'integer');
         $table->addColumn('Test_String', 'string', [
@@ -39,16 +40,6 @@
             'notnull' => false,
         ]);
         $table->setPrimaryKey(['Test_Int']);
-=======
-        $this->connection = DriverManager::getConnection($this->connection->getParams(), $configuration);
-
-        try {
-            $table = new Table('portability_table');
-            $table->addColumn('Test_Int', 'integer');
-            $table->addColumn('Test_String', 'string', ['fixed' => true, 'length' => 32]);
-            $table->addColumn('Test_Null', 'string', ['notnull' => false]);
-            $table->setPrimaryKey(['Test_Int']);
->>>>>>> 5b456d8b
 
         try {
             $sm = $this->connection->createSchemaManager();
