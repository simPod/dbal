<?php

declare(strict_types=1);

namespace Doctrine\DBAL\Tests\Functional\Platform;

use Doctrine\DBAL\Schema\Table;
use Doctrine\DBAL\Tests\FunctionalTestCase;

class RenameColumnTest extends FunctionalTestCase
{
    /**
     * @dataProvider columnNameProvider
     */
    public function testColumnPositionRetainedAfterRenaming(string $columnName, string $newColumnName): void
    {
        $table = new Table('test_rename');
        $table->addColumn($columnName, 'string', ['length' => 16]);
        $table->addColumn('c2', 'integer');

        $this->dropAndCreateTable($table);

        $table->dropColumn($columnName)
            ->addColumn($newColumnName, 'string', ['length' => 16]);

<<<<<<< HEAD
        $sm   =  $this->connection->createSchemaManager();
        $diff = $sm->createComparator()
            ->diffTable($sm->listTableDetails('test_rename'), $table);
=======
        $sm         =  $this->connection->createSchemaManager();
        $comparator = new Comparator();
        $diff       = $comparator->diffTable($sm->getTable('test_rename'), $table);
>>>>>>> e7a2c92e

        self::assertNotNull($diff);
        $sm->alterTable($diff);

<<<<<<< HEAD
        $table   = $sm->listTableDetails('test_rename');
        $columns = $table->getColumns();

        self::assertCount(2, $columns);
        self::assertEqualsIgnoringCase($newColumnName, $columns[0]->getName());
        self::assertEqualsIgnoringCase('c2', $columns[1]->getName());
=======
        $table = $sm->getTable('test_rename');
        self::assertSame([strtolower($newColumnName), 'c2'], array_keys($table->getColumns()));
>>>>>>> e7a2c92e
    }

    /**
     * @return iterable<array{string}>
     */
    public static function columnNameProvider(): iterable
    {
        yield ['c1', 'c1_x'];
        yield ['C1', 'c1_x'];
        yield ['importantColumn', 'veryImportantColumn'];
    }
}<|MERGE_RESOLUTION|>--- conflicted
+++ resolved
@@ -23,30 +23,19 @@
         $table->dropColumn($columnName)
             ->addColumn($newColumnName, 'string', ['length' => 16]);
 
-<<<<<<< HEAD
         $sm   =  $this->connection->createSchemaManager();
         $diff = $sm->createComparator()
-            ->diffTable($sm->listTableDetails('test_rename'), $table);
-=======
-        $sm         =  $this->connection->createSchemaManager();
-        $comparator = new Comparator();
-        $diff       = $comparator->diffTable($sm->getTable('test_rename'), $table);
->>>>>>> e7a2c92e
+            ->diffTable($sm->getTable('test_rename'), $table);
 
         self::assertNotNull($diff);
         $sm->alterTable($diff);
 
-<<<<<<< HEAD
-        $table   = $sm->listTableDetails('test_rename');
+        $table   = $sm->getTable('test_rename');
         $columns = $table->getColumns();
 
         self::assertCount(2, $columns);
         self::assertEqualsIgnoringCase($newColumnName, $columns[0]->getName());
         self::assertEqualsIgnoringCase('c2', $columns[1]->getName());
-=======
-        $table = $sm->getTable('test_rename');
-        self::assertSame([strtolower($newColumnName), 'c2'], array_keys($table->getColumns()));
->>>>>>> e7a2c92e
     }
 
     /**
