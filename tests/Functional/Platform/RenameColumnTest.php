<?php

declare(strict_types=1);

namespace Doctrine\DBAL\Tests\Functional\Platform;

use Doctrine\DBAL\Schema\Table;
use Doctrine\DBAL\Tests\FunctionalTestCase;

class RenameColumnTest extends FunctionalTestCase
{
    /**
     * @dataProvider columnNameProvider
     */
    public function testColumnPositionRetainedAfterRenaming(string $columnName, string $newColumnName): void
    {
        $table = new Table('test_rename');
        $table->addColumn($columnName, 'string', ['length' => 16]);
        $table->addColumn('c2', 'integer');

        $this->dropAndCreateTable($table);

        $table->dropColumn($columnName)
            ->addColumn($newColumnName, 'string', ['length' => 16]);

<<<<<<< HEAD
        $sm   =  $this->connection->createSchemaManager();
        $diff = $sm->createComparator()
            ->diffTable($sm->getTable('test_rename'), $table);
=======
        $sm         =  $this->connection->createSchemaManager();
        $comparator = new Comparator();
        $diff       = $comparator->diffTable($sm->introspectTable('test_rename'), $table);
>>>>>>> 658ec48d

        self::assertNotNull($diff);
        $sm->alterTable($diff);

<<<<<<< HEAD
        $table   = $sm->getTable('test_rename');
        $columns = $table->getColumns();

        self::assertCount(2, $columns);
        self::assertEqualsIgnoringCase($newColumnName, $columns[0]->getName());
        self::assertEqualsIgnoringCase('c2', $columns[1]->getName());
=======
        $table = $sm->introspectTable('test_rename');
        self::assertSame([strtolower($newColumnName), 'c2'], array_keys($table->getColumns()));
>>>>>>> 658ec48d
    }

    /**
     * @return iterable<array{string}>
     */
    public static function columnNameProvider(): iterable
    {
        yield ['c1', 'c1_x'];
        yield ['C1', 'c1_x'];
        yield ['importantColumn', 'veryImportantColumn'];
    }
}<|MERGE_RESOLUTION|>--- conflicted
+++ resolved
@@ -23,30 +23,19 @@
         $table->dropColumn($columnName)
             ->addColumn($newColumnName, 'string', ['length' => 16]);
 
-<<<<<<< HEAD
         $sm   =  $this->connection->createSchemaManager();
         $diff = $sm->createComparator()
-            ->diffTable($sm->getTable('test_rename'), $table);
-=======
-        $sm         =  $this->connection->createSchemaManager();
-        $comparator = new Comparator();
-        $diff       = $comparator->diffTable($sm->introspectTable('test_rename'), $table);
->>>>>>> 658ec48d
+            ->diffTable($sm->introspectTable('test_rename'), $table);
 
         self::assertNotNull($diff);
         $sm->alterTable($diff);
 
-<<<<<<< HEAD
-        $table   = $sm->getTable('test_rename');
+        $table   = $sm->introspectTable('test_rename');
         $columns = $table->getColumns();
 
         self::assertCount(2, $columns);
         self::assertEqualsIgnoringCase($newColumnName, $columns[0]->getName());
         self::assertEqualsIgnoringCase('c2', $columns[1]->getName());
-=======
-        $table = $sm->introspectTable('test_rename');
-        self::assertSame([strtolower($newColumnName), 'c2'], array_keys($table->getColumns()));
->>>>>>> 658ec48d
     }
 
     /**
