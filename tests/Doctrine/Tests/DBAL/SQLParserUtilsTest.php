--- conflicted
+++ resolved
@@ -97,21 +97,12 @@
                     189 => 'a_param3',
                 ],
             ],
-<<<<<<< HEAD
             ["SELECT data.age AS age, data.id AS id, data.name AS name, data.id AS id FROM test_data data WHERE (data.description LIKE :condition_0 ESCAPE '\\\\') AND (data.description LIKE :condition_1 ESCAPE '\\\\') ORDER BY id ASC", [121 => 'condition_0', 174 => 'condition_1']],
             ['SELECT data.age AS age, data.id AS id, data.name AS name, data.id AS id FROM test_data data WHERE (data.description LIKE :condition_0 ESCAPE "\\\\") AND (data.description LIKE :condition_1 ESCAPE "\\\\") ORDER BY id ASC', [121 => 'condition_0', 174 => 'condition_1']],
             ['SELECT data.age AS age, data.id AS id, data.name AS name, data.id AS id FROM test_data data WHERE (data.description LIKE :condition_0 ESCAPE "\\\\") AND (data.description LIKE :condition_1 ESCAPE \'\\\\\') ORDER BY id ASC', [121 => 'condition_0', 174 => 'condition_1']],
             ['SELECT data.age AS age, data.id AS id, data.name AS name, data.id AS id FROM test_data data WHERE (data.description LIKE :condition_0 ESCAPE `\\\\`) AND (data.description LIKE :condition_1 ESCAPE `\\\\`) ORDER BY id ASC', [121 => 'condition_0', 174 => 'condition_1']],
             ['SELECT data.age AS age, data.id AS id, data.name AS name, data.id AS id FROM test_data data WHERE (data.description LIKE :condition_0 ESCAPE \'\\\\\') AND (data.description LIKE :condition_1 ESCAPE `\\\\`) ORDER BY id ASC', [121 => 'condition_0', 174 => 'condition_1']],
-            ["SELECT * FROM Foo WHERE (foo.bar LIKE :condition_0 ESCAPE '\') AND (foo.baz = :condition_1) AND (foo.bak LIKE :condition_2 ESCAPE '\')", [38 => 'condition_0', 78 => 'condition_1', 110 => 'condition_2']], // Ticket GH-3640
-=======
-            ["SELECT data.age AS age, data.id AS id, data.name AS name, data.id AS id FROM test_data data WHERE (data.description LIKE :condition_0 ESCAPE '\\\\') AND (data.description LIKE :condition_1 ESCAPE '\\\\') ORDER BY id ASC", false, [121 => 'condition_0', 174 => 'condition_1']],
-            ['SELECT data.age AS age, data.id AS id, data.name AS name, data.id AS id FROM test_data data WHERE (data.description LIKE :condition_0 ESCAPE "\\\\") AND (data.description LIKE :condition_1 ESCAPE "\\\\") ORDER BY id ASC', false, [121 => 'condition_0', 174 => 'condition_1']],
-            ['SELECT data.age AS age, data.id AS id, data.name AS name, data.id AS id FROM test_data data WHERE (data.description LIKE :condition_0 ESCAPE "\\\\") AND (data.description LIKE :condition_1 ESCAPE \'\\\\\') ORDER BY id ASC', false, [121 => 'condition_0', 174 => 'condition_1']],
-            ['SELECT data.age AS age, data.id AS id, data.name AS name, data.id AS id FROM test_data data WHERE (data.description LIKE :condition_0 ESCAPE `\\\\`) AND (data.description LIKE :condition_1 ESCAPE `\\\\`) ORDER BY id ASC', false, [121 => 'condition_0', 174 => 'condition_1']],
-            ['SELECT data.age AS age, data.id AS id, data.name AS name, data.id AS id FROM test_data data WHERE (data.description LIKE :condition_0 ESCAPE \'\\\\\') AND (data.description LIKE :condition_1 ESCAPE `\\\\`) ORDER BY id ASC', false, [121 => 'condition_0', 174 => 'condition_1']],
-            ["SELECT * FROM Foo WHERE (foo.bar LIKE :condition_0 ESCAPE '\') AND (foo.baz = :condition_1) AND (foo.bak LIKE :condition_2 ESCAPE '\')", false, [38 => 'condition_0', 78 => 'condition_1', 110 => 'condition_2']],
->>>>>>> 133ce49c
+            ["SELECT * FROM Foo WHERE (foo.bar LIKE :condition_0 ESCAPE '\') AND (foo.baz = :condition_1) AND (foo.bak LIKE :condition_2 ESCAPE '\')", [38 => 'condition_0', 78 => 'condition_1', 110 => 'condition_2']],
         ];
     }
 
