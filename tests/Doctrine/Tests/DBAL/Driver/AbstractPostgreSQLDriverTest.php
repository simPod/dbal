--- conflicted
+++ resolved
@@ -9,11 +9,7 @@
 use Doctrine\DBAL\Driver\AbstractPostgreSQLDriver;
 use Doctrine\DBAL\Platforms\AbstractPlatform;
 use Doctrine\DBAL\Platforms\PostgreSQL100Platform;
-<<<<<<< HEAD
-use Doctrine\DBAL\Platforms\PostgreSqlPlatform;
-=======
 use Doctrine\DBAL\Platforms\PostgreSQL94Platform;
->>>>>>> 40cc9bd5
 use Doctrine\DBAL\Schema\AbstractSchemaManager;
 use Doctrine\DBAL\Schema\PostgreSqlSchemaManager;
 
@@ -40,15 +36,9 @@
     protected function getDatabasePlatformsForVersions() : array
     {
         return [
-<<<<<<< HEAD
-            ['9.4', PostgreSqlPlatform::class],
-            ['9.4.0', PostgreSqlPlatform::class],
-            ['9.4.1', PostgreSqlPlatform::class],
-=======
             ['9.4', PostgreSQL94Platform::class],
             ['9.4.0', PostgreSQL94Platform::class],
             ['9.4.1', PostgreSQL94Platform::class],
->>>>>>> 40cc9bd5
             ['10', PostgreSQL100Platform::class],
         ];
     }
