<?php

namespace Doctrine\Tests\DBAL\Functional;

use Doctrine\DBAL\Types\Type;
use Doctrine\DBAL\Connection;
use PDO;

require_once __DIR__ . '/../../TestInit.php';

class DataAccessTest extends \Doctrine\Tests\DbalFunctionalTestCase
{
    static private $generated = false;

    public function setUp()
    {
        parent::setUp();

        if (self::$generated === false) {
            /* @var $sm \Doctrine\DBAL\Schema\AbstractSchemaManager */
            $table = new \Doctrine\DBAL\Schema\Table("fetch_table");
            $table->addColumn('test_int', 'integer');
            $table->addColumn('test_string', 'string');
            $table->addColumn('test_datetime', 'datetime', array('notnull' => false));
            $table->setPrimaryKey(array('test_int'));

            $sm = $this->_conn->getSchemaManager();
            $sm->createTable($table);

            $this->_conn->insert('fetch_table', array('test_int' => 1, 'test_string' => 'foo', 'test_datetime' => '2010-01-01 10:10:10'));
            self::$generated = true;
        }
    }

    public function testPrepareWithBindValue()
    {
        $sql = "SELECT test_int, test_string FROM fetch_table WHERE test_int = ? AND test_string = ?";
        $stmt = $this->_conn->prepare($sql);
        $this->assertInstanceOf('Doctrine\DBAL\Statement', $stmt);

        $stmt->bindValue(1, 1);
        $stmt->bindValue(2, 'foo');
        $stmt->execute();

        $row = $stmt->fetch(\PDO::FETCH_ASSOC);
        $row = array_change_key_case($row, \CASE_LOWER);
        $this->assertEquals(array('test_int' => 1, 'test_string' => 'foo'), $row);
    }

    public function testPrepareWithBindParam()
    {
        $paramInt = 1;
        $paramStr = 'foo';

        $sql = "SELECT test_int, test_string FROM fetch_table WHERE test_int = ? AND test_string = ?";
        $stmt = $this->_conn->prepare($sql);
        $this->assertInstanceOf('Doctrine\DBAL\Statement', $stmt);

        $stmt->bindParam(1, $paramInt);
        $stmt->bindParam(2, $paramStr);
        $stmt->execute();

        $row = $stmt->fetch(\PDO::FETCH_ASSOC);
        $row = array_change_key_case($row, \CASE_LOWER);
        $this->assertEquals(array('test_int' => 1, 'test_string' => 'foo'), $row);
    }

    public function testPrepareWithFetchAll()
    {
        $paramInt = 1;
        $paramStr = 'foo';

        $sql = "SELECT test_int, test_string FROM fetch_table WHERE test_int = ? AND test_string = ?";
        $stmt = $this->_conn->prepare($sql);
        $this->assertInstanceOf('Doctrine\DBAL\Statement', $stmt);

        $stmt->bindParam(1, $paramInt);
        $stmt->bindParam(2, $paramStr);
        $stmt->execute();

        $rows = $stmt->fetchAll(\PDO::FETCH_ASSOC);
        $rows[0] = array_change_key_case($rows[0], \CASE_LOWER);
        $this->assertEquals(array('test_int' => 1, 'test_string' => 'foo'), $rows[0]);
    }

    /**
     * @group DBAL-228
     */
    public function testPrepareWithFetchAllBoth()
    {
        $paramInt = 1;
        $paramStr = 'foo';

        $sql = "SELECT test_int, test_string FROM fetch_table WHERE test_int = ? AND test_string = ?";
        $stmt = $this->_conn->prepare($sql);
        $this->assertInstanceOf('Doctrine\DBAL\Statement', $stmt);

        $stmt->bindParam(1, $paramInt);
        $stmt->bindParam(2, $paramStr);
        $stmt->execute();

        $rows = $stmt->fetchAll(\PDO::FETCH_BOTH);
        $rows[0] = array_change_key_case($rows[0], \CASE_LOWER);
        $this->assertEquals(array('test_int' => 1, 'test_string' => 'foo', 0 => 1, 1 => 'foo'), $rows[0]);
    }

    public function testPrepareWithFetchColumn()
    {
        $paramInt = 1;
        $paramStr = 'foo';

        $sql = "SELECT test_int FROM fetch_table WHERE test_int = ? AND test_string = ?";
        $stmt = $this->_conn->prepare($sql);
        $this->assertInstanceOf('Doctrine\DBAL\Statement', $stmt);

        $stmt->bindParam(1, $paramInt);
        $stmt->bindParam(2, $paramStr);
        $stmt->execute();

        $column = $stmt->fetchColumn();
        $this->assertEquals(1, $column);
    }

    public function testPrepareWithIterator()
    {
        $paramInt = 1;
        $paramStr = 'foo';

        $sql = "SELECT test_int, test_string FROM fetch_table WHERE test_int = ? AND test_string = ?";
        $stmt = $this->_conn->prepare($sql);
        $this->assertInstanceOf('Doctrine\DBAL\Statement', $stmt);

        $stmt->bindParam(1, $paramInt);
        $stmt->bindParam(2, $paramStr);
        $stmt->execute();

        $rows = array();
        $stmt->setFetchMode(\PDO::FETCH_ASSOC);
        foreach ($stmt as $row) {
            $rows[] = array_change_key_case($row, \CASE_LOWER);
        }

        $this->assertEquals(array('test_int' => 1, 'test_string' => 'foo'), $rows[0]);
    }

    public function testPrepareWithQuoted()
    {
        $table = 'fetch_table';
        $paramInt = 1;
        $paramStr = 'foo';

        $sql = "SELECT test_int, test_string FROM " . $this->_conn->quoteIdentifier($table) . " ".
               "WHERE test_int = " . $this->_conn->quote($paramInt) . " AND test_string = " . $this->_conn->quote($paramStr);
        $stmt = $this->_conn->prepare($sql);
        $this->assertInstanceOf('Doctrine\DBAL\Statement', $stmt);
    }

    public function testPrepareWithExecuteParams()
    {
        $paramInt = 1;
        $paramStr = 'foo';

        $sql = "SELECT test_int, test_string FROM fetch_table WHERE test_int = ? AND test_string = ?";
        $stmt = $this->_conn->prepare($sql);
        $this->assertInstanceOf('Doctrine\DBAL\Statement', $stmt);
        $stmt->execute(array($paramInt, $paramStr));

        $row = $stmt->fetch(\PDO::FETCH_ASSOC);
        $this->assertTrue($row !== false);
        $row = array_change_key_case($row, \CASE_LOWER);
        $this->assertEquals(array('test_int' => 1, 'test_string' => 'foo'), $row);
    }

    public function testFetchAll()
    {
        $sql = "SELECT test_int, test_string FROM fetch_table WHERE test_int = ? AND test_string = ?";
        $data = $this->_conn->fetchAll($sql, array(1, 'foo'));

        $this->assertEquals(1, count($data));

        $row = $data[0];
        $this->assertEquals(2, count($row));

        $row = array_change_key_case($row, \CASE_LOWER);
        $this->assertEquals(1, $row['test_int']);
        $this->assertEquals('foo', $row['test_string']);
    }

    /**
     * @group DBAL-209
     */
    public function testFetchAllWithTypes()
    {
        $datetimeString = '2010-01-01 10:10:10';
        $datetime = new \DateTime($datetimeString);
        $sql = "SELECT test_int, test_datetime FROM fetch_table WHERE test_int = ? AND test_datetime = ?";
        $data = $this->_conn->fetchAll($sql, array(1, $datetime), array(PDO::PARAM_STR, Type::DATETIME));

        $this->assertEquals(1, count($data));

        $row = $data[0];
        $this->assertEquals(2, count($row));

        $row = array_change_key_case($row, \CASE_LOWER);
        $this->assertEquals(1, $row['test_int']);
<<<<<<< HEAD
        $this->assertEquals($datetimeString, $row['test_datetime']);
=======
        $this->assertStringStartsWith($datetimeString, $row['test_datetime']);
>>>>>>> 1c77da6e
    }

    /**
     * @group DBAL-209
     * @expectedException \Doctrine\DBAL\DBALException
     */
    public function testFetchAllWithMissingTypes()
    {
        if ($this->_conn->getDriver() instanceof \Doctrine\DBAL\Driver\Mysqli\Driver) {
            $this->markTestSkipped('mysqli actually supports this');
        }

        $datetimeString = '2010-01-01 10:10:10';
        $datetime = new \DateTime($datetimeString);
        $sql = "SELECT test_int, test_datetime FROM fetch_table WHERE test_int = ? AND test_datetime = ?";
        $data = $this->_conn->fetchAll($sql, array(1, $datetime));
    }

    public function testFetchBoth()
    {
        $sql = "SELECT test_int, test_string FROM fetch_table WHERE test_int = ? AND test_string = ?";
        $row = $this->_conn->executeQuery($sql, array(1, 'foo'))->fetch(\PDO::FETCH_BOTH);

        $this->assertTrue($row !== false);

        $row = array_change_key_case($row, \CASE_LOWER);

        $this->assertEquals(1, $row['test_int']);
        $this->assertEquals('foo', $row['test_string']);
        $this->assertEquals(1, $row[0]);
        $this->assertEquals('foo', $row[1]);
    }

    public function testFetchRow()
    {
        $sql = "SELECT test_int, test_string FROM fetch_table WHERE test_int = ? AND test_string = ?";
        $row = $this->_conn->fetchAssoc($sql, array(1, 'foo'));

        $this->assertTrue($row !== false);

        $row = array_change_key_case($row, \CASE_LOWER);

        $this->assertEquals(1, $row['test_int']);
        $this->assertEquals('foo', $row['test_string']);
    }

    public function testFetchArray()
    {
        $sql = "SELECT test_int, test_string FROM fetch_table WHERE test_int = ? AND test_string = ?";
        $row = $this->_conn->fetchArray($sql, array(1, 'foo'));

        $this->assertEquals(1, $row[0]);
        $this->assertEquals('foo', $row[1]);
    }

    public function testFetchColumn()
    {
        $sql = "SELECT test_int, test_string FROM fetch_table WHERE test_int = ? AND test_string = ?";
        $testInt = $this->_conn->fetchColumn($sql, array(1, 'foo'), 0);

        $this->assertEquals(1, $testInt);

        $sql = "SELECT test_int, test_string FROM fetch_table WHERE test_int = ? AND test_string = ?";
        $testString = $this->_conn->fetchColumn($sql, array(1, 'foo'), 1);

        $this->assertEquals('foo', $testString);
    }

    /**
     * @group DDC-697
     */
    public function testExecuteQueryBindDateTimeType()
    {
        $sql = 'SELECT count(*) AS c FROM fetch_table WHERE test_datetime = ?';
        $stmt = $this->_conn->executeQuery($sql,
            array(1 => new \DateTime('2010-01-01 10:10:10')),
            array(1 => Type::DATETIME)
        );

        $this->assertEquals(1, $stmt->fetchColumn());
    }

    /**
     * @group DDC-697
     */
    public function testExecuteUpdateBindDateTimeType()
    {
        $datetime = new \DateTime('2010-02-02 20:20:20');

        $sql = 'INSERT INTO fetch_table (test_int, test_string, test_datetime) VALUES (?, ?, ?)';
        $affectedRows = $this->_conn->executeUpdate($sql,
            array(1 => 50,              2 => 'foo',             3 => $datetime),
            array(1 => PDO::PARAM_INT,  2 => PDO::PARAM_STR,    3 => Type::DATETIME)
        );

        $this->assertEquals(1, $affectedRows);
        $this->assertEquals(1, $this->_conn->executeQuery(
            'SELECT count(*) AS c FROM fetch_table WHERE test_datetime = ?',
            array(1 => $datetime),
            array(1 => Type::DATETIME)
        )->fetchColumn());
    }

    /**
     * @group DDC-697
     */
    public function testPrepareQueryBindValueDateTimeType()
    {
        $sql = 'SELECT count(*) AS c FROM fetch_table WHERE test_datetime = ?';
        $stmt = $this->_conn->prepare($sql);
        $stmt->bindValue(1, new \DateTime('2010-01-01 10:10:10'), Type::DATETIME);
        $stmt->execute();

        $this->assertEquals(1, $stmt->fetchColumn());
    }

    /**
     * @group DBAL-78
     */
    public function testNativeArrayListSupport()
    {
        for ($i = 100; $i < 110; $i++) {
            $this->_conn->insert('fetch_table', array('test_int' => $i, 'test_string' => 'foo' . $i, 'test_datetime' => '2010-01-01 10:10:10'));
        }

        $stmt = $this->_conn->executeQuery('SELECT test_int FROM fetch_table WHERE test_int IN (?)',
            array(array(100, 101, 102, 103, 104)), array(Connection::PARAM_INT_ARRAY));

        $data = $stmt->fetchAll(PDO::FETCH_NUM);
        $this->assertEquals(5, count($data));
        $this->assertEquals(array(array(100), array(101), array(102), array(103), array(104)), $data);

        $stmt = $this->_conn->executeQuery('SELECT test_int FROM fetch_table WHERE test_string IN (?)',
            array(array('foo100', 'foo101', 'foo102', 'foo103', 'foo104')), array(Connection::PARAM_STR_ARRAY));

        $data = $stmt->fetchAll(PDO::FETCH_NUM);
        $this->assertEquals(5, count($data));
        $this->assertEquals(array(array(100), array(101), array(102), array(103), array(104)), $data);
    }

    /**
     * @group DDC-1014
     */
    public function testDateArithmetics()
    {
        $p = $this->_conn->getDatabasePlatform();
        $sql = 'SELECT ';
        $sql .= $p->getDateDiffExpression('test_datetime', $p->getCurrentTimestampSQL()) .' AS diff, ';
        $sql .= $p->getDateAddHourExpression('test_datetime', 3) .' AS add_hour, ';
        $sql .= $p->getDateSubHourExpression('test_datetime', 3) .' AS sub_hour, ';
        $sql .= $p->getDateAddDaysExpression('test_datetime', 10) .' AS add_days, ';
        $sql .= $p->getDateSubDaysExpression('test_datetime', 10) .' AS sub_days, ';
        $sql .= $p->getDateAddMonthExpression('test_datetime', 2) .' AS add_month, ';
        $sql .= $p->getDateSubMonthExpression('test_datetime', 2) .' AS sub_month ';
        $sql .= 'FROM fetch_table';

        $row = $this->_conn->fetchAssoc($sql);
        $row = array_change_key_case($row, CASE_LOWER);

        $diff = floor( (strtotime('2010-01-01')-time()) / 3600 / 24);
        $this->assertEquals($diff, (int)$row['diff'], "Date difference should be approx. ".$diff." days.", 1);
        $this->assertEquals('2010-01-01 13:10', date('Y-m-d H:i', strtotime($row['add_hour'])), "Adding date should end up on 2010-01-01 13:10");
        $this->assertEquals('2010-01-01 07:10', date('Y-m-d H:i', strtotime($row['sub_hour'])), "Subtracting date should end up on 2010-01-01 07:10");
        $this->assertEquals('2010-01-11', date('Y-m-d', strtotime($row['add_days'])), "Adding date should end up on 2010-01-11");
        $this->assertEquals('2009-12-22', date('Y-m-d', strtotime($row['sub_days'])), "Subtracting date should end up on 2009-12-22");
        $this->assertEquals('2010-03-01', date('Y-m-d', strtotime($row['add_month'])), "Adding month should end up on 2010-03-01");
        $this->assertEquals('2009-11-01', date('Y-m-d', strtotime($row['sub_month'])), "Adding month should end up on 2009-11-01");
    }

    public function testQuoteSQLInjection()
    {
        $sql = "SELECT * FROM fetch_table WHERE test_string = " . $this->_conn->quote("bar' OR '1'='1");
        $rows = $this->_conn->fetchAll($sql);

        $this->assertEquals(0, count($rows), "no result should be returned, otherwise SQL injection is possible");
    }

    /**
     * @group DDC-1213
     */
    public function testBitComparisonExpressionSupport()
    {
        $this->_conn->executeQuery('DELETE FROM fetch_table')->execute();
        $platform = $this->_conn->getDatabasePlatform();
        $bitmap   = array();

        for ($i = 2; $i < 9; $i = $i + 2) {
            $bitmap[$i] = array(
                'bit_or'    => ($i | 2),
                'bit_and'   => ($i & 2)
            );
            $this->_conn->insert('fetch_table', array(
                'test_int'      => $i,
                'test_string'   => json_encode($bitmap[$i]),
                'test_datetime' => '2010-01-01 10:10:10'
            ));
        }

        $sql[]  = 'SELECT ';
        $sql[]  = 'test_int, ';
        $sql[]  = 'test_string, ';
        $sql[]  = $platform->getBitOrComparisonExpression('test_int', 2) . ' AS bit_or, ';
        $sql[]  = $platform->getBitAndComparisonExpression('test_int', 2) . ' AS bit_and ';
        $sql[]  = 'FROM fetch_table';

        $stmt   = $this->_conn->executeQuery(implode(PHP_EOL, $sql));
        $data   = $stmt->fetchAll(PDO::FETCH_ASSOC);


        $this->assertEquals(4, count($data));
        $this->assertEquals(count($bitmap), count($data));
        foreach ($data as $row) {
            $row = array_change_key_case($row, CASE_LOWER);

            $this->assertArrayHasKey('test_int', $row);

            $id = $row['test_int'];

            $this->assertArrayHasKey($id, $bitmap);
            $this->assertArrayHasKey($id, $bitmap);

            $this->assertArrayHasKey('bit_or', $row);
            $this->assertArrayHasKey('bit_and', $row);

            $this->assertEquals($row['bit_or'], $bitmap[$id]['bit_or']);
            $this->assertEquals($row['bit_and'], $bitmap[$id]['bit_and']);
        }
    }

    public function testSetDefaultFetchMode()
    {
        $stmt = $this->_conn->query("SELECT * FROM fetch_table");
        $stmt->setFetchMode(\PDO::FETCH_NUM);

        $row = array_keys($stmt->fetch());
        $this->assertEquals(0, count( array_filter($row, function($v) { return ! is_numeric($v); })), "should be no non-numerical elements in the result.");
    }

    /**
     * @group DBAL-196
     */
    public function testFetchAllSupportFetchClass()
    {
        $this->skipOci8AndMysqli();
        $this->setupFixture();

        $sql    = "SELECT test_int, test_string, test_datetime FROM fetch_table";
        $stmt   = $this->_conn->prepare($sql);
        $stmt->execute();

        $results = $stmt->fetchAll(
            \PDO::FETCH_CLASS,
            __NAMESPACE__.'\\MyFetchClass'
        );

        $this->assertEquals(1, count($results));
        $this->assertInstanceOf(__NAMESPACE__.'\\MyFetchClass', $results[0]);

        $this->assertEquals(1, $results[0]->test_int);
        $this->assertEquals('foo', $results[0]->test_string);
        $this->assertStringStartsWith('2010-01-01 10:10:10', $results[0]->test_datetime);
    }

    /**
     * @group DBAL-241
     */
    public function testFetchAllStyleColumn()
    {
        $sql = "DELETE FROM fetch_table";
        $this->_conn->executeUpdate($sql);

        $this->_conn->insert('fetch_table', array('test_int' => 1, 'test_string' => 'foo'));
        $this->_conn->insert('fetch_table', array('test_int' => 10, 'test_string' => 'foo'));

        $sql = "SELECT test_int FROM fetch_table";
        $rows = $this->_conn->query($sql)->fetchAll(\PDO::FETCH_COLUMN);

        $this->assertEquals(array(1, 10), $rows);
    }

    /**
     * @group DBAL-214
     */
    public function testSetFetchModeClassFetchAll()
    {
        $this->skipOci8AndMysqli();
        $this->setupFixture();

        $sql = "SELECT * FROM fetch_table";
        $stmt = $this->_conn->query($sql);
        $stmt->setFetchMode(\PDO::FETCH_CLASS, __NAMESPACE__ . '\\MyFetchClass', array());

        $results = $stmt->fetchAll();

        $this->assertEquals(1, count($results));
        $this->assertInstanceOf(__NAMESPACE__.'\\MyFetchClass', $results[0]);

        $this->assertEquals(1, $results[0]->test_int);
        $this->assertEquals('foo', $results[0]->test_string);
        $this->assertStringStartsWith('2010-01-01 10:10:10', $results[0]->test_datetime);
    }

    /**
     * @group DBAL-214
     */
    public function testSetFetchModeClassFetch()
    {
        $this->skipOci8AndMysqli();
        $this->setupFixture();

        $sql = "SELECT * FROM fetch_table";
        $stmt = $this->_conn->query($sql);
        $stmt->setFetchMode(\PDO::FETCH_CLASS, __NAMESPACE__ . '\\MyFetchClass', array());

        $results = array();
        while ($row = $stmt->fetch()) {
            $results[] = $row;
        }

        $this->assertEquals(1, count($results));
        $this->assertInstanceOf(__NAMESPACE__.'\\MyFetchClass', $results[0]);

        $this->assertEquals(1, $results[0]->test_int);
        $this->assertEquals('foo', $results[0]->test_string);
        $this->assertStringStartsWith('2010-01-01 10:10:10', $results[0]->test_datetime);
    }

    /**
     * @group DBAL-257
     */
    public function testEmptyFetchColumnReturnsFalse()
    {
        $this->_conn->executeQuery('DELETE FROM fetch_table')->execute();
        $this->assertFalse($this->_conn->fetchColumn('SELECT test_int FROM fetch_table'));
        $this->assertFalse($this->_conn->query('SELECT test_int FROM fetch_table')->fetchColumn());
    }

    /**
     * @group DBAL-339
     */
    public function testSetFetchModeOnDbalStatement()
    {
        $sql = "SELECT test_int, test_string FROM fetch_table WHERE test_int = ? AND test_string = ?";
        $stmt = $this->_conn->executeQuery($sql, array(1, "foo"));
        $stmt->setFetchMode(\PDO::FETCH_NUM);

        while ($row = $stmt->fetch()) {
            $this->assertTrue(isset($row[0]));
            $this->assertTrue(isset($row[1]));
        }
    }

    /**
     * @group DBAL-435
     */
    public function testEmptyParameters()
    {
        $sql = "SELECT * FROM fetch_table WHERE test_int IN (?)";
        $stmt = $this->_conn->executeQuery($sql, array(array()), array(\Doctrine\DBAL\Connection::PARAM_INT_ARRAY));
        $rows = $stmt->fetchAll();

        $this->assertEquals(array(), $rows);
    }

    private function setupFixture()
    {
        $this->_conn->executeQuery('DELETE FROM fetch_table')->execute();
        $this->_conn->insert('fetch_table', array(
            'test_int'      => 1,
            'test_string'   => 'foo',
            'test_datetime' => '2010-01-01 10:10:10'
        ));
    }

    private function skipOci8AndMysqli()
    {
        if (isset($GLOBALS['db_type']) && $GLOBALS['db_type'] == "oci8")  {
            $this->markTestSkipped("Not supported by OCI8");
        }
        if ('mysqli' == $this->_conn->getDriver()->getName()) {
            $this->markTestSkipped('Mysqli driver dont support this feature.');
        }
    }
}

class MyFetchClass
{
    public $test_int, $test_string, $test_datetime;
}<|MERGE_RESOLUTION|>--- conflicted
+++ resolved
@@ -203,11 +203,7 @@
 
         $row = array_change_key_case($row, \CASE_LOWER);
         $this->assertEquals(1, $row['test_int']);
-<<<<<<< HEAD
-        $this->assertEquals($datetimeString, $row['test_datetime']);
-=======
         $this->assertStringStartsWith($datetimeString, $row['test_datetime']);
->>>>>>> 1c77da6e
     }
 
     /**
