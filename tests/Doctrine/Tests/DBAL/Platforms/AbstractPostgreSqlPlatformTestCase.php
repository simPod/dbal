<?php

namespace Doctrine\Tests\DBAL\Platforms;

use Doctrine\DBAL\Platforms\AbstractPlatform;
use Doctrine\DBAL\Platforms\PostgreSqlPlatform;
use Doctrine\DBAL\Schema\Column;
use Doctrine\DBAL\Schema\ColumnDiff;
use Doctrine\DBAL\Schema\Comparator;
use Doctrine\DBAL\Schema\ForeignKeyConstraint;
use Doctrine\DBAL\Schema\Sequence;
use Doctrine\DBAL\Schema\Table;
use Doctrine\DBAL\Schema\TableDiff;
use Doctrine\DBAL\TransactionIsolationLevel;
use Doctrine\DBAL\Types\Type;
use UnexpectedValueException;

use function sprintf;

abstract class AbstractPostgreSqlPlatformTestCase extends AbstractPlatformTestCase
{
    /** @var PostgreSqlPlatform */
    protected $platform;

    /**
     * @return PostgreSqlPlatform
     */
    abstract public function createPlatform(): AbstractPlatform;

    public function getGenerateTableSql(): string
    {
        return 'CREATE TABLE test (id SERIAL NOT NULL, test VARCHAR(255) DEFAULT NULL, PRIMARY KEY(id))';
    }

    /**
     * {@inheritDoc}
     */
    public function getGenerateTableWithMultiColumnUniqueIndexSql(): array
    {
        return [
            'CREATE TABLE test (foo VARCHAR(255) DEFAULT NULL, bar VARCHAR(255) DEFAULT NULL)',
            'CREATE UNIQUE INDEX UNIQ_D87F7E0C8C73652176FF8CAA ON test (foo, bar)',
        ];
    }

    /**
     * {@inheritDoc}
     */
    public function getGenerateAlterTableSql(): array
    {
        return [
            'ALTER TABLE mytable ADD quota INT DEFAULT NULL',
            'ALTER TABLE mytable DROP foo',
            'ALTER TABLE mytable ALTER bar TYPE VARCHAR(255)',
            "ALTER TABLE mytable ALTER bar SET DEFAULT 'def'",
            'ALTER TABLE mytable ALTER bar SET NOT NULL',
            'ALTER TABLE mytable ALTER bloo TYPE BOOLEAN',
            "ALTER TABLE mytable ALTER bloo SET DEFAULT 'false'",
            'ALTER TABLE mytable ALTER bloo SET NOT NULL',
            'ALTER TABLE mytable RENAME TO userlist',
        ];
    }

    public function getGenerateIndexSql(): string
    {
        return 'CREATE INDEX my_idx ON mytable (user_name, last_login)';
    }

<<<<<<< HEAD
    public function getGenerateForeignKeySql(): string
=======
    protected function getGenerateForeignKeySql() : string
>>>>>>> 3caae110
    {
        return 'ALTER TABLE test ADD FOREIGN KEY (fk_name_id) REFERENCES other_table (id) NOT DEFERRABLE INITIALLY IMMEDIATE';
    }

    public function testGeneratesForeignKeySqlForNonStandardOptions(): void
    {
        $foreignKey = new ForeignKeyConstraint(
            ['foreign_id'],
            'my_table',
            ['id'],
            'my_fk',
            ['onDelete' => 'CASCADE']
        );
        self::assertEquals(
            'CONSTRAINT my_fk FOREIGN KEY (foreign_id) REFERENCES my_table (id) ON DELETE CASCADE NOT DEFERRABLE INITIALLY IMMEDIATE',
            $this->platform->getForeignKeyDeclarationSQL($foreignKey)
        );

        $foreignKey = new ForeignKeyConstraint(
            ['foreign_id'],
            'my_table',
            ['id'],
            'my_fk',
            ['match' => 'full']
        );
        self::assertEquals(
            'CONSTRAINT my_fk FOREIGN KEY (foreign_id) REFERENCES my_table (id) MATCH full NOT DEFERRABLE INITIALLY IMMEDIATE',
            $this->platform->getForeignKeyDeclarationSQL($foreignKey)
        );

        $foreignKey = new ForeignKeyConstraint(
            ['foreign_id'],
            'my_table',
            ['id'],
            'my_fk',
            ['deferrable' => true]
        );
        self::assertEquals(
            'CONSTRAINT my_fk FOREIGN KEY (foreign_id) REFERENCES my_table (id) DEFERRABLE INITIALLY IMMEDIATE',
            $this->platform->getForeignKeyDeclarationSQL($foreignKey)
        );

        $foreignKey = new ForeignKeyConstraint(
            ['foreign_id'],
            'my_table',
            ['id'],
            'my_fk',
            ['deferred' => true]
        );
        self::assertEquals(
            'CONSTRAINT my_fk FOREIGN KEY (foreign_id) REFERENCES my_table (id) NOT DEFERRABLE INITIALLY DEFERRED',
            $this->platform->getForeignKeyDeclarationSQL($foreignKey)
        );

        $foreignKey = new ForeignKeyConstraint(
            ['foreign_id'],
            'my_table',
            ['id'],
            'my_fk',
            ['feferred' => true]
        );
        self::assertEquals(
            'CONSTRAINT my_fk FOREIGN KEY (foreign_id) REFERENCES my_table (id) NOT DEFERRABLE INITIALLY DEFERRED',
            $this->platform->getForeignKeyDeclarationSQL($foreignKey)
        );

        $foreignKey = new ForeignKeyConstraint(
            ['foreign_id'],
            'my_table',
            ['id'],
            'my_fk',
            ['deferrable' => true, 'deferred' => true, 'match' => 'full']
        );
        self::assertEquals(
            'CONSTRAINT my_fk FOREIGN KEY (foreign_id) REFERENCES my_table (id) MATCH full DEFERRABLE INITIALLY DEFERRED',
            $this->platform->getForeignKeyDeclarationSQL($foreignKey)
        );
    }

    public function testGeneratesSqlSnippets(): void
    {
        self::assertEquals('SIMILAR TO', $this->platform->getRegexpExpression(), 'Regular expression operator is not correct');
        self::assertEquals('"', $this->platform->getIdentifierQuoteCharacter(), 'Identifier quote character is not correct');
        self::assertEquals('column1 || column2 || column3', $this->platform->getConcatExpression('column1', 'column2', 'column3'), 'Concatenation expression is not correct');
        self::assertEquals('SUBSTRING(column FROM 5)', $this->platform->getSubstringExpression('column', 5), 'Substring expression without length is not correct');
        self::assertEquals('SUBSTRING(column FROM 1 FOR 5)', $this->platform->getSubstringExpression('column', 1, 5), 'Substring expression with length is not correct');
    }

    public function testGeneratesTransactionCommands(): void
    {
        self::assertEquals(
            'SET SESSION CHARACTERISTICS AS TRANSACTION ISOLATION LEVEL READ UNCOMMITTED',
            $this->platform->getSetTransactionIsolationSQL(TransactionIsolationLevel::READ_UNCOMMITTED)
        );
        self::assertEquals(
            'SET SESSION CHARACTERISTICS AS TRANSACTION ISOLATION LEVEL READ COMMITTED',
            $this->platform->getSetTransactionIsolationSQL(TransactionIsolationLevel::READ_COMMITTED)
        );
        self::assertEquals(
            'SET SESSION CHARACTERISTICS AS TRANSACTION ISOLATION LEVEL REPEATABLE READ',
            $this->platform->getSetTransactionIsolationSQL(TransactionIsolationLevel::REPEATABLE_READ)
        );
        self::assertEquals(
            'SET SESSION CHARACTERISTICS AS TRANSACTION ISOLATION LEVEL SERIALIZABLE',
            $this->platform->getSetTransactionIsolationSQL(TransactionIsolationLevel::SERIALIZABLE)
        );
    }

    public function testGeneratesDDLSnippets(): void
    {
        self::assertEquals('CREATE DATABASE foobar', $this->platform->getCreateDatabaseSQL('foobar'));
        self::assertEquals('DROP DATABASE foobar', $this->platform->getDropDatabaseSQL('foobar'));
        self::assertEquals('DROP TABLE foobar', $this->platform->getDropTableSQL('foobar'));
    }

    public function testGenerateTableWithAutoincrement(): void
    {
        $table  = new Table('autoinc_table');
        $column = $table->addColumn('id', 'integer');
        $column->setAutoincrement(true);

        self::assertEquals(['CREATE TABLE autoinc_table (id SERIAL NOT NULL)'], $this->platform->getCreateTableSQL($table));
    }

    /**
     * @return mixed[][]
     */
    public static function serialTypes(): iterable
    {
        return [
            ['integer', 'SERIAL'],
            ['bigint', 'BIGSERIAL'],
        ];
    }

    /**
     * @dataProvider serialTypes
     * @group 2906
     */
    public function testGenerateTableWithAutoincrementDoesNotSetDefault(string $type, string $definition): void
    {
        $table  = new Table('autoinc_table_notnull');
        $column = $table->addColumn('id', $type);
        $column->setAutoIncrement(true);
        $column->setNotNull(false);

        $sql = $this->platform->getCreateTableSQL($table);

        self::assertEquals([sprintf('CREATE TABLE autoinc_table_notnull (id %s)', $definition)], $sql);
    }

    /**
     * @dataProvider serialTypes
     * @group 2906
     */
    public function testCreateTableWithAutoincrementAndNotNullAddsConstraint(string $type, string $definition): void
    {
        $table  = new Table('autoinc_table_notnull_enabled');
        $column = $table->addColumn('id', $type);
        $column->setAutoIncrement(true);
        $column->setNotNull(true);

        $sql = $this->platform->getCreateTableSQL($table);

        self::assertEquals([sprintf('CREATE TABLE autoinc_table_notnull_enabled (id %s NOT NULL)', $definition)], $sql);
    }

    /**
     * @dataProvider serialTypes
     * @group 2906
     */
    public function testGetDefaultValueDeclarationSQLIgnoresTheDefaultKeyWhenTheFieldIsSerial(string $type): void
    {
        $sql = $this->platform->getDefaultValueDeclarationSQL(
            [
                'autoincrement' => true,
                'type'          => Type::getType($type),
                'default'       => 1,
            ]
        );

        self::assertSame('', $sql);
    }

    public function testGeneratesTypeDeclarationForIntegers(): void
    {
        self::assertEquals(
            'INT',
            $this->platform->getIntegerTypeDeclarationSQL([])
        );
        self::assertEquals(
            'SERIAL',
            $this->platform->getIntegerTypeDeclarationSQL(['autoincrement' => true])
        );
        self::assertEquals(
            'SERIAL',
            $this->platform->getIntegerTypeDeclarationSQL(
                ['autoincrement' => true, 'primary' => true]
            )
        );
    }

    public function testGeneratesTypeDeclarationForStrings(): void
    {
        self::assertEquals(
            'CHAR(10)',
            $this->platform->getVarcharTypeDeclarationSQL(
                ['length' => 10, 'fixed' => true]
            )
        );
        self::assertEquals(
            'VARCHAR(50)',
            $this->platform->getVarcharTypeDeclarationSQL(['length' => 50]),
            'Variable string declaration is not correct'
        );
        self::assertEquals(
            'VARCHAR(255)',
            $this->platform->getVarcharTypeDeclarationSQL([]),
            'Long string declaration is not correct'
        );
    }

    public function getGenerateUniqueIndexSql(): string
    {
        return 'CREATE UNIQUE INDEX index_name ON test (test, test2)';
    }

    public function testGeneratesSequenceSqlCommands(): void
    {
        $sequence = new Sequence('myseq', 20, 1);
        self::assertEquals(
            'CREATE SEQUENCE myseq INCREMENT BY 20 MINVALUE 1 START 1',
            $this->platform->getCreateSequenceSQL($sequence)
        );
        self::assertEquals(
            'DROP SEQUENCE myseq CASCADE',
            $this->platform->getDropSequenceSQL('myseq')
        );
        self::assertEquals(
            "SELECT NEXTVAL('myseq')",
            $this->platform->getSequenceNextValSQL('myseq')
        );
    }

    public function testDoesNotPreferIdentityColumns(): void
    {
        self::assertFalse($this->platform->prefersIdentityColumns());
    }

    public function testPrefersSequences(): void
    {
        self::assertTrue($this->platform->prefersSequences());
    }

    public function testSupportsIdentityColumns(): void
    {
        self::assertTrue($this->platform->supportsIdentityColumns());
    }

    public function testSupportsSavePoints(): void
    {
        self::assertTrue($this->platform->supportsSavepoints());
    }

    public function testSupportsSequences(): void
    {
        self::assertTrue($this->platform->supportsSequences());
    }

    protected function supportsCommentOnStatement(): bool
    {
        return true;
    }

    public function testModifyLimitQuery(): void
    {
        $sql = $this->platform->modifyLimitQuery('SELECT * FROM user', 10, 0);
        self::assertEquals('SELECT * FROM user LIMIT 10', $sql);
    }

    public function testModifyLimitQueryWithEmptyOffset(): void
    {
        $sql = $this->platform->modifyLimitQuery('SELECT * FROM user', 10);
        self::assertEquals('SELECT * FROM user LIMIT 10', $sql);
    }

    /**
     * {@inheritDoc}
     */
    public function getCreateTableColumnCommentsSQL(): array
    {
        return [
            'CREATE TABLE test (id INT NOT NULL, PRIMARY KEY(id))',
            "COMMENT ON COLUMN test.id IS 'This is a comment'",
        ];
    }

    /**
     * {@inheritDoc}
     */
    public function getAlterTableColumnCommentsSQL(): array
    {
        return [
            'ALTER TABLE mytable ADD quota INT NOT NULL',
            "COMMENT ON COLUMN mytable.quota IS 'A comment'",
            'COMMENT ON COLUMN mytable.foo IS NULL',
            "COMMENT ON COLUMN mytable.baz IS 'B comment'",
        ];
    }

    /**
     * {@inheritDoc}
     */
    public function getCreateTableColumnTypeCommentsSQL(): array
    {
        return [
            'CREATE TABLE test (id INT NOT NULL, data TEXT NOT NULL, PRIMARY KEY(id))',
            "COMMENT ON COLUMN test.data IS '(DC2Type:array)'",
        ];
    }

    /**
     * {@inheritDoc}
     */
    protected function getQuotedColumnInPrimaryKeySQL(): array
    {
        return ['CREATE TABLE "quoted" ("create" VARCHAR(255) NOT NULL, PRIMARY KEY("create"))'];
    }

    /**
     * {@inheritDoc}
     */
    protected function getQuotedColumnInIndexSQL(): array
    {
        return [
            'CREATE TABLE "quoted" ("create" VARCHAR(255) NOT NULL)',
            'CREATE INDEX IDX_22660D028FD6E0FB ON "quoted" ("create")',
        ];
    }

    /**
     * {@inheritDoc}
     */
    protected function getQuotedNameInIndexSQL(): array
    {
        return [
            'CREATE TABLE test (column1 VARCHAR(255) NOT NULL)',
            'CREATE INDEX "key" ON test (column1)',
        ];
    }

    /**
     * {@inheritDoc}
     */
    protected function getQuotedColumnInForeignKeySQL(): array
    {
        return [
            'CREATE TABLE "quoted" ("create" VARCHAR(255) NOT NULL, foo VARCHAR(255) NOT NULL, "bar" VARCHAR(255) NOT NULL)',
            'ALTER TABLE "quoted" ADD CONSTRAINT FK_WITH_RESERVED_KEYWORD FOREIGN KEY ("create", foo, "bar") REFERENCES "foreign" ("create", bar, "foo-bar") NOT DEFERRABLE INITIALLY IMMEDIATE',
            'ALTER TABLE "quoted" ADD CONSTRAINT FK_WITH_NON_RESERVED_KEYWORD FOREIGN KEY ("create", foo, "bar") REFERENCES foo ("create", bar, "foo-bar") NOT DEFERRABLE INITIALLY IMMEDIATE',
            'ALTER TABLE "quoted" ADD CONSTRAINT FK_WITH_INTENDED_QUOTATION FOREIGN KEY ("create", foo, "bar") REFERENCES "foo-bar" ("create", bar, "foo-bar") NOT DEFERRABLE INITIALLY IMMEDIATE',
        ];
    }

    /**
     * @param string|bool $databaseValue
     *
     * @group DBAL-457
     * @dataProvider pgBooleanProvider
     */
    public function testConvertBooleanAsLiteralStrings(
        $databaseValue,
        string $preparedStatementValue,
        ?int $integerValue,
        ?bool $booleanValue
    ): void {
        $platform = $this->createPlatform();

        self::assertEquals($preparedStatementValue, $platform->convertBooleans($databaseValue));
    }

    /**
     * @group DBAL-457
     */
    public function testConvertBooleanAsLiteralIntegers(): void
    {
        $platform = $this->createPlatform();
        $platform->setUseBooleanTrueFalseStrings(false);

        self::assertEquals(1, $platform->convertBooleans(true));
        self::assertEquals(1, $platform->convertBooleans('1'));

        self::assertEquals(0, $platform->convertBooleans(false));
        self::assertEquals(0, $platform->convertBooleans('0'));
    }

    /**
     * @param string|bool $databaseValue
     *
     * @group DBAL-630
     * @dataProvider pgBooleanProvider
     */
    public function testConvertBooleanAsDatabaseValueStrings(
        $databaseValue,
        string $preparedStatementValue,
        ?int $integerValue,
        ?bool $booleanValue
    ): void {
        $platform = $this->createPlatform();

        self::assertSame($integerValue, $platform->convertBooleansToDatabaseValue($booleanValue));
    }

    /**
     * @group DBAL-630
     */
    public function testConvertBooleanAsDatabaseValueIntegers(): void
    {
        $platform = $this->createPlatform();
        $platform->setUseBooleanTrueFalseStrings(false);

        self::assertSame(1, $platform->convertBooleansToDatabaseValue(true));
        self::assertSame(0, $platform->convertBooleansToDatabaseValue(false));
    }

    /**
     * @param string|bool $databaseValue
     *
     * @dataProvider pgBooleanProvider
     */
    public function testConvertFromBoolean($databaseValue, string $prepareStatementValue, ?int $integerValue, ?bool $booleanValue): void
    {
        $platform = $this->createPlatform();

        self::assertSame($booleanValue, $platform->convertFromBoolean($databaseValue));
    }

    public function testThrowsExceptionWithInvalidBooleanLiteral(): void
    {
        $platform = $this->createPlatform();

        $this->expectException(UnexpectedValueException::class);
        $this->expectExceptionMessage("Unrecognized boolean literal 'my-bool'");

        $platform->convertBooleansToDatabaseValue('my-bool');
    }

    public function testGetCreateSchemaSQL(): void
    {
        $schemaName = 'schema';
        $sql        = $this->platform->getCreateSchemaSQL($schemaName);
        self::assertEquals('CREATE SCHEMA ' . $schemaName, $sql);
    }

    public function testAlterDecimalPrecisionScale(): void
    {
        $table = new Table('mytable');
        $table->addColumn('dfoo1', 'decimal');
        $table->addColumn('dfoo2', 'decimal', ['precision' => 10, 'scale' => 6]);
        $table->addColumn('dfoo3', 'decimal', ['precision' => 10, 'scale' => 6]);
        $table->addColumn('dfoo4', 'decimal', ['precision' => 10, 'scale' => 6]);

        $tableDiff            = new TableDiff('mytable');
        $tableDiff->fromTable = $table;

        $tableDiff->changedColumns['dloo1'] = new ColumnDiff(
            'dloo1',
            new Column(
                'dloo1',
                Type::getType('decimal'),
                ['precision' => 16, 'scale' => 6]
            ),
            ['precision']
        );
        $tableDiff->changedColumns['dloo2'] = new ColumnDiff(
            'dloo2',
            new Column(
                'dloo2',
                Type::getType('decimal'),
                ['precision' => 10, 'scale' => 4]
            ),
            ['scale']
        );
        $tableDiff->changedColumns['dloo3'] = new ColumnDiff(
            'dloo3',
            new Column(
                'dloo3',
                Type::getType('decimal'),
                ['precision' => 10, 'scale' => 6]
            ),
            []
        );
        $tableDiff->changedColumns['dloo4'] = new ColumnDiff(
            'dloo4',
            new Column(
                'dloo4',
                Type::getType('decimal'),
                ['precision' => 16, 'scale' => 8]
            ),
            ['precision', 'scale']
        );

        $sql = $this->platform->getAlterTableSQL($tableDiff);

        $expectedSql = [
            'ALTER TABLE mytable ALTER dloo1 TYPE NUMERIC(16, 6)',
            'ALTER TABLE mytable ALTER dloo2 TYPE NUMERIC(10, 4)',
            'ALTER TABLE mytable ALTER dloo4 TYPE NUMERIC(16, 8)',
        ];

        self::assertEquals($expectedSql, $sql);
    }

    /**
     * @group DBAL-365
     */
    public function testDroppingConstraintsBeforeColumns(): void
    {
        $newTable = new Table('mytable');
        $newTable->addColumn('id', 'integer');
        $newTable->setPrimaryKey(['id']);

        $oldTable = clone $newTable;
        $oldTable->addColumn('parent_id', 'integer');
        $oldTable->addUnnamedForeignKeyConstraint('mytable', ['parent_id'], ['id']);

        $comparator = new Comparator();
        $tableDiff  = $comparator->diffTable($oldTable, $newTable);

        $sql = $this->platform->getAlterTableSQL($tableDiff);

        $expectedSql = [
            'ALTER TABLE mytable DROP CONSTRAINT FK_6B2BD609727ACA70',
            'DROP INDEX IDX_6B2BD609727ACA70',
            'ALTER TABLE mytable DROP parent_id',
        ];

        self::assertEquals($expectedSql, $sql);
    }

    /**
     * @group DBAL-563
     */
    public function testUsesSequenceEmulatedIdentityColumns(): void
    {
        self::assertTrue($this->platform->usesSequenceEmulatedIdentityColumns());
    }

    /**
     * @group DBAL-563
     */
    public function testReturnsIdentitySequenceName(): void
    {
        self::assertSame('mytable_mycolumn_seq', $this->platform->getIdentitySequenceName('mytable', 'mycolumn'));
    }

    /**
     * @dataProvider dataCreateSequenceWithCache
     * @group DBAL-139
     */
    public function testCreateSequenceWithCache(int $cacheSize, string $expectedSql): void
    {
        $sequence = new Sequence('foo', 1, 1, $cacheSize);
        self::assertStringContainsString($expectedSql, $this->platform->getCreateSequenceSQL($sequence));
    }

    /**
     * @return mixed[][]
     */
    public static function dataCreateSequenceWithCache(): iterable
    {
        return [
            [3, 'CACHE 3'],
        ];
    }

    protected function getBinaryDefaultLength(): int
    {
        return 0;
    }

    protected function getBinaryMaxLength(): int
    {
        return 0;
    }

    public function testReturnsBinaryTypeDeclarationSQL(): void
    {
        self::assertSame('BYTEA', $this->platform->getBinaryTypeDeclarationSQL([]));
        self::assertSame('BYTEA', $this->platform->getBinaryTypeDeclarationSQL(['length' => 0]));
        self::assertSame('BYTEA', $this->platform->getBinaryTypeDeclarationSQL(['length' => 9999999]));

        self::assertSame('BYTEA', $this->platform->getBinaryTypeDeclarationSQL(['fixed' => true]));
        self::assertSame('BYTEA', $this->platform->getBinaryTypeDeclarationSQL(['fixed' => true, 'length' => 0]));
        self::assertSame('BYTEA', $this->platform->getBinaryTypeDeclarationSQL(['fixed' => true, 'length' => 9999999]));
    }

    public function testDoesNotPropagateUnnecessaryTableAlterationOnBinaryType(): void
    {
        $table1 = new Table('mytable');
        $table1->addColumn('column_varbinary', 'binary');
        $table1->addColumn('column_binary', 'binary', ['fixed' => true]);
        $table1->addColumn('column_blob', 'blob');

        $table2 = new Table('mytable');
        $table2->addColumn('column_varbinary', 'binary', ['fixed' => true]);
        $table2->addColumn('column_binary', 'binary');
        $table2->addColumn('column_blob', 'binary');

        $comparator = new Comparator();

        // VARBINARY -> BINARY
        // BINARY    -> VARBINARY
        // BLOB      -> VARBINARY
        self::assertEmpty($this->platform->getAlterTableSQL($comparator->diffTable($table1, $table2)));

        $table2 = new Table('mytable');
        $table2->addColumn('column_varbinary', 'binary', ['length' => 42]);
        $table2->addColumn('column_binary', 'blob');
        $table2->addColumn('column_blob', 'binary', ['length' => 11, 'fixed' => true]);

        // VARBINARY -> VARBINARY with changed length
        // BINARY    -> BLOB
        // BLOB      -> BINARY
        self::assertEmpty($this->platform->getAlterTableSQL($comparator->diffTable($table1, $table2)));

        $table2 = new Table('mytable');
        $table2->addColumn('column_varbinary', 'blob');
        $table2->addColumn('column_binary', 'binary', ['length' => 42, 'fixed' => true]);
        $table2->addColumn('column_blob', 'blob');

        // VARBINARY -> BLOB
        // BINARY    -> BINARY with changed length
        // BLOB      -> BLOB
        self::assertEmpty($this->platform->getAlterTableSQL($comparator->diffTable($table1, $table2)));
    }

    /**
     * {@inheritDoc}
     *
     * @group DBAL-234
     */
    protected function getAlterTableRenameIndexSQL(): array
    {
        return ['ALTER INDEX idx_foo RENAME TO idx_bar'];
    }

    /**
     * {@inheritDoc}
     *
     * @group DBAL-234
     */
    protected function getQuotedAlterTableRenameIndexSQL(): array
    {
        return [
            'ALTER INDEX "create" RENAME TO "select"',
            'ALTER INDEX "foo" RENAME TO "bar"',
        ];
    }

    /**
     * PostgreSQL boolean strings provider
     *
     * @return mixed[][]
     */
    public static function pgBooleanProvider(): iterable
    {
        return [
            // Database value, prepared statement value, boolean integer value, boolean value.
            [true, 'true', 1, true],
            ['t', 'true', 1, true],
            ['true', 'true', 1, true],
            ['y', 'true', 1, true],
            ['yes', 'true', 1, true],
            ['on', 'true', 1, true],
            ['1', 'true', 1, true],

            [false, 'false', 0, false],
            ['f', 'false', 0, false],
            ['false', 'false', 0, false],
            [ 'n', 'false', 0, false],
            ['no', 'false', 0, false],
            ['off', 'false', 0, false],
            ['0', 'false', 0, false],

            [null, 'NULL', null, null],
        ];
    }

    /**
     * {@inheritdoc}
     */
    protected function getQuotedAlterTableRenameColumnSQL(): array
    {
        return [
            'ALTER TABLE mytable RENAME COLUMN unquoted1 TO unquoted',
            'ALTER TABLE mytable RENAME COLUMN unquoted2 TO "where"',
            'ALTER TABLE mytable RENAME COLUMN unquoted3 TO "foo"',
            'ALTER TABLE mytable RENAME COLUMN "create" TO reserved_keyword',
            'ALTER TABLE mytable RENAME COLUMN "table" TO "from"',
            'ALTER TABLE mytable RENAME COLUMN "select" TO "bar"',
            'ALTER TABLE mytable RENAME COLUMN quoted1 TO quoted',
            'ALTER TABLE mytable RENAME COLUMN quoted2 TO "and"',
            'ALTER TABLE mytable RENAME COLUMN quoted3 TO "baz"',
        ];
    }

    /**
     * {@inheritdoc}
     */
    protected function getQuotedAlterTableChangeColumnLengthSQL(): array
    {
        return [
            'ALTER TABLE mytable ALTER unquoted1 TYPE VARCHAR(255)',
            'ALTER TABLE mytable ALTER unquoted2 TYPE VARCHAR(255)',
            'ALTER TABLE mytable ALTER unquoted3 TYPE VARCHAR(255)',
            'ALTER TABLE mytable ALTER "create" TYPE VARCHAR(255)',
            'ALTER TABLE mytable ALTER "table" TYPE VARCHAR(255)',
            'ALTER TABLE mytable ALTER "select" TYPE VARCHAR(255)',
        ];
    }

    /**
     * {@inheritDoc}
     *
     * @group DBAL-807
     */
    protected function getAlterTableRenameIndexInSchemaSQL(): array
    {
        return ['ALTER INDEX myschema.idx_foo RENAME TO idx_bar'];
    }

    /**
     * {@inheritDoc}
     *
     * @group DBAL-807
     */
    protected function getQuotedAlterTableRenameIndexInSchemaSQL(): array
    {
        return [
            'ALTER INDEX "schema"."create" RENAME TO "select"',
            'ALTER INDEX "schema"."foo" RENAME TO "bar"',
        ];
    }

    protected function getQuotesDropForeignKeySQL(): string
    {
        return 'ALTER TABLE "table" DROP CONSTRAINT "select"';
    }

    public function testGetNullCommentOnColumnSQL(): void
    {
        self::assertEquals(
            'COMMENT ON COLUMN mytable.id IS NULL',
            $this->platform->getCommentOnColumnSQL('mytable', 'id', null)
        );
    }

    /**
     * @group DBAL-423
     */
    public function testReturnsGuidTypeDeclarationSQL(): void
    {
        self::assertSame('UUID', $this->platform->getGuidTypeDeclarationSQL([]));
    }

    /**
     * {@inheritdoc}
     */
    public function getAlterTableRenameColumnSQL(): array
    {
        return ['ALTER TABLE foo RENAME COLUMN bar TO baz'];
    }

    /**
     * {@inheritdoc}
     */
    protected function getQuotesTableIdentifiersInAlterTableSQL(): array
    {
        return [
            'ALTER TABLE "foo" DROP CONSTRAINT fk1',
            'ALTER TABLE "foo" DROP CONSTRAINT fk2',
            'ALTER TABLE "foo" ADD bloo INT NOT NULL',
            'ALTER TABLE "foo" DROP baz',
            'ALTER TABLE "foo" ALTER bar DROP NOT NULL',
            'ALTER TABLE "foo" RENAME COLUMN id TO war',
            'ALTER TABLE "foo" RENAME TO "table"',
            'ALTER TABLE "table" ADD CONSTRAINT fk_add FOREIGN KEY (fk3) REFERENCES fk_table (id) NOT DEFERRABLE ' .
            'INITIALLY IMMEDIATE',
            'ALTER TABLE "table" ADD CONSTRAINT fk2 FOREIGN KEY (fk2) REFERENCES fk_table2 (id) NOT DEFERRABLE ' .
            'INITIALLY IMMEDIATE',
        ];
    }

    /**
     * {@inheritdoc}
     */
    protected function getCommentOnColumnSQL(): array
    {
        return [
            'COMMENT ON COLUMN foo.bar IS \'comment\'',
            'COMMENT ON COLUMN "Foo"."BAR" IS \'comment\'',
            'COMMENT ON COLUMN "select"."from" IS \'comment\'',
        ];
    }

    /**
     * @group DBAL-1004
     */
    public function testAltersTableColumnCommentWithExplicitlyQuotedIdentifiers(): void
    {
        $table1 = new Table('"foo"', [new Column('"bar"', Type::getType('integer'))]);
        $table2 = new Table('"foo"', [new Column('"bar"', Type::getType('integer'), ['comment' => 'baz'])]);

        $comparator = new Comparator();

        $tableDiff = $comparator->diffTable($table1, $table2);

        self::assertInstanceOf(TableDiff::class, $tableDiff);
        self::assertSame(
            ['COMMENT ON COLUMN "foo"."bar" IS \'baz\''],
            $this->platform->getAlterTableSQL($tableDiff)
        );
    }

    /**
     * @group 3158
     */
    public function testAltersTableColumnCommentIfRequiredByType(): void
    {
        $table1 = new Table('"foo"', [new Column('"bar"', Type::getType('datetime'))]);
        $table2 = new Table('"foo"', [new Column('"bar"', Type::getType('datetime_immutable'))]);

        $comparator = new Comparator();

        $tableDiff = $comparator->diffTable($table1, $table2);

        $this->assertInstanceOf('Doctrine\DBAL\Schema\TableDiff', $tableDiff);
        $this->assertSame(
            [
                'ALTER TABLE "foo" ALTER "bar" TYPE TIMESTAMP(0) WITHOUT TIME ZONE',
                'ALTER TABLE "foo" ALTER "bar" DROP DEFAULT',
                'COMMENT ON COLUMN "foo"."bar" IS \'(DC2Type:datetime_immutable)\'',
            ],
            $this->platform->getAlterTableSQL($tableDiff)
        );
    }

    protected function getQuotesReservedKeywordInUniqueConstraintDeclarationSQL(): string
    {
        return 'CONSTRAINT "select" UNIQUE (foo)';
    }

    protected function getQuotesReservedKeywordInIndexDeclarationSQL(): string
    {
        return 'INDEX "select" (foo)';
    }

    protected function getQuotesReservedKeywordInTruncateTableSQL(): string
    {
        return 'TRUNCATE "select"';
    }

    /**
     * {@inheritdoc}
     */
    protected function getAlterStringToFixedStringSQL(): array
    {
        return ['ALTER TABLE mytable ALTER name TYPE CHAR(2)'];
    }

    /**
     * {@inheritdoc}
     */
    protected function getGeneratesAlterTableRenameIndexUsedByForeignKeySQL(): array
    {
        return ['ALTER INDEX idx_foo RENAME TO idx_foo_renamed'];
    }

    /**
     * @group DBAL-1142
     */
    public function testInitializesTsvectorTypeMapping(): void
    {
        self::assertTrue($this->platform->hasDoctrineTypeMappingFor('tsvector'));
        self::assertEquals('text', $this->platform->getDoctrineTypeMapping('tsvector'));
    }

    /**
     * @group DBAL-1220
     */
    public function testReturnsDisallowDatabaseConnectionsSQL(): void
    {
        self::assertSame(
            "UPDATE pg_database SET datallowconn = 'false' WHERE datname = 'foo'",
            $this->platform->getDisallowDatabaseConnectionsSQL('foo')
        );
    }

    /**
     * @group DBAL-1220
     */
    public function testReturnsCloseActiveDatabaseConnectionsSQL(): void
    {
        self::assertSame(
            "SELECT pg_terminate_backend(procpid) FROM pg_stat_activity WHERE datname = 'foo'",
            $this->platform->getCloseActiveDatabaseConnectionsSQL('foo')
        );
    }

    /**
     * @group DBAL-2436
     */
    public function testQuotesTableNameInListTableForeignKeysSQL(): void
    {
        self::assertStringContainsStringIgnoringCase(
            "'Foo''Bar\\'",
            $this->platform->getListTableForeignKeysSQL("Foo'Bar\\")
        );
    }

    /**
     * @group DBAL-2436
     */
    public function testQuotesSchemaNameInListTableForeignKeysSQL(): void
    {
        self::assertStringContainsStringIgnoringCase(
            "'Foo''Bar\\'",
            $this->platform->getListTableForeignKeysSQL("Foo'Bar\\.baz_table")
        );
    }

    /**
     * @group DBAL-2436
     */
    public function testQuotesTableNameInListTableConstraintsSQL(): void
    {
        self::assertStringContainsStringIgnoringCase(
            "'Foo''Bar\\'",
            $this->platform->getListTableConstraintsSQL("Foo'Bar\\")
        );
    }

    /**
     * @group DBAL-2436
     */
    public function testQuotesTableNameInListTableIndexesSQL(): void
    {
        self::assertStringContainsStringIgnoringCase(
            "'Foo''Bar\\'",
            $this->platform->getListTableIndexesSQL("Foo'Bar\\")
        );
    }

    /**
     * @group DBAL-2436
     */
    public function testQuotesSchemaNameInListTableIndexesSQL(): void
    {
        self::assertStringContainsStringIgnoringCase(
            "'Foo''Bar\\'",
            $this->platform->getListTableIndexesSQL("Foo'Bar\\.baz_table")
        );
    }

    /**
     * @group DBAL-2436
     */
    public function testQuotesTableNameInListTableColumnsSQL(): void
    {
        self::assertStringContainsStringIgnoringCase(
            "'Foo''Bar\\'",
            $this->platform->getListTableColumnsSQL("Foo'Bar\\")
        );
    }

    /**
     * @group DBAL-2436
     */
    public function testQuotesSchemaNameInListTableColumnsSQL(): void
    {
        self::assertStringContainsStringIgnoringCase(
            "'Foo''Bar\\'",
            $this->platform->getListTableColumnsSQL("Foo'Bar\\.baz_table")
        );
    }

    /**
     * @group DBAL-2436
     */
    public function testQuotesDatabaseNameInCloseActiveDatabaseConnectionsSQL(): void
    {
        self::assertStringContainsStringIgnoringCase(
            "'Foo''Bar\\'",
            $this->platform->getCloseActiveDatabaseConnectionsSQL("Foo'Bar\\")
        );
    }
}<|MERGE_RESOLUTION|>--- conflicted
+++ resolved
@@ -66,11 +66,7 @@
         return 'CREATE INDEX my_idx ON mytable (user_name, last_login)';
     }
 
-<<<<<<< HEAD
-    public function getGenerateForeignKeySql(): string
-=======
-    protected function getGenerateForeignKeySql() : string
->>>>>>> 3caae110
+    protected function getGenerateForeignKeySql(): string
     {
         return 'ALTER TABLE test ADD FOREIGN KEY (fk_name_id) REFERENCES other_table (id) NOT DEFERRABLE INITIALLY IMMEDIATE';
     }
