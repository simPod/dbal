--- conflicted
+++ resolved
@@ -20,7 +20,6 @@
 /** @psalm-import-type WrapperParameterTypeArray from Connection */
 class ExpandArrayParametersTest extends TestCase
 {
-<<<<<<< HEAD
     /**
      * @psalm-return iterable<array{
      *                   string,
@@ -31,9 +30,6 @@
      *                   array<string, string|Type|ParameterType>|array<int, string|Type|ParameterType>,
      *               }>
      */
-=======
-    /** @return iterable<mixed[]> */
->>>>>>> d19cf2c6
     public static function dataExpandListParameters(): iterable
     {
         yield 'Positional: Very simple with one needle' => [
@@ -409,17 +405,13 @@
         self::assertEquals($expectedTypes, $types, 'Types dont match');
     }
 
-<<<<<<< HEAD
     /**
-     * @return list<array{
+     * @return iterable<array{
      *             string,
      *             array<string, mixed>,
      *             array<string, ArrayParameterType>
      *         }>
      */
-=======
-    /** @return iterable<mixed[]> */
->>>>>>> d19cf2c6
     public static function missingNamedParameterProvider(): iterable
     {
         yield [
@@ -468,11 +460,7 @@
         $this->expandArrayParameters($query, $params, []);
     }
 
-<<<<<<< HEAD
     /** @return iterable<string, array{string, list<mixed>}> */
-=======
-    /** @return iterable<mixed[]> */
->>>>>>> d19cf2c6
     public static function missingPositionalParameterProvider(): iterable
     {
         yield 'No parameters' => [
