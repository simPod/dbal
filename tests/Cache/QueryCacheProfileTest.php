<?php

declare(strict_types=1);

namespace Doctrine\DBAL\Tests\Cache;

use Doctrine\DBAL\Cache\QueryCacheProfile;
use Doctrine\DBAL\ParameterType;
use PHPUnit\Framework\TestCase;

use function parse_str;

class QueryCacheProfileTest extends TestCase
{
    private const LIFETIME  = 3600;
    private const CACHE_KEY = 'user_specified_cache_key';

    private QueryCacheProfile $queryCacheProfile;
<<<<<<< HEAD

=======
>>>>>>> b5b9caf6
    private string $query = 'SELECT * FROM foo WHERE bar = ?';

    /** @var int[] */
    private array $params = [666];

    /** @var int[] */
    private array $types = [ParameterType::INTEGER];

    /** @var string[] */
    private array $connectionParams = [
        'dbname'   => 'database_name',
        'user'     => 'database_user',
        'password' => 'database_password',
        'host'     => 'database_host',
        'driver'   => 'database_driver',
    ];

    protected function setUp(): void
    {
        $this->queryCacheProfile = new QueryCacheProfile(self::LIFETIME, self::CACHE_KEY);
    }

    public function testShouldUseTheGivenCacheKeyIfPresent(): void
    {
        [$cacheKey] = $this->queryCacheProfile->generateCacheKeys(
            $this->query,
            $this->params,
            $this->types,
            $this->connectionParams
        );

        self::assertEquals(self::CACHE_KEY, $cacheKey, 'The returned cache key should match the given one');
    }

    public function testShouldGenerateAnAutomaticKeyIfNoKeyHasBeenGiven(): void
    {
        $this->queryCacheProfile = $this->queryCacheProfile->setCacheKey(null);

        [$cacheKey] = $this->queryCacheProfile->generateCacheKeys(
            $this->query,
            $this->params,
            $this->types,
            $this->connectionParams
        );

        self::assertNotEquals(
            self::CACHE_KEY,
            $cacheKey,
            'The returned cache key should be generated automatically'
        );

        self::assertNotEmpty($cacheKey, 'The generated cache key should not be empty');
    }

    public function testShouldGenerateDifferentKeysForSameQueryAndParamsAndDifferentConnections(): void
    {
        $this->queryCacheProfile = $this->queryCacheProfile->setCacheKey(null);

        [$firstCacheKey] = $this->queryCacheProfile->generateCacheKeys(
            $this->query,
            $this->params,
            $this->types,
            $this->connectionParams
        );

        $this->connectionParams['host'] = 'a_different_host';

        [$secondCacheKey] = $this->queryCacheProfile->generateCacheKeys(
            $this->query,
            $this->params,
            $this->types,
            $this->connectionParams
        );

        self::assertNotEquals($firstCacheKey, $secondCacheKey, 'Cache keys should be different');
    }

    public function testConnectionParamsShouldBeHashed(): void
    {
        $this->queryCacheProfile = $this->queryCacheProfile->setCacheKey(null);

        [, $queryString] = $this->queryCacheProfile->generateCacheKeys(
            $this->query,
            $this->params,
            $this->types,
            $this->connectionParams
        );

        $params = [];
        parse_str($queryString, $params);

        self::assertArrayHasKey('connectionParams', $params);

        foreach ($this->connectionParams as $param) {
            self::assertStringNotContainsString($param, $params['connectionParams']);
        }
    }

    public function testShouldGenerateSameKeysIfNoneOfTheParamsChanges(): void
    {
        $this->queryCacheProfile = $this->queryCacheProfile->setCacheKey(null);

        [$firstCacheKey] = $this->queryCacheProfile->generateCacheKeys(
            $this->query,
            $this->params,
            $this->types,
            $this->connectionParams
        );

        [$secondCacheKey] = $this->queryCacheProfile->generateCacheKeys(
            $this->query,
            $this->params,
            $this->types,
            $this->connectionParams
        );

        self::assertEquals($firstCacheKey, $secondCacheKey, 'Cache keys should be the same');
    }

    public function testShouldGenerateDifferentPasswordInTheParams(): void
    {
        [, $firstRealCacheKey] = $this->queryCacheProfile->generateCacheKeys(
            $this->query,
            $this->params,
            $this->types,
            [
                'user'     => 'database_user',
                'password' => 'first-password',
            ]
        );

        [, $secondRealCacheKey] = $this->queryCacheProfile->generateCacheKeys(
            $this->query,
            $this->params,
            $this->types,
            [
                'user'     => 'database_user',
                'password' => 'second-password',
            ]
        );

        self::assertEquals(
            $firstRealCacheKey,
            $secondRealCacheKey,
            'Cache keys for different password should be the same'
        );
    }
}<|MERGE_RESOLUTION|>--- conflicted
+++ resolved
@@ -16,10 +16,6 @@
     private const CACHE_KEY = 'user_specified_cache_key';
 
     private QueryCacheProfile $queryCacheProfile;
-<<<<<<< HEAD
-
-=======
->>>>>>> b5b9caf6
     private string $query = 'SELECT * FROM foo WHERE bar = ?';
 
     /** @var int[] */
