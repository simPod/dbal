--- conflicted
+++ resolved
@@ -8,14 +8,6 @@
 use Doctrine\DBAL\Types\BlobType;
 use PHPUnit\Framework\MockObject\MockObject;
 use PHPUnit\Framework\TestCase;
-<<<<<<< HEAD
-=======
-
-use function base64_encode;
-use function chr;
-use function fopen;
-use function stream_get_contents;
->>>>>>> 66b1f3d2
 
 class BlobTest extends TestCase
 {
@@ -35,38 +27,4 @@
     {
         self::assertNull($this->type->convertToPHPValue(null, $this->platform));
     }
-<<<<<<< HEAD
-=======
-
-    public function testBinaryStringConvertsToPHPValue(): void
-    {
-        $databaseValue = $this->getBinaryString();
-        $phpValue      = $this->type->convertToPHPValue($databaseValue, $this->platform);
-
-        self::assertIsResource($phpValue);
-        self::assertSame($databaseValue, stream_get_contents($phpValue));
-    }
-
-    public function testBinaryResourceConvertsToPHPValue(): void
-    {
-        $databaseValue = fopen('data://text/plain;base64,' . base64_encode($this->getBinaryString()), 'r');
-        $phpValue      = $this->type->convertToPHPValue($databaseValue, $this->platform);
-
-        self::assertSame($databaseValue, $phpValue);
-    }
-
-    /**
-     * Creates a binary string containing all possible byte values.
-     */
-    private function getBinaryString(): string
-    {
-        $string = '';
-
-        for ($i = 0; $i < 256; $i++) {
-            $string .= chr($i);
-        }
-
-        return $string;
-    }
->>>>>>> 66b1f3d2
 }