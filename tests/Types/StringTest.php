<?php

declare(strict_types=1);

namespace Doctrine\DBAL\Tests\Types;

use Doctrine\DBAL\Platforms\AbstractPlatform;
use Doctrine\DBAL\Types\StringType;
use PHPUnit\Framework\MockObject\MockObject;
use PHPUnit\Framework\TestCase;

class StringTest extends TestCase
{
    /** @var AbstractPlatform&MockObject */
    private $platform;

    private StringType $type;

    protected function setUp(): void
    {
        $this->platform = $this->createMock(AbstractPlatform::class);
        $this->type     = new StringType();
    }

<<<<<<< HEAD
    public function testReturnsSQLDeclaration(): void
    {
        $this->platform->expects(self::once())
            ->method('getStringTypeDeclarationSQL')
            ->willReturn('TEST_VARCHAR');
=======
    public function testReturnsSqlDeclarationFromPlatformString(): void
    {
        $this->platform->expects(self::once())
            ->method('getStringTypeDeclarationSQL')
            ->willReturn('TEST_STRING');
>>>>>>> 2d1905b7

        self::assertEquals('TEST_STRING', $this->type->getSQLDeclaration([], $this->platform));
    }

    public function testConvertToPHPValue(): void
    {
        self::assertIsString($this->type->convertToPHPValue('foo', $this->platform));
        self::assertIsString($this->type->convertToPHPValue('', $this->platform));
    }

    public function testNullConversion(): void
    {
        self::assertNull($this->type->convertToPHPValue(null, $this->platform));
    }

    public function testSQLConversion(): void
    {
        self::assertEquals('t.foo', $this->type->convertToDatabaseValueSQL('t.foo', $this->platform));
        self::assertEquals('t.foo', $this->type->convertToPHPValueSQL('t.foo', $this->platform));
    }
}<|MERGE_RESOLUTION|>--- conflicted
+++ resolved
@@ -22,19 +22,11 @@
         $this->type     = new StringType();
     }
 
-<<<<<<< HEAD
     public function testReturnsSQLDeclaration(): void
     {
         $this->platform->expects(self::once())
             ->method('getStringTypeDeclarationSQL')
-            ->willReturn('TEST_VARCHAR');
-=======
-    public function testReturnsSqlDeclarationFromPlatformString(): void
-    {
-        $this->platform->expects(self::once())
-            ->method('getStringTypeDeclarationSQL')
             ->willReturn('TEST_STRING');
->>>>>>> 2d1905b7
 
         self::assertEquals('TEST_STRING', $this->type->getSQLDeclaration([], $this->platform));
     }
