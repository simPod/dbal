<?php

declare(strict_types=1);

namespace Doctrine\DBAL\Tests\Platforms;

<<<<<<< HEAD
=======
use Doctrine\DBAL\Platforms\AbstractPlatform;
use Doctrine\DBAL\Platforms\PostgreSQL100Platform;
>>>>>>> 9d22f7bc
use Doctrine\DBAL\Platforms\PostgreSQL94Platform;
use Doctrine\DBAL\Schema\Column;
use Doctrine\DBAL\Schema\ColumnDiff;
use Doctrine\DBAL\Schema\Comparator;
use Doctrine\DBAL\Schema\ForeignKeyConstraint;
use Doctrine\DBAL\Schema\Sequence;
use Doctrine\DBAL\Schema\Table;
use Doctrine\DBAL\Schema\TableDiff;
use Doctrine\DBAL\TransactionIsolationLevel;
use Doctrine\DBAL\Types\Type;
use UnexpectedValueException;
use function sprintf;

abstract class AbstractPostgreSQLPlatformTestCase extends AbstractPlatformTestCase
{
<<<<<<< HEAD
    /** @var PostgreSQL94Platform */
    protected $platform;

=======
    /** @var PostgreSQL94Platform|PostgreSQL100Platform */
    protected $platform;

    /** @return PostgreSQL94Platform|PostgreSQL100Platform */
    abstract public function createPlatform() : AbstractPlatform;

>>>>>>> 9d22f7bc
    public function getGenerateTableSql() : string
    {
        return 'CREATE TABLE test (id SERIAL NOT NULL, test VARCHAR(255) DEFAULT NULL, PRIMARY KEY(id))';
    }

    /**
     * {@inheritDoc}
     */
    public function getGenerateTableWithMultiColumnUniqueIndexSql() : array
    {
        return [
            'CREATE TABLE test (foo VARCHAR(255) DEFAULT NULL, bar VARCHAR(255) DEFAULT NULL)',
            'CREATE UNIQUE INDEX UNIQ_D87F7E0C8C73652176FF8CAA ON test (foo, bar)',
        ];
    }

    /**
     * {@inheritDoc}
     */
    public function getGenerateAlterTableSql() : array
    {
        return [
            'ALTER TABLE mytable ADD quota INT DEFAULT NULL',
            'ALTER TABLE mytable DROP foo',
            'ALTER TABLE mytable ALTER bar TYPE VARCHAR(255)',
            "ALTER TABLE mytable ALTER bar SET DEFAULT 'def'",
            'ALTER TABLE mytable ALTER bar SET NOT NULL',
            'ALTER TABLE mytable ALTER bloo TYPE BOOLEAN',
            "ALTER TABLE mytable ALTER bloo SET DEFAULT 'false'",
            'ALTER TABLE mytable ALTER bloo SET NOT NULL',
            'ALTER TABLE mytable RENAME TO userlist',
        ];
    }

    public function getGenerateIndexSql() : string
    {
        return 'CREATE INDEX my_idx ON mytable (user_name, last_login)';
    }

    public function getGenerateForeignKeySql() : string
    {
        return 'ALTER TABLE test ADD FOREIGN KEY (fk_name_id) REFERENCES other_table (id) NOT DEFERRABLE INITIALLY IMMEDIATE';
    }

    public function testGeneratesForeignKeySqlForNonStandardOptions() : void
    {
        $foreignKey = new ForeignKeyConstraint(
            ['foreign_id'],
            'my_table',
            ['id'],
            'my_fk',
            ['onDelete' => 'CASCADE']
        );
        self::assertEquals(
            'CONSTRAINT my_fk FOREIGN KEY (foreign_id) REFERENCES my_table (id) ON DELETE CASCADE NOT DEFERRABLE INITIALLY IMMEDIATE',
            $this->platform->getForeignKeyDeclarationSQL($foreignKey)
        );

        $foreignKey = new ForeignKeyConstraint(
            ['foreign_id'],
            'my_table',
            ['id'],
            'my_fk',
            ['match' => 'full']
        );
        self::assertEquals(
            'CONSTRAINT my_fk FOREIGN KEY (foreign_id) REFERENCES my_table (id) MATCH full NOT DEFERRABLE INITIALLY IMMEDIATE',
            $this->platform->getForeignKeyDeclarationSQL($foreignKey)
        );

        $foreignKey = new ForeignKeyConstraint(
            ['foreign_id'],
            'my_table',
            ['id'],
            'my_fk',
            ['deferrable' => true]
        );
        self::assertEquals(
            'CONSTRAINT my_fk FOREIGN KEY (foreign_id) REFERENCES my_table (id) DEFERRABLE INITIALLY IMMEDIATE',
            $this->platform->getForeignKeyDeclarationSQL($foreignKey)
        );

        $foreignKey = new ForeignKeyConstraint(
            ['foreign_id'],
            'my_table',
            ['id'],
            'my_fk',
            ['deferred' => true]
        );
        self::assertEquals(
            'CONSTRAINT my_fk FOREIGN KEY (foreign_id) REFERENCES my_table (id) NOT DEFERRABLE INITIALLY DEFERRED',
            $this->platform->getForeignKeyDeclarationSQL($foreignKey)
        );

        $foreignKey = new ForeignKeyConstraint(
            ['foreign_id'],
            'my_table',
            ['id'],
            'my_fk',
            ['deferred' => true]
        );
        self::assertEquals(
            'CONSTRAINT my_fk FOREIGN KEY (foreign_id) REFERENCES my_table (id) NOT DEFERRABLE INITIALLY DEFERRED',
            $this->platform->getForeignKeyDeclarationSQL($foreignKey)
        );

        $foreignKey = new ForeignKeyConstraint(
            ['foreign_id'],
            'my_table',
            ['id'],
            'my_fk',
            ['deferrable' => true, 'deferred' => true, 'match' => 'full']
        );
        self::assertEquals(
            'CONSTRAINT my_fk FOREIGN KEY (foreign_id) REFERENCES my_table (id) MATCH full DEFERRABLE INITIALLY DEFERRED',
            $this->platform->getForeignKeyDeclarationSQL($foreignKey)
        );
    }

    public function testGeneratesSqlSnippets() : void
    {
        self::assertEquals('SIMILAR TO', $this->platform->getRegexpExpression(), 'Regular expression operator is not correct');
        self::assertEquals('"', $this->platform->getIdentifierQuoteCharacter(), 'Identifier quote character is not correct');
        self::assertEquals('column1 || column2 || column3', $this->platform->getConcatExpression('column1', 'column2', 'column3'), 'Concatenation expression is not correct');
        self::assertEquals('SUBSTRING(column FROM 5)', $this->platform->getSubstringExpression('column', '5'), 'Substring expression without length is not correct');
        self::assertEquals('SUBSTRING(column FROM 1 FOR 5)', $this->platform->getSubstringExpression('column', '1', '5'), 'Substring expression with length is not correct');
    }

    public function testGeneratesTransactionCommands() : void
    {
        self::assertEquals(
            'SET SESSION CHARACTERISTICS AS TRANSACTION ISOLATION LEVEL READ UNCOMMITTED',
            $this->platform->getSetTransactionIsolationSQL(TransactionIsolationLevel::READ_UNCOMMITTED)
        );
        self::assertEquals(
            'SET SESSION CHARACTERISTICS AS TRANSACTION ISOLATION LEVEL READ COMMITTED',
            $this->platform->getSetTransactionIsolationSQL(TransactionIsolationLevel::READ_COMMITTED)
        );
        self::assertEquals(
            'SET SESSION CHARACTERISTICS AS TRANSACTION ISOLATION LEVEL REPEATABLE READ',
            $this->platform->getSetTransactionIsolationSQL(TransactionIsolationLevel::REPEATABLE_READ)
        );
        self::assertEquals(
            'SET SESSION CHARACTERISTICS AS TRANSACTION ISOLATION LEVEL SERIALIZABLE',
            $this->platform->getSetTransactionIsolationSQL(TransactionIsolationLevel::SERIALIZABLE)
        );
    }

    public function testGeneratesDDLSnippets() : void
    {
        self::assertEquals('CREATE DATABASE foobar', $this->platform->getCreateDatabaseSQL('foobar'));
        self::assertEquals('DROP DATABASE foobar', $this->platform->getDropDatabaseSQL('foobar'));
        self::assertEquals('DROP TABLE foobar', $this->platform->getDropTableSQL('foobar'));
    }

    public function testGenerateTableWithAutoincrement() : void
    {
        $table  = new Table('autoinc_table');
        $column = $table->addColumn('id', 'integer');
        $column->setAutoincrement(true);

        self::assertEquals(['CREATE TABLE autoinc_table (id SERIAL NOT NULL)'], $this->platform->getCreateTableSQL($table));
    }

    /**
     * @return mixed[][]
     */
    public static function serialTypes() : iterable
    {
        return [
            ['integer', 'SERIAL'],
            ['bigint', 'BIGSERIAL'],
        ];
    }

    /**
     * @dataProvider serialTypes
     * @group 2906
     */
    public function testGenerateTableWithAutoincrementDoesNotSetDefault(string $type, string $definition) : void
    {
        $table  = new Table('autoinc_table_notnull');
        $column = $table->addColumn('id', $type);
        $column->setAutoincrement(true);
        $column->setNotnull(false);

        $sql = $this->platform->getCreateTableSQL($table);

        self::assertEquals([sprintf('CREATE TABLE autoinc_table_notnull (id %s)', $definition)], $sql);
    }

    /**
     * @dataProvider serialTypes
     * @group 2906
     */
    public function testCreateTableWithAutoincrementAndNotNullAddsConstraint(string $type, string $definition) : void
    {
        $table  = new Table('autoinc_table_notnull_enabled');
        $column = $table->addColumn('id', $type);
        $column->setAutoincrement(true);
        $column->setNotnull(true);

        $sql = $this->platform->getCreateTableSQL($table);

        self::assertEquals([sprintf('CREATE TABLE autoinc_table_notnull_enabled (id %s NOT NULL)', $definition)], $sql);
    }

    /**
     * @dataProvider serialTypes
     * @group 2906
     */
    public function testGetDefaultValueDeclarationSQLIgnoresTheDefaultKeyWhenTheFieldIsSerial(string $type) : void
    {
        $sql = $this->platform->getDefaultValueDeclarationSQL(
            [
                'autoincrement' => true,
                'type'          => Type::getType($type),
                'default'       => 1,
            ]
        );

        self::assertSame('', $sql);
    }

    public function testGeneratesTypeDeclarationForIntegers() : void
    {
        self::assertEquals(
            'INT',
            $this->platform->getIntegerTypeDeclarationSQL([])
        );
        self::assertEquals(
            'SERIAL',
            $this->platform->getIntegerTypeDeclarationSQL(['autoincrement' => true])
        );
        self::assertEquals(
            'SERIAL',
            $this->platform->getIntegerTypeDeclarationSQL(
                ['autoincrement' => true, 'primary' => true]
            )
        );
    }

    public function getGenerateUniqueIndexSql() : string
    {
        return 'CREATE UNIQUE INDEX index_name ON test (test, test2)';
    }

    public function testGeneratesSequenceSqlCommands() : void
    {
        $sequence = new Sequence('myseq', 20, 1);
        self::assertEquals(
            'CREATE SEQUENCE myseq INCREMENT BY 20 MINVALUE 1 START 1',
            $this->platform->getCreateSequenceSQL($sequence)
        );
        self::assertEquals(
            'DROP SEQUENCE myseq CASCADE',
            $this->platform->getDropSequenceSQL('myseq')
        );
        self::assertEquals(
            "SELECT NEXTVAL('myseq')",
            $this->platform->getSequenceNextValSQL('myseq')
        );
    }

    public function testDoesNotPreferIdentityColumns() : void
    {
        self::assertFalse($this->platform->prefersIdentityColumns());
    }

    public function testPrefersSequences() : void
    {
        self::assertTrue($this->platform->prefersSequences());
    }

    public function testSupportsIdentityColumns() : void
    {
        self::assertTrue($this->platform->supportsIdentityColumns());
    }

    public function testSupportsSavePoints() : void
    {
        self::assertTrue($this->platform->supportsSavepoints());
    }

    public function testSupportsSequences() : void
    {
        self::assertTrue($this->platform->supportsSequences());
    }

    protected function supportsCommentOnStatement() : bool
    {
        return true;
    }

    public function testModifyLimitQuery() : void
    {
        $sql = $this->platform->modifyLimitQuery('SELECT * FROM user', 10, 0);
        self::assertEquals('SELECT * FROM user LIMIT 10', $sql);
    }

    public function testModifyLimitQueryWithEmptyOffset() : void
    {
        $sql = $this->platform->modifyLimitQuery('SELECT * FROM user', 10);
        self::assertEquals('SELECT * FROM user LIMIT 10', $sql);
    }

    /**
     * {@inheritDoc}
     */
    public function getCreateTableColumnCommentsSQL() : array
    {
        return [
            'CREATE TABLE test (id INT NOT NULL, PRIMARY KEY(id))',
            "COMMENT ON COLUMN test.id IS 'This is a comment'",
        ];
    }

    /**
     * {@inheritDoc}
     */
    public function getAlterTableColumnCommentsSQL() : array
    {
        return [
            'ALTER TABLE mytable ADD quota INT NOT NULL',
            "COMMENT ON COLUMN mytable.quota IS 'A comment'",
            "COMMENT ON COLUMN mytable.foo IS ''",
            "COMMENT ON COLUMN mytable.baz IS 'B comment'",
        ];
    }

    /**
     * {@inheritDoc}
     */
    public function getCreateTableColumnTypeCommentsSQL() : array
    {
        return [
            'CREATE TABLE test (id INT NOT NULL, data TEXT NOT NULL, PRIMARY KEY(id))',
            "COMMENT ON COLUMN test.data IS '(DC2Type:array)'",
        ];
    }

    /**
     * {@inheritDoc}
     */
    protected function getQuotedColumnInPrimaryKeySQL() : array
    {
        return ['CREATE TABLE "quoted" ("create" VARCHAR(255) NOT NULL, PRIMARY KEY("create"))'];
    }

    /**
     * {@inheritDoc}
     */
    protected function getQuotedColumnInIndexSQL() : array
    {
        return [
            'CREATE TABLE "quoted" ("create" VARCHAR(255) NOT NULL)',
            'CREATE INDEX IDX_22660D028FD6E0FB ON "quoted" ("create")',
        ];
    }

    /**
     * {@inheritDoc}
     */
    protected function getQuotedNameInIndexSQL() : array
    {
        return [
            'CREATE TABLE test (column1 VARCHAR(255) NOT NULL)',
            'CREATE INDEX "key" ON test (column1)',
        ];
    }

    /**
     * {@inheritDoc}
     */
    protected function getQuotedColumnInForeignKeySQL() : array
    {
        return [
            'CREATE TABLE "quoted" ("create" VARCHAR(255) NOT NULL, foo VARCHAR(255) NOT NULL, "bar" VARCHAR(255) NOT NULL)',
            'ALTER TABLE "quoted" ADD CONSTRAINT FK_WITH_RESERVED_KEYWORD FOREIGN KEY ("create", foo, "bar") REFERENCES "foreign" ("create", bar, "foo-bar") NOT DEFERRABLE INITIALLY IMMEDIATE',
            'ALTER TABLE "quoted" ADD CONSTRAINT FK_WITH_NON_RESERVED_KEYWORD FOREIGN KEY ("create", foo, "bar") REFERENCES foo ("create", bar, "foo-bar") NOT DEFERRABLE INITIALLY IMMEDIATE',
            'ALTER TABLE "quoted" ADD CONSTRAINT FK_WITH_INTENDED_QUOTATION FOREIGN KEY ("create", foo, "bar") REFERENCES "foo-bar" ("create", bar, "foo-bar") NOT DEFERRABLE INITIALLY IMMEDIATE',
        ];
    }

    /**
     * @group DBAL-457
     * @dataProvider pgBooleanProvider
     */
    public function testConvertBooleanAsLiteralStrings(
        string $databaseValue,
        string $preparedStatementValue,
        int $integerValue,
        bool $booleanValue
    ) : void {
        self::assertEquals($preparedStatementValue, $this->platform->convertBooleans($databaseValue));
    }

    /**
     * @group DBAL-457
     */
    public function testConvertBooleanAsLiteralIntegers() : void
    {
        $this->platform->setUseBooleanTrueFalseStrings(false);

        self::assertEquals(1, $this->platform->convertBooleans(true));
        self::assertEquals(1, $this->platform->convertBooleans('1'));

        self::assertEquals(0, $this->platform->convertBooleans(false));
        self::assertEquals(0, $this->platform->convertBooleans('0'));
    }

    /**
     * @group DBAL-630
     * @dataProvider pgBooleanProvider
     */
    public function testConvertBooleanAsDatabaseValueStrings(
        string $databaseValue,
        string $preparedStatementValue,
        int $integerValue,
        bool $booleanValue
    ) : void {
        self::assertSame($integerValue, $this->platform->convertBooleansToDatabaseValue($booleanValue));
    }

    /**
     * @group DBAL-630
     */
    public function testConvertBooleanAsDatabaseValueIntegers() : void
    {
        $this->platform->setUseBooleanTrueFalseStrings(false);

        self::assertSame(1, $this->platform->convertBooleansToDatabaseValue(true));
        self::assertSame(0, $this->platform->convertBooleansToDatabaseValue(false));
    }

    /**
     * @dataProvider pgBooleanProvider
     */
    public function testConvertFromBoolean(string $databaseValue, string $prepareStatementValue, int $integerValue, bool $booleanValue) : void
    {
        self::assertSame($booleanValue, $this->platform->convertFromBoolean($databaseValue));
    }

    public function testThrowsExceptionWithInvalidBooleanLiteral() : void
    {
        $this->expectException(UnexpectedValueException::class);
        $this->expectExceptionMessage('Unrecognized boolean literal, my-bool given.');

        $this->platform->convertBooleansToDatabaseValue('my-bool');
    }

    public function testGetCreateSchemaSQL() : void
    {
        $schemaName = 'schema';
        $sql        = $this->platform->getCreateSchemaSQL($schemaName);
        self::assertEquals('CREATE SCHEMA ' . $schemaName, $sql);
    }

    public function testAlterDecimalPrecisionScale() : void
    {
        $table = new Table('mytable');
        $table->addColumn('dfoo1', 'decimal');
        $table->addColumn('dfoo2', 'decimal', ['precision' => 10, 'scale' => 6]);
        $table->addColumn('dfoo3', 'decimal', ['precision' => 10, 'scale' => 6]);
        $table->addColumn('dfoo4', 'decimal', ['precision' => 10, 'scale' => 6]);

        $tableDiff            = new TableDiff('mytable');
        $tableDiff->fromTable = $table;

        $tableDiff->changedColumns['dloo1'] = new ColumnDiff(
            'dloo1',
            new Column(
                'dloo1',
                Type::getType('decimal'),
                ['precision' => 16, 'scale' => 6]
            ),
            ['precision']
        );
        $tableDiff->changedColumns['dloo2'] = new ColumnDiff(
            'dloo2',
            new Column(
                'dloo2',
                Type::getType('decimal'),
                ['precision' => 10, 'scale' => 4]
            ),
            ['scale']
        );
        $tableDiff->changedColumns['dloo3'] = new ColumnDiff(
            'dloo3',
            new Column(
                'dloo3',
                Type::getType('decimal'),
                ['precision' => 10, 'scale' => 6]
            ),
            []
        );
        $tableDiff->changedColumns['dloo4'] = new ColumnDiff(
            'dloo4',
            new Column(
                'dloo4',
                Type::getType('decimal'),
                ['precision' => 16, 'scale' => 8]
            ),
            ['precision', 'scale']
        );

        $sql = $this->platform->getAlterTableSQL($tableDiff);

        $expectedSql = [
            'ALTER TABLE mytable ALTER dloo1 TYPE NUMERIC(16, 6)',
            'ALTER TABLE mytable ALTER dloo2 TYPE NUMERIC(10, 4)',
            'ALTER TABLE mytable ALTER dloo4 TYPE NUMERIC(16, 8)',
        ];

        self::assertEquals($expectedSql, $sql);
    }

    /**
     * @group DBAL-365
     */
    public function testDroppingConstraintsBeforeColumns() : void
    {
        $newTable = new Table('mytable');
        $newTable->addColumn('id', 'integer');
        $newTable->setPrimaryKey(['id']);

        $oldTable = clone $newTable;
        $oldTable->addColumn('parent_id', 'integer');
        $oldTable->addForeignKeyConstraint('mytable', ['parent_id'], ['id']);

        $comparator = new Comparator();
        $tableDiff  = $comparator->diffTable($oldTable, $newTable);

        self::assertNotNull($tableDiff);

        $sql = $this->platform->getAlterTableSQL($tableDiff);

        $expectedSql = [
            'ALTER TABLE mytable DROP CONSTRAINT FK_6B2BD609727ACA70',
            'DROP INDEX IDX_6B2BD609727ACA70',
            'ALTER TABLE mytable DROP parent_id',
        ];

        self::assertEquals($expectedSql, $sql);
    }

    /**
     * @group DBAL-563
     */
    public function testUsesSequenceEmulatedIdentityColumns() : void
    {
        self::assertTrue($this->platform->usesSequenceEmulatedIdentityColumns());
    }

    /**
     * @group DBAL-563
     */
    public function testReturnsIdentitySequenceName() : void
    {
        self::assertSame('mytable_mycolumn_seq', $this->platform->getIdentitySequenceName('mytable', 'mycolumn'));
    }

    /**
     * @dataProvider dataCreateSequenceWithCache
     * @group DBAL-139
     */
    public function testCreateSequenceWithCache(int $cacheSize, string $expectedSql) : void
    {
        $sequence = new Sequence('foo', 1, 1, $cacheSize);
        self::assertStringContainsString($expectedSql, $this->platform->getCreateSequenceSQL($sequence));
    }

    /**
     * @return mixed[][]
     */
    public static function dataCreateSequenceWithCache() : iterable
    {
        return [
            [3, 'CACHE 3'],
        ];
    }

    public function getExpectedFixedLengthBinaryTypeDeclarationSQLNoLength() : string
    {
        return 'BYTEA';
    }

    public function getExpectedFixedLengthBinaryTypeDeclarationSQLWithLength() : string
    {
        return 'BYTEA';
    }

    public function getExpectedVariableLengthBinaryTypeDeclarationSQLNoLength() : string
    {
        return 'BYTEA';
    }

    public function getExpectedVariableLengthBinaryTypeDeclarationSQLWithLength() : string
    {
        return 'BYTEA';
    }

    public function testDoesNotPropagateUnnecessaryTableAlterationOnBinaryType() : void
    {
        $table1 = new Table('mytable');
        $table1->addColumn('column_varbinary', 'binary');
        $table1->addColumn('column_binary', 'binary', ['fixed' => true]);
        $table1->addColumn('column_blob', 'blob');

        $table2 = new Table('mytable');
        $table2->addColumn('column_varbinary', 'binary', ['fixed' => true]);
        $table2->addColumn('column_binary', 'binary');
        $table2->addColumn('column_blob', 'binary');

        $comparator = new Comparator();

        $diff = $comparator->diffTable($table1, $table2);

        self::assertNotNull($diff);

        // VARBINARY -> BINARY
        // BINARY    -> VARBINARY
        // BLOB      -> VARBINARY
        self::assertEmpty($this->platform->getAlterTableSQL($diff));

        $table2 = new Table('mytable');
        $table2->addColumn('column_varbinary', 'binary', ['length' => 42]);
        $table2->addColumn('column_binary', 'blob');
        $table2->addColumn('column_blob', 'binary', ['length' => 11, 'fixed' => true]);

        $diff = $comparator->diffTable($table1, $table2);

        self::assertNotNull($diff);

        // VARBINARY -> VARBINARY with changed length
        // BINARY    -> BLOB
        // BLOB      -> BINARY
        self::assertEmpty($this->platform->getAlterTableSQL($diff));

        $table2 = new Table('mytable');
        $table2->addColumn('column_varbinary', 'blob');
        $table2->addColumn('column_binary', 'binary', ['length' => 42, 'fixed' => true]);
        $table2->addColumn('column_blob', 'blob');

        $diff = $comparator->diffTable($table1, $table2);

        self::assertNotNull($diff);

        // VARBINARY -> BLOB
        // BINARY    -> BINARY with changed length
        // BLOB      -> BLOB
        self::assertEmpty($this->platform->getAlterTableSQL($diff));
    }

    /**
     * {@inheritDoc}
     *
     * @group DBAL-234
     */
    protected function getAlterTableRenameIndexSQL() : array
    {
        return ['ALTER INDEX idx_foo RENAME TO idx_bar'];
    }

    /**
     * {@inheritDoc}
     *
     * @group DBAL-234
     */
    protected function getQuotedAlterTableRenameIndexSQL() : array
    {
        return [
            'ALTER INDEX "create" RENAME TO "select"',
            'ALTER INDEX "foo" RENAME TO "bar"',
        ];
    }

    /**
     * PostgreSQL boolean strings provider
     *
     * @return mixed[][]
     */
    public static function pgBooleanProvider() : iterable
    {
        return [
            // Database value, prepared statement value, boolean integer value, boolean value.
            ['t', 'true', 1, true],
            ['true', 'true', 1, true],
            ['y', 'true', 1, true],
            ['yes', 'true', 1, true],
            ['on', 'true', 1, true],
            ['1', 'true', 1, true],

            ['f', 'false', 0, false],
            ['false', 'false', 0, false],
            [ 'n', 'false', 0, false],
            ['no', 'false', 0, false],
            ['off', 'false', 0, false],
            ['0', 'false', 0, false],
        ];
    }

    /**
     * {@inheritdoc}
     */
    protected function getQuotedAlterTableRenameColumnSQL() : array
    {
        return [
            'ALTER TABLE mytable RENAME COLUMN unquoted1 TO unquoted',
            'ALTER TABLE mytable RENAME COLUMN unquoted2 TO "where"',
            'ALTER TABLE mytable RENAME COLUMN unquoted3 TO "foo"',
            'ALTER TABLE mytable RENAME COLUMN "create" TO reserved_keyword',
            'ALTER TABLE mytable RENAME COLUMN "table" TO "from"',
            'ALTER TABLE mytable RENAME COLUMN "select" TO "bar"',
            'ALTER TABLE mytable RENAME COLUMN quoted1 TO quoted',
            'ALTER TABLE mytable RENAME COLUMN quoted2 TO "and"',
            'ALTER TABLE mytable RENAME COLUMN quoted3 TO "baz"',
        ];
    }

    /**
     * {@inheritdoc}
     */
    protected function getQuotedAlterTableChangeColumnLengthSQL() : array
    {
        return [
            'ALTER TABLE mytable ALTER unquoted1 TYPE VARCHAR(255)',
            'ALTER TABLE mytable ALTER unquoted2 TYPE VARCHAR(255)',
            'ALTER TABLE mytable ALTER unquoted3 TYPE VARCHAR(255)',
            'ALTER TABLE mytable ALTER "create" TYPE VARCHAR(255)',
            'ALTER TABLE mytable ALTER "table" TYPE VARCHAR(255)',
            'ALTER TABLE mytable ALTER "select" TYPE VARCHAR(255)',
        ];
    }

    /**
     * {@inheritDoc}
     *
     * @group DBAL-807
     */
    protected function getAlterTableRenameIndexInSchemaSQL() : array
    {
        return ['ALTER INDEX myschema.idx_foo RENAME TO idx_bar'];
    }

    /**
     * {@inheritDoc}
     *
     * @group DBAL-807
     */
    protected function getQuotedAlterTableRenameIndexInSchemaSQL() : array
    {
        return [
            'ALTER INDEX "schema"."create" RENAME TO "select"',
            'ALTER INDEX "schema"."foo" RENAME TO "bar"',
        ];
    }

    protected function getQuotesDropForeignKeySQL() : string
    {
        return 'ALTER TABLE "table" DROP CONSTRAINT "select"';
    }

    /**
     * @group DBAL-423
     */
    public function testReturnsGuidTypeDeclarationSQL() : void
    {
        self::assertSame('UUID', $this->platform->getGuidTypeDeclarationSQL([]));
    }

    /**
     * {@inheritdoc}
     */
    public function getAlterTableRenameColumnSQL() : array
    {
        return ['ALTER TABLE foo RENAME COLUMN bar TO baz'];
    }

    /**
     * {@inheritdoc}
     */
    protected function getQuotesTableIdentifiersInAlterTableSQL() : array
    {
        return [
            'ALTER TABLE "foo" DROP CONSTRAINT fk1',
            'ALTER TABLE "foo" DROP CONSTRAINT fk2',
            'ALTER TABLE "foo" ADD bloo INT NOT NULL',
            'ALTER TABLE "foo" DROP baz',
            'ALTER TABLE "foo" ALTER bar DROP NOT NULL',
            'ALTER TABLE "foo" RENAME COLUMN id TO war',
            'ALTER TABLE "foo" RENAME TO "table"',
            'ALTER TABLE "table" ADD CONSTRAINT fk_add FOREIGN KEY (fk3) REFERENCES fk_table (id) NOT DEFERRABLE ' .
            'INITIALLY IMMEDIATE',
            'ALTER TABLE "table" ADD CONSTRAINT fk2 FOREIGN KEY (fk2) REFERENCES fk_table2 (id) NOT DEFERRABLE ' .
            'INITIALLY IMMEDIATE',
        ];
    }

    /**
     * {@inheritdoc}
     */
    protected function getCommentOnColumnSQL() : array
    {
        return [
            'COMMENT ON COLUMN foo.bar IS \'comment\'',
            'COMMENT ON COLUMN "Foo"."BAR" IS \'comment\'',
            'COMMENT ON COLUMN "select"."from" IS \'comment\'',
        ];
    }

    /**
     * @group DBAL-1004
     */
    public function testAltersTableColumnCommentWithExplicitlyQuotedIdentifiers() : void
    {
        $table1 = new Table('"foo"', [new Column('"bar"', Type::getType('integer'))]);
        $table2 = new Table('"foo"', [new Column('"bar"', Type::getType('integer'), ['comment' => 'baz'])]);

        $comparator = new Comparator();

        $tableDiff = $comparator->diffTable($table1, $table2);

        self::assertInstanceOf(TableDiff::class, $tableDiff);
        self::assertSame(
            ['COMMENT ON COLUMN "foo"."bar" IS \'baz\''],
            $this->platform->getAlterTableSQL($tableDiff)
        );
    }

    /**
     * @group 3158
     */
    public function testAltersTableColumnCommentIfRequiredByType() : void
    {
        $table1 = new Table('"foo"', [new Column('"bar"', Type::getType('datetime'))]);
        $table2 = new Table('"foo"', [new Column('"bar"', Type::getType('datetime_immutable'))]);

        $comparator = new Comparator();

        $tableDiff = $comparator->diffTable($table1, $table2);

        self::assertInstanceOf('Doctrine\DBAL\Schema\TableDiff', $tableDiff);
        self::assertSame(
            [
                'ALTER TABLE "foo" ALTER "bar" TYPE TIMESTAMP(0) WITHOUT TIME ZONE',
                'ALTER TABLE "foo" ALTER "bar" DROP DEFAULT',
                'COMMENT ON COLUMN "foo"."bar" IS \'(DC2Type:datetime_immutable)\'',
            ],
            $this->platform->getAlterTableSQL($tableDiff)
        );
    }

    protected function getQuotesReservedKeywordInUniqueConstraintDeclarationSQL() : string
    {
        return 'CONSTRAINT "select" UNIQUE (foo)';
    }

    protected function getQuotesReservedKeywordInIndexDeclarationSQL() : string
    {
        return 'INDEX "select" (foo)';
    }

    protected function getQuotesReservedKeywordInTruncateTableSQL() : string
    {
        return 'TRUNCATE "select"';
    }

    /**
     * {@inheritdoc}
     */
    protected function getAlterStringToFixedStringSQL() : array
    {
        return ['ALTER TABLE mytable ALTER name TYPE CHAR(2)'];
    }

    /**
     * {@inheritdoc}
     */
    protected function getGeneratesAlterTableRenameIndexUsedByForeignKeySQL() : array
    {
        return ['ALTER INDEX idx_foo RENAME TO idx_foo_renamed'];
    }

    /**
     * @group DBAL-1142
     */
    public function testInitializesTsvectorTypeMapping() : void
    {
        self::assertTrue($this->platform->hasDoctrineTypeMappingFor('tsvector'));
        self::assertEquals('text', $this->platform->getDoctrineTypeMapping('tsvector'));
    }

    /**
     * @group DBAL-1220
     */
    public function testReturnsDisallowDatabaseConnectionsSQL() : void
    {
        self::assertSame(
            "UPDATE pg_database SET datallowconn = 'false' WHERE datname = 'foo'",
            $this->platform->getDisallowDatabaseConnectionsSQL('foo')
        );
    }

    /**
     * @group DBAL-1220
     */
    public function testReturnsCloseActiveDatabaseConnectionsSQL() : void
    {
        self::assertSame(
            "SELECT pg_terminate_backend(procpid) FROM pg_stat_activity WHERE datname = 'foo'",
            $this->platform->getCloseActiveDatabaseConnectionsSQL('foo')
        );
    }

    /**
     * @group DBAL-2436
     */
    public function testQuotesTableNameInListTableForeignKeysSQL() : void
    {
        self::assertStringContainsStringIgnoringCase(
            "'Foo''Bar\\'",
            $this->platform->getListTableForeignKeysSQL("Foo'Bar\\")
        );
    }

    /**
     * @group DBAL-2436
     */
    public function testQuotesSchemaNameInListTableForeignKeysSQL() : void
    {
        self::assertStringContainsStringIgnoringCase(
            "'Foo''Bar\\'",
            $this->platform->getListTableForeignKeysSQL("Foo'Bar\\.baz_table")
        );
    }

    /**
     * @group DBAL-2436
     */
    public function testQuotesTableNameInListTableConstraintsSQL() : void
    {
        self::assertStringContainsStringIgnoringCase(
            "'Foo''Bar\\'",
            $this->platform->getListTableConstraintsSQL("Foo'Bar\\")
        );
    }

    /**
     * @group DBAL-2436
     */
    public function testQuotesTableNameInListTableIndexesSQL() : void
    {
        self::assertStringContainsStringIgnoringCase(
            "'Foo''Bar\\'",
            $this->platform->getListTableIndexesSQL("Foo'Bar\\")
        );
    }

    /**
     * @group DBAL-2436
     */
    public function testQuotesSchemaNameInListTableIndexesSQL() : void
    {
        self::assertStringContainsStringIgnoringCase(
            "'Foo''Bar\\'",
            $this->platform->getListTableIndexesSQL("Foo'Bar\\.baz_table")
        );
    }

    /**
     * @group DBAL-2436
     */
    public function testQuotesTableNameInListTableColumnsSQL() : void
    {
        self::assertStringContainsStringIgnoringCase(
            "'Foo''Bar\\'",
            $this->platform->getListTableColumnsSQL("Foo'Bar\\")
        );
    }

    /**
     * @group DBAL-2436
     */
    public function testQuotesSchemaNameInListTableColumnsSQL() : void
    {
        self::assertStringContainsStringIgnoringCase(
            "'Foo''Bar\\'",
            $this->platform->getListTableColumnsSQL("Foo'Bar\\.baz_table")
        );
    }

    /**
     * @group DBAL-2436
     */
    public function testQuotesDatabaseNameInCloseActiveDatabaseConnectionsSQL() : void
    {
        self::assertStringContainsStringIgnoringCase(
            "'Foo''Bar\\'",
            $this->platform->getCloseActiveDatabaseConnectionsSQL("Foo'Bar\\")
        );
    }
}<|MERGE_RESOLUTION|>--- conflicted
+++ resolved
@@ -4,11 +4,8 @@
 
 namespace Doctrine\DBAL\Tests\Platforms;
 
-<<<<<<< HEAD
-=======
 use Doctrine\DBAL\Platforms\AbstractPlatform;
 use Doctrine\DBAL\Platforms\PostgreSQL100Platform;
->>>>>>> 9d22f7bc
 use Doctrine\DBAL\Platforms\PostgreSQL94Platform;
 use Doctrine\DBAL\Schema\Column;
 use Doctrine\DBAL\Schema\ColumnDiff;
@@ -24,18 +21,12 @@
 
 abstract class AbstractPostgreSQLPlatformTestCase extends AbstractPlatformTestCase
 {
-<<<<<<< HEAD
-    /** @var PostgreSQL94Platform */
-    protected $platform;
-
-=======
     /** @var PostgreSQL94Platform|PostgreSQL100Platform */
     protected $platform;
 
     /** @return PostgreSQL94Platform|PostgreSQL100Platform */
     abstract public function createPlatform() : AbstractPlatform;
 
->>>>>>> 9d22f7bc
     public function getGenerateTableSql() : string
     {
         return 'CREATE TABLE test (id SERIAL NOT NULL, test VARCHAR(255) DEFAULT NULL, PRIMARY KEY(id))';
