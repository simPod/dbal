--- conflicted
+++ resolved
@@ -111,31 +111,7 @@
         );
     }
 
-<<<<<<< HEAD
-    public function testPrefersIdentityColumns() : void
-=======
-    public function testGeneratesTypeDeclarationForStrings(): void
-    {
-        self::assertEquals(
-            'CHAR(10)',
-            $this->platform->getVarcharTypeDeclarationSQL(
-                ['length' => 10, 'fixed' => true]
-            )
-        );
-        self::assertEquals(
-            'VARCHAR(50)',
-            $this->platform->getVarcharTypeDeclarationSQL(['length' => 50]),
-            'Variable string declaration is not correct'
-        );
-        self::assertEquals(
-            'VARCHAR(255)',
-            $this->platform->getVarcharTypeDeclarationSQL([]),
-            'Long string declaration is not correct'
-        );
-    }
-
     public function testPrefersIdentityColumns(): void
->>>>>>> 66b1f3d2
     {
         self::assertTrue($this->platform->prefersIdentityColumns());
     }
@@ -565,33 +541,14 @@
         self::assertSame('binary', $this->platform->getDoctrineTypeMapping('varbinary'));
     }
 
-<<<<<<< HEAD
-    public function testGetVariableLengthStringTypeDeclarationSQLNoLength() : void
-=======
-    protected function getBinaryMaxLength(): int
-    {
-        return 65535;
-    }
-
-    public function testReturnsBinaryTypeDeclarationSQL(): void
->>>>>>> 66b1f3d2
+    public function testGetVariableLengthStringTypeDeclarationSQLNoLength(): void
     {
         $this->expectException(ColumnLengthRequired::class);
 
         parent::testGetVariableLengthStringTypeDeclarationSQLNoLength();
     }
 
-<<<<<<< HEAD
-    public function testGetVariableLengthBinaryTypeDeclarationSQLNoLength() : void
-=======
-    /**
-     * @group legacy
-     * @expectedDeprecation Binary field length 65536 is greater than supported by the platform (65535). Reduce the field length or use a BLOB field instead.
-     * @expectedDeprecation Binary field length 16777215 is greater than supported by the platform (65535). Reduce the field length or use a BLOB field instead.
-     * @expectedDeprecation Binary field length 16777216 is greater than supported by the platform (65535). Reduce the field length or use a BLOB field instead.
-     */
-    public function testReturnsBinaryTypeLongerThanMaxDeclarationSQL(): void
->>>>>>> 66b1f3d2
+    public function testGetVariableLengthBinaryTypeDeclarationSQLNoLength(): void
     {
         $this->expectException(ColumnLengthRequired::class);
 
