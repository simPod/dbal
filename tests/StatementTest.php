<?php

declare(strict_types=1);

namespace Doctrine\DBAL\Tests;

use Doctrine\DBAL\Configuration;
use Doctrine\DBAL\Connection;
use Doctrine\DBAL\DBALException;
use Doctrine\DBAL\Driver;
use Doctrine\DBAL\Driver\Connection as DriverConnection;
use Doctrine\DBAL\Driver\Statement as DriverStatement;
use Doctrine\DBAL\Logging\SQLLogger;
use Doctrine\DBAL\ParameterType;
use Doctrine\DBAL\Statement;
use Exception;
use PHPUnit\Framework\MockObject\MockObject;
use PHPUnit\Framework\TestCase;

class StatementTest extends TestCase
{
<<<<<<< HEAD
    /** @var Connection|MockObject */
    private $conn;

    /** @var Configuration|MockObject */
    private $configuration;

    /** @var DriverStatement|MockObject */
=======
    /** @var Connection&MockObject */
    private $conn;

    /** @var Configuration&MockObject */
    private $configuration;

    /** @var DriverStatement&MockObject */
>>>>>>> 9d22f7bc
    private $driverStatement;

    protected function setUp() : void
    {
        $this->driverStatement = $this->createMock(DriverStatement::class);

        $driverConnection = $this->createConfiguredMock(DriverConnection::class, [
            'prepare' => $this->driverStatement,
        ]);

        $driver = $this->createMock(Driver::class);

        $this->conn = $this->getMockBuilder(Connection::class)
            ->setConstructorArgs([[], $driver])
            ->getMock();
        $this->conn->expects(self::atLeastOnce())
                ->method('getWrappedConnection')
                ->will(self::returnValue($driverConnection));

        $this->configuration = $this->createMock(Configuration::class);
        $this->conn->expects(self::any())
                ->method('getConfiguration')
                ->will(self::returnValue($this->configuration));

        $this->conn->expects(self::any())
            ->method('getDriver')
            ->will(self::returnValue($driver));
    }

    public function testExecuteCallsLoggerStartQueryWithParametersWhenValuesBound() : void
    {
        $name   = 'foo';
        $var    = 'bar';
        $type   = ParameterType::STRING;
        $values = [$name => $var];
        $types  = [$name => $type];
        $sql    = '';

        $logger = $this->createMock(SQLLogger::class);
        $logger->expects(self::once())
                ->method('startQuery')
                ->with(self::equalTo($sql), self::equalTo($values), self::equalTo($types));

        $this->configuration->expects(self::once())
                ->method('getSQLLogger')
                ->will(self::returnValue($logger));

        $statement = new Statement($sql, $this->conn);
        $statement->bindValue($name, $var, $type);
        $statement->execute();
    }

    public function testExecuteCallsLoggerStartQueryWithParametersWhenParamsPassedToExecute() : void
    {
        $name   = 'foo';
        $var    = 'bar';
        $values = [$name => $var];
        $types  = [];
        $sql    = '';

        $logger = $this->createMock(SQLLogger::class);
        $logger->expects(self::once())
                ->method('startQuery')
                ->with(self::equalTo($sql), self::equalTo($values), self::equalTo($types));

        $this->configuration->expects(self::once())
                ->method('getSQLLogger')
                ->will(self::returnValue($logger));

        $statement = new Statement($sql, $this->conn);
        $statement->execute($values);
    }

    public function testExecuteCallsStartQueryWithTheParametersBoundViaBindParam() : void
    {
        $name   = 'foo';
        $var    = 'bar';
        $values = [$name => $var];
        $types  = [$name => ParameterType::STRING];
        $sql    = '';

        $logger = $this->createMock(SQLLogger::class);
        $logger->expects(self::once())
                ->method('startQuery')
                ->with(self::equalTo($sql), self::equalTo($values), self::equalTo($types));

        $this->configuration->expects(self::once())
                ->method('getSQLLogger')
                ->willReturn($logger);

        $statement = new Statement($sql, $this->conn);
        $statement->bindParam($name, $var);
        $statement->execute();
    }

    public function testExecuteCallsLoggerStopQueryOnException() : void
    {
        $logger = $this->createMock(SQLLogger::class);

        $this->configuration->expects(self::once())
            ->method('getSQLLogger')
            ->will(self::returnValue($logger));

        // Needed to satisfy construction of DBALException
        $this->conn->expects(self::any())
            ->method('resolveParams')
            ->will(self::returnValue([]));

        $logger->expects(self::once())
            ->method('startQuery');

        $logger->expects(self::once())
            ->method('stopQuery');

        $this->driverStatement->expects(self::once())
            ->method('execute')
            ->will(self::throwException(new Exception('Mock test exception')));

        $statement = new Statement('', $this->conn);

        $this->expectException(DBALException::class);

        $statement->execute();
    }
}<|MERGE_RESOLUTION|>--- conflicted
+++ resolved
@@ -19,15 +19,6 @@
 
 class StatementTest extends TestCase
 {
-<<<<<<< HEAD
-    /** @var Connection|MockObject */
-    private $conn;
-
-    /** @var Configuration|MockObject */
-    private $configuration;
-
-    /** @var DriverStatement|MockObject */
-=======
     /** @var Connection&MockObject */
     private $conn;
 
@@ -35,7 +26,6 @@
     private $configuration;
 
     /** @var DriverStatement&MockObject */
->>>>>>> 9d22f7bc
     private $driverStatement;
 
     protected function setUp() : void
