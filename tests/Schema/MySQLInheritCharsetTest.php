<?php

declare(strict_types=1);

namespace Doctrine\DBAL\Tests\Schema;

use Doctrine\DBAL\Configuration;
use Doctrine\DBAL\Connection;
use Doctrine\DBAL\Driver;
use Doctrine\DBAL\DriverManager;
use Doctrine\DBAL\Platforms\MySQLPlatform;
use Doctrine\DBAL\Schema\Column;
use Doctrine\DBAL\Schema\MySQLSchemaManager;
use Doctrine\DBAL\Schema\Table;
use Doctrine\DBAL\Types\Type;
use Doctrine\DBAL\Types\Types;
use PHPUnit\Framework\TestCase;

use function array_merge;

/** @psalm-import-type Params from DriverManager */
class MySQLInheritCharsetTest extends TestCase
{
    public function testInheritTableOptionsFromDatabase(): void
    {
        // default, no overrides
        $options = $this->getTableOptionsForOverride();
        self::assertFalse(isset($options['charset']));

        // explicit utf8
        $options = $this->getTableOptionsForOverride(['charset' => 'utf8']);
        self::assertTrue(isset($options['charset']));
        self::assertSame($options['charset'], 'utf8');

        // explicit utf8mb4
        $options = $this->getTableOptionsForOverride(['charset' => 'utf8mb4']);
        self::assertTrue(isset($options['charset']));
        self::assertSame($options['charset'], 'utf8mb4');
    }

    public function testTableOptions(): void
    {
        $platform = new MySQLPlatform();

<<<<<<< HEAD
        // no options
        $table = new Table('foobar', [new Column('aa', Type::getType('integer'))]);
=======
        // default, no overrides
        $table = new Table('foobar', [new Column('aa', Type::getType(Types::INTEGER))]);
>>>>>>> fd47abd3
        self::assertSame(
            ['CREATE TABLE foobar (aa INT NOT NULL)'],
            $platform->getCreateTableSQL($table),
        );

<<<<<<< HEAD
        // charset
        $table = new Table('foobar', [new Column('aa', Type::getType('integer'))]);
        $table->addOption('charset', 'utf8');
        self::assertSame(
            ['CREATE TABLE foobar (aa INT NOT NULL) DEFAULT CHARACTER SET utf8'],
=======
        // explicit utf8
        $table = new Table('foobar', [new Column('aa', Type::getType(Types::INTEGER))]);
        $table->addOption('charset', 'utf8');
        self::assertSame(
            [
                'CREATE TABLE foobar (aa INT NOT NULL)'
                    . ' DEFAULT CHARACTER SET utf8 COLLATE `utf8_unicode_ci` ENGINE = InnoDB',
            ],
            $platform->getCreateTableSQL($table),
        );

        // explicit utf8mb4
        $table = new Table('foobar', [new Column('aa', Type::getType(Types::INTEGER))]);
        $table->addOption('charset', 'utf8mb4');
        self::assertSame(
            ['CREATE TABLE foobar (aa INT NOT NULL)'
                    . ' DEFAULT CHARACTER SET utf8mb4 COLLATE `utf8mb4_unicode_ci` ENGINE = InnoDB',
            ],
>>>>>>> fd47abd3
            $platform->getCreateTableSQL($table),
        );
    }

    /**
     * @param array<string,mixed> $params
     * @psalm-param Params $params
     * @phpstan-param array<string,mixed> $params
     *
     * @return string[]
     */
    private function getTableOptionsForOverride(array $params = []): array
    {
        $driverMock = $this->createMock(Driver::class);

        $platform = new MySQLPlatform();
        $params   = array_merge(['platform' => $platform], $params);
        $conn     = new Connection($params, $driverMock, new Configuration());
        $manager  = new MySQLSchemaManager($conn, $platform);

        $schemaConfig = $manager->createSchemaConfig();

        return $schemaConfig->getDefaultTableOptions();
    }
}<|MERGE_RESOLUTION|>--- conflicted
+++ resolved
@@ -42,44 +42,18 @@
     {
         $platform = new MySQLPlatform();
 
-<<<<<<< HEAD
         // no options
-        $table = new Table('foobar', [new Column('aa', Type::getType('integer'))]);
-=======
-        // default, no overrides
         $table = new Table('foobar', [new Column('aa', Type::getType(Types::INTEGER))]);
->>>>>>> fd47abd3
         self::assertSame(
             ['CREATE TABLE foobar (aa INT NOT NULL)'],
             $platform->getCreateTableSQL($table),
         );
 
-<<<<<<< HEAD
         // charset
-        $table = new Table('foobar', [new Column('aa', Type::getType('integer'))]);
+        $table = new Table('foobar', [new Column('aa', Type::getType(Types::INTEGER))]);
         $table->addOption('charset', 'utf8');
         self::assertSame(
             ['CREATE TABLE foobar (aa INT NOT NULL) DEFAULT CHARACTER SET utf8'],
-=======
-        // explicit utf8
-        $table = new Table('foobar', [new Column('aa', Type::getType(Types::INTEGER))]);
-        $table->addOption('charset', 'utf8');
-        self::assertSame(
-            [
-                'CREATE TABLE foobar (aa INT NOT NULL)'
-                    . ' DEFAULT CHARACTER SET utf8 COLLATE `utf8_unicode_ci` ENGINE = InnoDB',
-            ],
-            $platform->getCreateTableSQL($table),
-        );
-
-        // explicit utf8mb4
-        $table = new Table('foobar', [new Column('aa', Type::getType(Types::INTEGER))]);
-        $table->addOption('charset', 'utf8mb4');
-        self::assertSame(
-            ['CREATE TABLE foobar (aa INT NOT NULL)'
-                    . ' DEFAULT CHARACTER SET utf8mb4 COLLATE `utf8mb4_unicode_ci` ENGINE = InnoDB',
-            ],
->>>>>>> fd47abd3
             $platform->getCreateTableSQL($table),
         );
     }
