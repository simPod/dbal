--- conflicted
+++ resolved
@@ -20,11 +20,7 @@
     /** @var AbstractSchemaManager */
     private $manager;
 
-<<<<<<< HEAD
-    /** @var Connection|MockObject */
-=======
     /** @var Connection&MockObject */
->>>>>>> 9d22f7bc
     private $conn;
 
     protected function setUp() : void
