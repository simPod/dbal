--- conflicted
+++ resolved
@@ -4,15 +4,9 @@
 
 namespace Doctrine\DBAL\Tests\Portability;
 
-<<<<<<< HEAD
 use Doctrine\DBAL\Driver\Connection as ConnectionInterface;
-=======
-use Doctrine\DBAL\Driver\Connection as DriverConnection;
-use Doctrine\DBAL\Driver\ServerInfoAwareConnection;
->>>>>>> 906dc83a
 use Doctrine\DBAL\Portability\Connection;
 use Doctrine\DBAL\Portability\Converter;
-use LogicException;
 use PHPUnit\Framework\TestCase;
 
 class ConnectionTest extends TestCase
@@ -29,17 +23,6 @@
         self::assertSame('1.2.3', $connection->getServerVersion());
     }
 
-    public function testGetServerVersionFailsWithLegacyConnection(): void
-    {
-        $connection = new Connection(
-            $this->createMock(DriverConnection::class),
-            new Converter(false, false, 0)
-        );
-
-        $this->expectException(LogicException::class);
-        $connection->getServerVersion();
-    }
-
     public function testGetNativeConnection(): void
     {
         $nativeConnection = new class () {
@@ -53,20 +36,9 @@
 
         self::assertSame($nativeConnection, $connection->getNativeConnection());
     }
-
-    public function testGetNativeConnectionFailsWithLegacyConnection(): void
-    {
-        $connection = new Connection(
-            $this->createMock(DriverConnection::class),
-            new Converter(false, false, 0)
-        );
-
-        $this->expectException(LogicException::class);
-        $connection->getNativeConnection();
-    }
 }
 
-interface NativeDriverConnection extends ServerInfoAwareConnection
+interface NativeDriverConnection extends ConnectionInterface
 {
     /**
      * @return object|resource
