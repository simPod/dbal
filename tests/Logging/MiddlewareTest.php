--- conflicted
+++ resolved
@@ -14,13 +14,7 @@
 class MiddlewareTest extends TestCase
 {
     private Driver $driver;
-<<<<<<< HEAD
-
-    /** @var LoggerInterface&MockObject */
-    private LoggerInterface $logger;
-=======
     private TestLogger $logger;
->>>>>>> cb208f82
 
     public function setUp(): void
     {
@@ -90,37 +84,8 @@
         self::assertTrue($this->logger->hasDebug('Rolling back transaction'));
     }
 
-<<<<<<< HEAD
     public function testExecuteStatementWithParameters(): void
     {
-        $this->logger->expects(self::once())
-            ->method('debug')
-            ->with('Executing statement: {sql} (parameters: {params}, types: {types})', [
-                'sql' => 'SELECT ?, ?',
-                'params' => [1 => 42],
-                'types' => [1 => ParameterType::INTEGER],
-            ]);
-
-=======
-    public function testExecuteStatementWithUntypedParameters(): void
-    {
-        $connection = $this->driver->connect([]);
-        $statement  = $connection->prepare('SELECT ?');
-        $statement->execute([42]);
-
-        self::assertTrue($this->logger->hasDebug([
-            'message' => 'Executing statement: {sql} (parameters: {params}, types: {types})',
-            'context' => [
-                'sql' => 'SELECT ?',
-                'params' => [42],
-                'types' => [],
-            ],
-        ]));
-    }
-
-    public function testExecuteStatementWithTypedParameters(): void
-    {
->>>>>>> cb208f82
         $connection = $this->driver->connect([]);
         $statement  = $connection->prepare('SELECT ?, ?');
         $statement->bindValue(1, 42, ParameterType::INTEGER);
@@ -131,8 +96,8 @@
             'message' => 'Executing statement: {sql} (parameters: {params}, types: {types})',
             'context' => [
                 'sql' => 'SELECT ?, ?',
-                'params' => [1 => 42, 2 => 'Test'],
-                'types' => [1 => ParameterType::INTEGER, 2 => ParameterType::STRING],
+                'params' => [1 => 42],
+                'types' => [1 => ParameterType::INTEGER],
             ],
         ]));
     }
