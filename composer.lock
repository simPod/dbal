{
    "_readme": [
        "This file locks the dependencies of your project to a known state",
        "Read more about it at https://getcomposer.org/doc/01-basic-usage.md#installing-dependencies",
        "This file is @generated automatically"
    ],
<<<<<<< HEAD
    "content-hash": "ea6ec5389b21f5bda19d375bad21d81f",
=======
    "content-hash": "33232ba3c41c9de6f6bc60c784726991",
>>>>>>> 8be6d163
    "packages": [
        {
            "name": "doctrine/cache",
            "version": "v1.7.1",
            "source": {
                "type": "git",
                "url": "https://github.com/doctrine/cache.git",
                "reference": "b3217d58609e9c8e661cd41357a54d926c4a2a1a"
            },
            "dist": {
                "type": "zip",
                "url": "https://api.github.com/repos/doctrine/cache/zipball/b3217d58609e9c8e661cd41357a54d926c4a2a1a",
                "reference": "b3217d58609e9c8e661cd41357a54d926c4a2a1a",
                "shasum": ""
            },
            "require": {
                "php": "~7.1"
            },
            "conflict": {
                "doctrine/common": ">2.2,<2.4"
            },
            "require-dev": {
                "alcaeus/mongo-php-adapter": "^1.1",
                "mongodb/mongodb": "^1.1",
                "phpunit/phpunit": "^5.7",
                "predis/predis": "~1.0"
            },
            "suggest": {
                "alcaeus/mongo-php-adapter": "Required to use legacy MongoDB driver"
            },
            "type": "library",
            "extra": {
                "branch-alias": {
                    "dev-master": "1.7.x-dev"
                }
            },
            "autoload": {
                "psr-4": {
                    "Doctrine\\Common\\Cache\\": "lib/Doctrine/Common/Cache"
                }
            },
            "notification-url": "https://packagist.org/downloads/",
            "license": [
                "MIT"
            ],
            "authors": [
                {
                    "name": "Roman Borschel",
                    "email": "roman@code-factory.org"
                },
                {
                    "name": "Benjamin Eberlei",
                    "email": "kontakt@beberlei.de"
                },
                {
                    "name": "Guilherme Blanco",
                    "email": "guilhermeblanco@gmail.com"
                },
                {
                    "name": "Jonathan Wage",
                    "email": "jonwage@gmail.com"
                },
                {
                    "name": "Johannes Schmitt",
                    "email": "schmittjoh@gmail.com"
                }
            ],
            "description": "Caching library offering an object-oriented API for many cache backends",
            "homepage": "http://www.doctrine-project.org",
            "keywords": [
                "cache",
                "caching"
            ],
            "time": "2017-08-25T07:02:50+00:00"
        },
        {
            "name": "doctrine/event-manager",
            "version": "v1.0.0",
            "source": {
                "type": "git",
                "url": "https://github.com/doctrine/event-manager.git",
                "reference": "a520bc093a0170feeb6b14e9d83f3a14452e64b3"
            },
            "dist": {
                "type": "zip",
                "url": "https://api.github.com/repos/doctrine/event-manager/zipball/a520bc093a0170feeb6b14e9d83f3a14452e64b3",
                "reference": "a520bc093a0170feeb6b14e9d83f3a14452e64b3",
                "shasum": ""
            },
            "require": {
                "php": "^7.1"
            },
            "conflict": {
                "doctrine/common": "<2.9@dev"
            },
            "require-dev": {
                "doctrine/coding-standard": "^4.0",
                "phpunit/phpunit": "^7.0"
            },
            "type": "library",
            "extra": {
                "branch-alias": {
                    "dev-master": "1.0.x-dev"
                }
            },
            "autoload": {
                "psr-4": {
                    "Doctrine\\Common\\": "lib/Doctrine/Common"
                }
            },
            "notification-url": "https://packagist.org/downloads/",
            "license": [
                "MIT"
            ],
            "authors": [
                {
                    "name": "Roman Borschel",
                    "email": "roman@code-factory.org"
                },
                {
                    "name": "Benjamin Eberlei",
                    "email": "kontakt@beberlei.de"
                },
                {
                    "name": "Guilherme Blanco",
                    "email": "guilhermeblanco@gmail.com"
                },
                {
                    "name": "Jonathan Wage",
                    "email": "jonwage@gmail.com"
                },
                {
                    "name": "Johannes Schmitt",
                    "email": "schmittjoh@gmail.com"
                },
                {
                    "name": "Marco Pivetta",
                    "email": "ocramius@gmail.com"
                }
            ],
            "description": "Doctrine Event Manager component",
            "homepage": "https://www.doctrine-project.org/projects/event-manager.html",
            "keywords": [
                "event",
                "eventdispatcher",
                "eventmanager"
            ],
            "time": "2018-06-11T11:59:03+00:00"
        },
        {
            "name": "ocramius/package-versions",
            "version": "1.4.2",
            "source": {
                "type": "git",
                "url": "https://github.com/Ocramius/PackageVersions.git",
                "reference": "44af6f3a2e2e04f2af46bcb302ad9600cba41c7d"
            },
            "dist": {
                "type": "zip",
                "url": "https://api.github.com/repos/Ocramius/PackageVersions/zipball/44af6f3a2e2e04f2af46bcb302ad9600cba41c7d",
                "reference": "44af6f3a2e2e04f2af46bcb302ad9600cba41c7d",
                "shasum": ""
            },
            "require": {
                "composer-plugin-api": "^1.0.0",
                "php": "^7.1.0"
            },
            "require-dev": {
                "composer/composer": "^1.6.3",
                "doctrine/coding-standard": "^5.0.1",
                "ext-zip": "*",
                "infection/infection": "^0.7.1",
                "phpunit/phpunit": "^7.5.17"
            },
            "type": "composer-plugin",
            "extra": {
                "class": "PackageVersions\\Installer",
                "branch-alias": {
                    "dev-master": "2.0.x-dev"
                }
            },
            "autoload": {
                "psr-4": {
                    "PackageVersions\\": "src/PackageVersions"
                }
            },
            "notification-url": "https://packagist.org/downloads/",
            "license": [
                "MIT"
            ],
            "authors": [
                {
                    "name": "Marco Pivetta",
                    "email": "ocramius@gmail.com"
                }
            ],
            "description": "Composer plugin that provides efficient querying for installed package versions (no runtime IO)",
            "time": "2019-11-15T16:17:10+00:00"
        }
    ],
    "packages-dev": [
        {
            "name": "dealerdirect/phpcodesniffer-composer-installer",
            "version": "v0.5.0",
            "source": {
                "type": "git",
                "url": "https://github.com/Dealerdirect/phpcodesniffer-composer-installer.git",
                "reference": "e749410375ff6fb7a040a68878c656c2e610b132"
            },
            "dist": {
                "type": "zip",
                "url": "https://api.github.com/repos/Dealerdirect/phpcodesniffer-composer-installer/zipball/e749410375ff6fb7a040a68878c656c2e610b132",
                "reference": "e749410375ff6fb7a040a68878c656c2e610b132",
                "shasum": ""
            },
            "require": {
                "composer-plugin-api": "^1.0",
                "php": "^5.3|^7",
                "squizlabs/php_codesniffer": "^2|^3"
            },
            "require-dev": {
                "composer/composer": "*",
                "phpcompatibility/php-compatibility": "^9.0",
                "sensiolabs/security-checker": "^4.1.0"
            },
            "type": "composer-plugin",
            "extra": {
                "class": "Dealerdirect\\Composer\\Plugin\\Installers\\PHPCodeSniffer\\Plugin"
            },
            "autoload": {
                "psr-4": {
                    "Dealerdirect\\Composer\\Plugin\\Installers\\PHPCodeSniffer\\": "src/"
                }
            },
            "notification-url": "https://packagist.org/downloads/",
            "license": [
                "MIT"
            ],
            "authors": [
                {
                    "name": "Franck Nijhof",
                    "email": "franck.nijhof@dealerdirect.com",
                    "homepage": "http://www.frenck.nl",
                    "role": "Developer / IT Manager"
                }
            ],
            "description": "PHP_CodeSniffer Standards Composer Installer Plugin",
            "homepage": "http://www.dealerdirect.com",
            "keywords": [
                "PHPCodeSniffer",
                "PHP_CodeSniffer",
                "code quality",
                "codesniffer",
                "composer",
                "installer",
                "phpcs",
                "plugin",
                "qa",
                "quality",
                "standard",
                "standards",
                "style guide",
                "stylecheck",
                "tests"
            ],
            "time": "2018-10-26T13:21:45+00:00"
        },
        {
            "name": "doctrine/coding-standard",
            "version": "7.0.2",
            "source": {
                "type": "git",
                "url": "https://github.com/doctrine/coding-standard.git",
                "reference": "d8a60ec4da68025c42795b714f66e277dd3e11de"
            },
            "dist": {
                "type": "zip",
                "url": "https://api.github.com/repos/doctrine/coding-standard/zipball/d8a60ec4da68025c42795b714f66e277dd3e11de",
                "reference": "d8a60ec4da68025c42795b714f66e277dd3e11de",
                "shasum": ""
            },
            "require": {
                "dealerdirect/phpcodesniffer-composer-installer": "^0.5.0",
                "php": "^7.2",
                "slevomat/coding-standard": "^6.0",
                "squizlabs/php_codesniffer": "^3.5.3"
            },
            "type": "phpcodesniffer-standard",
            "extra": {
                "branch-alias": {
                    "dev-master": "7.0.x-dev"
                }
            },
            "autoload": {
                "psr-4": {
                    "Doctrine\\Sniffs\\": "lib/Doctrine/Sniffs"
                }
            },
            "notification-url": "https://packagist.org/downloads/",
            "license": [
                "MIT"
            ],
            "authors": [
                {
                    "name": "Benjamin Eberlei",
                    "email": "kontakt@beberlei.de"
                },
                {
                    "name": "Steve Müller",
                    "email": "st.mueller@dzh-online.de"
                }
            ],
            "description": "The Doctrine Coding Standard is a set of PHPCS rules applied to all Doctrine projects.",
            "homepage": "https://www.doctrine-project.org/projects/coding-standard.html",
            "keywords": [
                "checks",
                "code",
                "coding",
                "cs",
                "doctrine",
                "rules",
                "sniffer",
                "sniffs",
                "standard",
                "style"
            ],
            "time": "2019-12-11T07:59:21+00:00"
        },
        {
            "name": "doctrine/instantiator",
            "version": "1.3.0",
            "source": {
                "type": "git",
                "url": "https://github.com/doctrine/instantiator.git",
                "reference": "ae466f726242e637cebdd526a7d991b9433bacf1"
            },
            "dist": {
                "type": "zip",
                "url": "https://api.github.com/repos/doctrine/instantiator/zipball/ae466f726242e637cebdd526a7d991b9433bacf1",
                "reference": "ae466f726242e637cebdd526a7d991b9433bacf1",
                "shasum": ""
            },
            "require": {
                "php": "^7.1"
            },
            "require-dev": {
                "doctrine/coding-standard": "^6.0",
                "ext-pdo": "*",
                "ext-phar": "*",
                "phpbench/phpbench": "^0.13",
                "phpstan/phpstan-phpunit": "^0.11",
                "phpstan/phpstan-shim": "^0.11",
                "phpunit/phpunit": "^7.0"
            },
            "type": "library",
            "extra": {
                "branch-alias": {
                    "dev-master": "1.2.x-dev"
                }
            },
            "autoload": {
                "psr-4": {
                    "Doctrine\\Instantiator\\": "src/Doctrine/Instantiator/"
                }
            },
            "notification-url": "https://packagist.org/downloads/",
            "license": [
                "MIT"
            ],
            "authors": [
                {
                    "name": "Marco Pivetta",
                    "email": "ocramius@gmail.com",
                    "homepage": "http://ocramius.github.com/"
                }
            ],
            "description": "A small, lightweight utility to instantiate objects in PHP without invoking their constructors",
            "homepage": "https://www.doctrine-project.org/projects/instantiator.html",
            "keywords": [
                "constructor",
                "instantiate"
            ],
            "time": "2019-10-21T16:45:58+00:00"
        },
        {
            "name": "jetbrains/phpstorm-stubs",
            "version": "v2019.1",
            "source": {
                "type": "git",
                "url": "https://github.com/JetBrains/phpstorm-stubs.git",
                "reference": "9e309771f362e979ecfb429303ad7a402c657234"
            },
            "dist": {
                "type": "zip",
                "url": "https://api.github.com/repos/JetBrains/phpstorm-stubs/zipball/9e309771f362e979ecfb429303ad7a402c657234",
                "reference": "9e309771f362e979ecfb429303ad7a402c657234",
                "shasum": ""
            },
            "require-dev": {
                "nikic/php-parser": "v4.0.1",
                "php": "^7.1",
                "phpdocumentor/reflection-docblock": "^4.3",
                "phpunit/phpunit": "7.1.4"
            },
            "type": "library",
            "notification-url": "https://packagist.org/downloads/",
            "license": [
                "Apache-2.0"
            ],
            "description": "PHP runtime & extensions header files for PhpStorm",
            "homepage": "https://www.jetbrains.com/phpstorm",
            "keywords": [
                "autocomplete",
                "code",
                "inference",
                "inspection",
                "jetbrains",
                "phpstorm",
                "stubs",
                "type"
            ],
            "time": "2019-03-25T16:59:23+00:00"
        },
        {
            "name": "myclabs/deep-copy",
            "version": "1.9.5",
            "source": {
                "type": "git",
                "url": "https://github.com/myclabs/DeepCopy.git",
                "reference": "b2c28789e80a97badd14145fda39b545d83ca3ef"
            },
            "dist": {
                "type": "zip",
                "url": "https://api.github.com/repos/myclabs/DeepCopy/zipball/b2c28789e80a97badd14145fda39b545d83ca3ef",
                "reference": "b2c28789e80a97badd14145fda39b545d83ca3ef",
                "shasum": ""
            },
            "require": {
                "php": "^7.1"
            },
            "replace": {
                "myclabs/deep-copy": "self.version"
            },
            "require-dev": {
                "doctrine/collections": "^1.0",
                "doctrine/common": "^2.6",
                "phpunit/phpunit": "^7.1"
            },
            "type": "library",
            "autoload": {
                "psr-4": {
                    "DeepCopy\\": "src/DeepCopy/"
                },
                "files": [
                    "src/DeepCopy/deep_copy.php"
                ]
            },
            "notification-url": "https://packagist.org/downloads/",
            "license": [
                "MIT"
            ],
            "description": "Create deep copies (clones) of your objects",
            "keywords": [
                "clone",
                "copy",
                "duplicate",
                "object",
                "object graph"
            ],
            "time": "2020-01-17T21:11:47+00:00"
        },
        {
            "name": "phar-io/manifest",
            "version": "1.0.3",
            "source": {
                "type": "git",
                "url": "https://github.com/phar-io/manifest.git",
                "reference": "7761fcacf03b4d4f16e7ccb606d4879ca431fcf4"
            },
            "dist": {
                "type": "zip",
                "url": "https://api.github.com/repos/phar-io/manifest/zipball/7761fcacf03b4d4f16e7ccb606d4879ca431fcf4",
                "reference": "7761fcacf03b4d4f16e7ccb606d4879ca431fcf4",
                "shasum": ""
            },
            "require": {
                "ext-dom": "*",
                "ext-phar": "*",
                "phar-io/version": "^2.0",
                "php": "^5.6 || ^7.0"
            },
            "type": "library",
            "extra": {
                "branch-alias": {
                    "dev-master": "1.0.x-dev"
                }
            },
            "autoload": {
                "classmap": [
                    "src/"
                ]
            },
            "notification-url": "https://packagist.org/downloads/",
            "license": [
                "BSD-3-Clause"
            ],
            "authors": [
                {
                    "name": "Arne Blankerts",
                    "email": "arne@blankerts.de",
                    "role": "Developer"
                },
                {
                    "name": "Sebastian Heuer",
                    "email": "sebastian@phpeople.de",
                    "role": "Developer"
                },
                {
                    "name": "Sebastian Bergmann",
                    "email": "sebastian@phpunit.de",
                    "role": "Developer"
                }
            ],
            "description": "Component for reading phar.io manifest information from a PHP Archive (PHAR)",
            "time": "2018-07-08T19:23:20+00:00"
        },
        {
            "name": "phar-io/version",
            "version": "2.0.1",
            "source": {
                "type": "git",
                "url": "https://github.com/phar-io/version.git",
                "reference": "45a2ec53a73c70ce41d55cedef9063630abaf1b6"
            },
            "dist": {
                "type": "zip",
                "url": "https://api.github.com/repos/phar-io/version/zipball/45a2ec53a73c70ce41d55cedef9063630abaf1b6",
                "reference": "45a2ec53a73c70ce41d55cedef9063630abaf1b6",
                "shasum": ""
            },
            "require": {
                "php": "^5.6 || ^7.0"
            },
            "type": "library",
            "autoload": {
                "classmap": [
                    "src/"
                ]
            },
            "notification-url": "https://packagist.org/downloads/",
            "license": [
                "BSD-3-Clause"
            ],
            "authors": [
                {
                    "name": "Arne Blankerts",
                    "email": "arne@blankerts.de",
                    "role": "Developer"
                },
                {
                    "name": "Sebastian Heuer",
                    "email": "sebastian@phpeople.de",
                    "role": "Developer"
                },
                {
                    "name": "Sebastian Bergmann",
                    "email": "sebastian@phpunit.de",
                    "role": "Developer"
                }
            ],
            "description": "Library for handling version information and constraints",
            "time": "2018-07-08T19:19:57+00:00"
        },
        {
            "name": "phpdocumentor/reflection-common",
            "version": "2.0.0",
            "source": {
                "type": "git",
                "url": "https://github.com/phpDocumentor/ReflectionCommon.git",
                "reference": "63a995caa1ca9e5590304cd845c15ad6d482a62a"
            },
            "dist": {
                "type": "zip",
                "url": "https://api.github.com/repos/phpDocumentor/ReflectionCommon/zipball/63a995caa1ca9e5590304cd845c15ad6d482a62a",
                "reference": "63a995caa1ca9e5590304cd845c15ad6d482a62a",
                "shasum": ""
            },
            "require": {
                "php": ">=7.1"
            },
            "require-dev": {
                "phpunit/phpunit": "~6"
            },
            "type": "library",
            "extra": {
                "branch-alias": {
                    "dev-master": "2.x-dev"
                }
            },
            "autoload": {
                "psr-4": {
                    "phpDocumentor\\Reflection\\": "src/"
                }
            },
            "notification-url": "https://packagist.org/downloads/",
            "license": [
                "MIT"
            ],
            "authors": [
                {
                    "name": "Jaap van Otterdijk",
                    "email": "opensource@ijaap.nl"
                }
            ],
            "description": "Common reflection classes used by phpdocumentor to reflect the code structure",
            "homepage": "http://www.phpdoc.org",
            "keywords": [
                "FQSEN",
                "phpDocumentor",
                "phpdoc",
                "reflection",
                "static analysis"
            ],
            "time": "2018-08-07T13:53:10+00:00"
        },
        {
            "name": "phpdocumentor/reflection-docblock",
            "version": "5.1.0",
            "source": {
                "type": "git",
                "url": "https://github.com/phpDocumentor/ReflectionDocBlock.git",
                "reference": "cd72d394ca794d3466a3b2fc09d5a6c1dc86b47e"
            },
            "dist": {
                "type": "zip",
                "url": "https://api.github.com/repos/phpDocumentor/ReflectionDocBlock/zipball/cd72d394ca794d3466a3b2fc09d5a6c1dc86b47e",
                "reference": "cd72d394ca794d3466a3b2fc09d5a6c1dc86b47e",
                "shasum": ""
            },
            "require": {
                "ext-filter": "^7.1",
                "php": "^7.2",
                "phpdocumentor/reflection-common": "^2.0",
                "phpdocumentor/type-resolver": "^1.0",
                "webmozart/assert": "^1"
            },
            "require-dev": {
                "doctrine/instantiator": "^1",
                "mockery/mockery": "^1"
            },
            "type": "library",
            "extra": {
                "branch-alias": {
                    "dev-master": "5.x-dev"
                }
            },
            "autoload": {
                "psr-4": {
                    "phpDocumentor\\Reflection\\": "src"
                }
            },
            "notification-url": "https://packagist.org/downloads/",
            "license": [
                "MIT"
            ],
            "authors": [
                {
                    "name": "Mike van Riel",
                    "email": "me@mikevanriel.com"
                },
                {
                    "name": "Jaap van Otterdijk",
                    "email": "account@ijaap.nl"
                }
            ],
            "description": "With this component, a library can provide support for annotations via DocBlocks or otherwise retrieve information that is embedded in a DocBlock.",
            "time": "2020-02-22T12:28:44+00:00"
        },
        {
            "name": "phpdocumentor/type-resolver",
            "version": "1.1.0",
            "source": {
                "type": "git",
                "url": "https://github.com/phpDocumentor/TypeResolver.git",
                "reference": "7462d5f123dfc080dfdf26897032a6513644fc95"
            },
            "dist": {
                "type": "zip",
                "url": "https://api.github.com/repos/phpDocumentor/TypeResolver/zipball/7462d5f123dfc080dfdf26897032a6513644fc95",
                "reference": "7462d5f123dfc080dfdf26897032a6513644fc95",
                "shasum": ""
            },
            "require": {
                "php": "^7.2",
                "phpdocumentor/reflection-common": "^2.0"
            },
            "require-dev": {
                "ext-tokenizer": "^7.2",
                "mockery/mockery": "~1"
            },
            "type": "library",
            "extra": {
                "branch-alias": {
                    "dev-master": "1.x-dev"
                }
            },
            "autoload": {
                "psr-4": {
                    "phpDocumentor\\Reflection\\": "src"
                }
            },
            "notification-url": "https://packagist.org/downloads/",
            "license": [
                "MIT"
            ],
            "authors": [
                {
                    "name": "Mike van Riel",
                    "email": "me@mikevanriel.com"
                }
            ],
            "description": "A PSR-5 based resolver of Class names, Types and Structural Element Names",
            "time": "2020-02-18T18:59:58+00:00"
        },
        {
            "name": "phpspec/prophecy",
            "version": "v1.10.3",
            "source": {
                "type": "git",
                "url": "https://github.com/phpspec/prophecy.git",
                "reference": "451c3cd1418cf640de218914901e51b064abb093"
            },
            "dist": {
                "type": "zip",
                "url": "https://api.github.com/repos/phpspec/prophecy/zipball/451c3cd1418cf640de218914901e51b064abb093",
                "reference": "451c3cd1418cf640de218914901e51b064abb093",
                "shasum": ""
            },
            "require": {
                "doctrine/instantiator": "^1.0.2",
                "php": "^5.3|^7.0",
                "phpdocumentor/reflection-docblock": "^2.0|^3.0.2|^4.0|^5.0",
                "sebastian/comparator": "^1.2.3|^2.0|^3.0|^4.0",
                "sebastian/recursion-context": "^1.0|^2.0|^3.0|^4.0"
            },
            "require-dev": {
                "phpspec/phpspec": "^2.5 || ^3.2",
                "phpunit/phpunit": "^4.8.35 || ^5.7 || ^6.5 || ^7.1"
            },
            "type": "library",
            "extra": {
                "branch-alias": {
                    "dev-master": "1.10.x-dev"
                }
            },
            "autoload": {
                "psr-4": {
                    "Prophecy\\": "src/Prophecy"
                }
            },
            "notification-url": "https://packagist.org/downloads/",
            "license": [
                "MIT"
            ],
            "authors": [
                {
                    "name": "Konstantin Kudryashov",
                    "email": "ever.zet@gmail.com",
                    "homepage": "http://everzet.com"
                },
                {
                    "name": "Marcello Duarte",
                    "email": "marcello.duarte@gmail.com"
                }
            ],
            "description": "Highly opinionated mocking framework for PHP 5.3+",
            "homepage": "https://github.com/phpspec/prophecy",
            "keywords": [
                "Double",
                "Dummy",
                "fake",
                "mock",
                "spy",
                "stub"
            ],
            "time": "2020-03-05T15:02:03+00:00"
        },
        {
            "name": "phpstan/phpdoc-parser",
            "version": "0.3.5",
            "source": {
                "type": "git",
                "url": "https://github.com/phpstan/phpdoc-parser.git",
                "reference": "8c4ef2aefd9788238897b678a985e1d5c8df6db4"
            },
            "dist": {
                "type": "zip",
                "url": "https://api.github.com/repos/phpstan/phpdoc-parser/zipball/8c4ef2aefd9788238897b678a985e1d5c8df6db4",
                "reference": "8c4ef2aefd9788238897b678a985e1d5c8df6db4",
                "shasum": ""
            },
            "require": {
                "php": "~7.1"
            },
            "require-dev": {
                "consistence/coding-standard": "^3.5",
                "jakub-onderka/php-parallel-lint": "^0.9.2",
                "phing/phing": "^2.16.0",
                "phpstan/phpstan": "^0.10",
                "phpunit/phpunit": "^6.3",
                "slevomat/coding-standard": "^4.7.2",
                "squizlabs/php_codesniffer": "^3.3.2",
                "symfony/process": "^3.4 || ^4.0"
            },
            "type": "library",
            "extra": {
                "branch-alias": {
                    "dev-master": "0.3-dev"
                }
            },
            "autoload": {
                "psr-4": {
                    "PHPStan\\PhpDocParser\\": [
                        "src/"
                    ]
                }
            },
            "notification-url": "https://packagist.org/downloads/",
            "license": [
                "MIT"
            ],
            "description": "PHPDoc parser with support for nullable, intersection and generic types",
            "time": "2019-06-07T19:13:52+00:00"
        },
        {
            "name": "phpstan/phpstan",
            "version": "0.12.18",
            "source": {
                "type": "git",
                "url": "https://github.com/phpstan/phpstan.git",
                "reference": "1ce27fe29c8660a27926127d350d53d80c4d4286"
            },
            "dist": {
                "type": "zip",
                "url": "https://api.github.com/repos/phpstan/phpstan/zipball/1ce27fe29c8660a27926127d350d53d80c4d4286",
                "reference": "1ce27fe29c8660a27926127d350d53d80c4d4286",
                "shasum": ""
            },
            "require": {
                "php": "^7.1"
            },
            "bin": [
                "phpstan",
                "phpstan.phar"
            ],
            "type": "library",
            "extra": {
                "branch-alias": {
                    "dev-master": "0.12-dev"
                }
            },
            "autoload": {
                "files": [
                    "bootstrap.php"
                ]
            },
            "notification-url": "https://packagist.org/downloads/",
            "license": [
                "MIT"
            ],
            "description": "PHPStan - PHP Static Analysis Tool",
            "time": "2020-03-22T16:51:47+00:00"
        },
        {
            "name": "phpstan/phpstan-phpunit",
            "version": "0.11.2",
            "source": {
                "type": "git",
                "url": "https://github.com/phpstan/phpstan-phpunit.git",
                "reference": "fbf2ad56c3b13189d29655e226c9b1da47c2fad9"
            },
            "dist": {
                "type": "zip",
                "url": "https://api.github.com/repos/phpstan/phpstan-phpunit/zipball/fbf2ad56c3b13189d29655e226c9b1da47c2fad9",
                "reference": "fbf2ad56c3b13189d29655e226c9b1da47c2fad9",
                "shasum": ""
            },
            "require": {
                "nikic/php-parser": "^4.0",
                "php": "~7.1",
                "phpstan/phpdoc-parser": "^0.3",
                "phpstan/phpstan": "^0.11.4"
            },
            "conflict": {
                "phpunit/phpunit": "<7.0"
            },
            "require-dev": {
                "consistence/coding-standard": "^3.0.1",
                "dealerdirect/phpcodesniffer-composer-installer": "^0.4.4",
                "jakub-onderka/php-parallel-lint": "^1.0",
                "phing/phing": "^2.16.0",
                "phpstan/phpstan-strict-rules": "^0.11",
                "phpunit/phpunit": "^7.0",
                "satooshi/php-coveralls": "^1.0",
                "slevomat/coding-standard": "^4.5.2"
            },
            "type": "phpstan-extension",
            "extra": {
                "branch-alias": {
                    "dev-master": "0.11-dev"
                },
                "phpstan": {
                    "includes": [
                        "extension.neon",
                        "rules.neon"
                    ]
                }
            },
            "autoload": {
                "psr-4": {
                    "PHPStan\\": "src/"
                }
            },
            "notification-url": "https://packagist.org/downloads/",
            "license": [
                "MIT"
            ],
            "description": "PHPUnit extensions and rules for PHPStan",
            "time": "2019-05-17T17:50:16+00:00"
        },
        {
            "name": "phpunit/php-code-coverage",
            "version": "8.0.1",
            "source": {
                "type": "git",
                "url": "https://github.com/sebastianbergmann/php-code-coverage.git",
                "reference": "31e94ccc084025d6abee0585df533eb3a792b96a"
            },
            "dist": {
                "type": "zip",
                "url": "https://api.github.com/repos/sebastianbergmann/php-code-coverage/zipball/31e94ccc084025d6abee0585df533eb3a792b96a",
                "reference": "31e94ccc084025d6abee0585df533eb3a792b96a",
                "shasum": ""
            },
            "require": {
                "ext-dom": "*",
                "ext-xmlwriter": "*",
                "php": "^7.3",
                "phpunit/php-file-iterator": "^3.0",
                "phpunit/php-text-template": "^2.0",
                "phpunit/php-token-stream": "^4.0",
                "sebastian/code-unit-reverse-lookup": "^2.0",
                "sebastian/environment": "^5.0",
                "sebastian/version": "^3.0",
                "theseer/tokenizer": "^1.1.3"
            },
            "require-dev": {
                "phpunit/phpunit": "^9.0"
            },
            "suggest": {
                "ext-pcov": "*",
                "ext-xdebug": "*"
            },
            "type": "library",
            "extra": {
                "branch-alias": {
                    "dev-master": "8.0-dev"
                }
            },
            "autoload": {
                "classmap": [
                    "src/"
                ]
            },
            "notification-url": "https://packagist.org/downloads/",
            "license": [
                "BSD-3-Clause"
            ],
            "authors": [
                {
                    "name": "Sebastian Bergmann",
                    "email": "sebastian@phpunit.de",
                    "role": "lead"
                }
            ],
            "description": "Library that provides collection, processing, and rendering functionality for PHP code coverage information.",
            "homepage": "https://github.com/sebastianbergmann/php-code-coverage",
            "keywords": [
                "coverage",
                "testing",
                "xunit"
            ],
            "time": "2020-02-19T13:41:19+00:00"
        },
        {
            "name": "phpunit/php-file-iterator",
            "version": "3.0.0",
            "source": {
                "type": "git",
                "url": "https://github.com/sebastianbergmann/php-file-iterator.git",
                "reference": "354d4a5faa7449a377a18b94a2026ca3415e3d7a"
            },
            "dist": {
                "type": "zip",
                "url": "https://api.github.com/repos/sebastianbergmann/php-file-iterator/zipball/354d4a5faa7449a377a18b94a2026ca3415e3d7a",
                "reference": "354d4a5faa7449a377a18b94a2026ca3415e3d7a",
                "shasum": ""
            },
            "require": {
                "php": "^7.3"
            },
            "require-dev": {
                "phpunit/phpunit": "^9.0"
            },
            "type": "library",
            "extra": {
                "branch-alias": {
                    "dev-master": "3.0-dev"
                }
            },
            "autoload": {
                "classmap": [
                    "src/"
                ]
            },
            "notification-url": "https://packagist.org/downloads/",
            "license": [
                "BSD-3-Clause"
            ],
            "authors": [
                {
                    "name": "Sebastian Bergmann",
                    "email": "sebastian@phpunit.de",
                    "role": "lead"
                }
            ],
            "description": "FilterIterator implementation that filters files based on a list of suffixes.",
            "homepage": "https://github.com/sebastianbergmann/php-file-iterator/",
            "keywords": [
                "filesystem",
                "iterator"
            ],
            "time": "2020-02-07T06:05:22+00:00"
        },
        {
            "name": "phpunit/php-invoker",
            "version": "3.0.0",
            "source": {
                "type": "git",
                "url": "https://github.com/sebastianbergmann/php-invoker.git",
                "reference": "7579d5a1ba7f3ac11c80004d205877911315ae7a"
            },
            "dist": {
                "type": "zip",
                "url": "https://api.github.com/repos/sebastianbergmann/php-invoker/zipball/7579d5a1ba7f3ac11c80004d205877911315ae7a",
                "reference": "7579d5a1ba7f3ac11c80004d205877911315ae7a",
                "shasum": ""
            },
            "require": {
                "php": "^7.3"
            },
            "require-dev": {
                "ext-pcntl": "*",
                "phpunit/phpunit": "^9.0"
            },
            "suggest": {
                "ext-pcntl": "*"
            },
            "type": "library",
            "extra": {
                "branch-alias": {
                    "dev-master": "3.0-dev"
                }
            },
            "autoload": {
                "classmap": [
                    "src/"
                ]
            },
            "notification-url": "https://packagist.org/downloads/",
            "license": [
                "BSD-3-Clause"
            ],
            "authors": [
                {
                    "name": "Sebastian Bergmann",
                    "email": "sebastian@phpunit.de",
                    "role": "lead"
                }
            ],
            "description": "Invoke callables with a timeout",
            "homepage": "https://github.com/sebastianbergmann/php-invoker/",
            "keywords": [
                "process"
            ],
            "time": "2020-02-07T06:06:11+00:00"
        },
        {
            "name": "phpunit/php-text-template",
            "version": "2.0.0",
            "source": {
                "type": "git",
                "url": "https://github.com/sebastianbergmann/php-text-template.git",
                "reference": "526dc996cc0ebdfa428cd2dfccd79b7b53fee346"
            },
            "dist": {
                "type": "zip",
                "url": "https://api.github.com/repos/sebastianbergmann/php-text-template/zipball/526dc996cc0ebdfa428cd2dfccd79b7b53fee346",
                "reference": "526dc996cc0ebdfa428cd2dfccd79b7b53fee346",
                "shasum": ""
            },
            "require": {
                "php": "^7.3"
            },
            "type": "library",
            "extra": {
                "branch-alias": {
                    "dev-master": "2.0-dev"
                }
            },
            "autoload": {
                "classmap": [
                    "src/"
                ]
            },
            "notification-url": "https://packagist.org/downloads/",
            "license": [
                "BSD-3-Clause"
            ],
            "authors": [
                {
                    "name": "Sebastian Bergmann",
                    "email": "sebastian@phpunit.de",
                    "role": "lead"
                }
            ],
            "description": "Simple template engine.",
            "homepage": "https://github.com/sebastianbergmann/php-text-template/",
            "keywords": [
                "template"
            ],
            "time": "2020-02-01T07:43:44+00:00"
        },
        {
            "name": "phpunit/php-timer",
            "version": "3.0.0",
            "source": {
                "type": "git",
                "url": "https://github.com/sebastianbergmann/php-timer.git",
                "reference": "4118013a4d0f97356eae8e7fb2f6c6472575d1df"
            },
            "dist": {
                "type": "zip",
                "url": "https://api.github.com/repos/sebastianbergmann/php-timer/zipball/4118013a4d0f97356eae8e7fb2f6c6472575d1df",
                "reference": "4118013a4d0f97356eae8e7fb2f6c6472575d1df",
                "shasum": ""
            },
            "require": {
                "php": "^7.3"
            },
            "require-dev": {
                "phpunit/phpunit": "^9.0"
            },
            "type": "library",
            "extra": {
                "branch-alias": {
                    "dev-master": "3.0-dev"
                }
            },
            "autoload": {
                "classmap": [
                    "src/"
                ]
            },
            "notification-url": "https://packagist.org/downloads/",
            "license": [
                "BSD-3-Clause"
            ],
            "authors": [
                {
                    "name": "Sebastian Bergmann",
                    "email": "sebastian@phpunit.de",
                    "role": "lead"
                }
            ],
            "description": "Utility class for timing",
            "homepage": "https://github.com/sebastianbergmann/php-timer/",
            "keywords": [
                "timer"
            ],
            "time": "2020-02-07T06:08:11+00:00"
        },
        {
            "name": "phpunit/php-token-stream",
            "version": "4.0.0",
            "source": {
                "type": "git",
                "url": "https://github.com/sebastianbergmann/php-token-stream.git",
                "reference": "b2560a0c33f7710e4d7f8780964193e8e8f8effe"
            },
            "dist": {
                "type": "zip",
                "url": "https://api.github.com/repos/sebastianbergmann/php-token-stream/zipball/b2560a0c33f7710e4d7f8780964193e8e8f8effe",
                "reference": "b2560a0c33f7710e4d7f8780964193e8e8f8effe",
                "shasum": ""
            },
            "require": {
                "ext-tokenizer": "*",
                "php": "^7.3"
            },
            "require-dev": {
                "phpunit/phpunit": "^9.0"
            },
            "type": "library",
            "extra": {
                "branch-alias": {
                    "dev-master": "4.0-dev"
                }
            },
            "autoload": {
                "classmap": [
                    "src/"
                ]
            },
            "notification-url": "https://packagist.org/downloads/",
            "license": [
                "BSD-3-Clause"
            ],
            "authors": [
                {
                    "name": "Sebastian Bergmann",
                    "email": "sebastian@phpunit.de"
                }
            ],
            "description": "Wrapper around PHP's tokenizer extension.",
            "homepage": "https://github.com/sebastianbergmann/php-token-stream/",
            "keywords": [
                "tokenizer"
            ],
            "time": "2020-02-07T06:19:00+00:00"
        },
        {
            "name": "phpunit/phpunit",
            "version": "9.0.1",
            "source": {
                "type": "git",
                "url": "https://github.com/sebastianbergmann/phpunit.git",
                "reference": "68d7e5b17a6b9461e17c00446caa409863154f76"
            },
            "dist": {
                "type": "zip",
                "url": "https://api.github.com/repos/sebastianbergmann/phpunit/zipball/68d7e5b17a6b9461e17c00446caa409863154f76",
                "reference": "68d7e5b17a6b9461e17c00446caa409863154f76",
                "shasum": ""
            },
            "require": {
                "doctrine/instantiator": "^1.2.0",
                "ext-dom": "*",
                "ext-json": "*",
                "ext-libxml": "*",
                "ext-mbstring": "*",
                "ext-xml": "*",
                "ext-xmlwriter": "*",
                "myclabs/deep-copy": "^1.9.1",
                "phar-io/manifest": "^1.0.3",
                "phar-io/version": "^2.0.1",
                "php": "^7.3",
                "phpspec/prophecy": "^1.8.1",
                "phpunit/php-code-coverage": "^8.0",
                "phpunit/php-file-iterator": "^3.0",
                "phpunit/php-invoker": "^3.0",
                "phpunit/php-text-template": "^2.0",
                "phpunit/php-timer": "^3.0",
                "sebastian/comparator": "^4.0",
                "sebastian/diff": "^4.0",
                "sebastian/environment": "^5.0",
                "sebastian/exporter": "^4.0",
                "sebastian/global-state": "^4.0",
                "sebastian/object-enumerator": "^4.0",
                "sebastian/resource-operations": "^3.0",
                "sebastian/type": "^2.0",
                "sebastian/version": "^3.0"
            },
            "require-dev": {
                "ext-pdo": "*"
            },
            "suggest": {
                "ext-soap": "*",
                "ext-xdebug": "*"
            },
            "bin": [
                "phpunit"
            ],
            "type": "library",
            "extra": {
                "branch-alias": {
                    "dev-master": "9.0-dev"
                }
            },
            "autoload": {
                "classmap": [
                    "src/"
                ],
                "files": [
                    "src/Framework/Assert/Functions.php"
                ]
            },
            "notification-url": "https://packagist.org/downloads/",
            "license": [
                "BSD-3-Clause"
            ],
            "authors": [
                {
                    "name": "Sebastian Bergmann",
                    "email": "sebastian@phpunit.de",
                    "role": "lead"
                }
            ],
            "description": "The PHP Unit Testing framework.",
            "homepage": "https://phpunit.de/",
            "keywords": [
                "phpunit",
                "testing",
                "xunit"
            ],
            "time": "2020-02-13T07:30:12+00:00"
        },
        {
            "name": "psr/log",
            "version": "1.1.3",
            "source": {
                "type": "git",
                "url": "https://github.com/php-fig/log.git",
                "reference": "0f73288fd15629204f9d42b7055f72dacbe811fc"
            },
            "dist": {
                "type": "zip",
                "url": "https://api.github.com/repos/php-fig/log/zipball/0f73288fd15629204f9d42b7055f72dacbe811fc",
                "reference": "0f73288fd15629204f9d42b7055f72dacbe811fc",
                "shasum": ""
            },
            "require": {
                "php": ">=5.3.0"
            },
            "type": "library",
            "extra": {
                "branch-alias": {
                    "dev-master": "1.1.x-dev"
                }
            },
            "autoload": {
                "psr-4": {
                    "Psr\\Log\\": "Psr/Log/"
                }
            },
            "notification-url": "https://packagist.org/downloads/",
            "license": [
                "MIT"
            ],
            "authors": [
                {
                    "name": "PHP-FIG",
                    "homepage": "http://www.php-fig.org/"
                }
            ],
            "description": "Common interface for logging libraries",
            "homepage": "https://github.com/php-fig/log",
            "keywords": [
                "log",
                "psr",
                "psr-3"
            ],
            "time": "2020-03-23T09:12:05+00:00"
        },
        {
            "name": "sebastian/code-unit-reverse-lookup",
            "version": "2.0.0",
            "source": {
                "type": "git",
                "url": "https://github.com/sebastianbergmann/code-unit-reverse-lookup.git",
                "reference": "5b5dbe0044085ac41df47e79d34911a15b96d82e"
            },
            "dist": {
                "type": "zip",
                "url": "https://api.github.com/repos/sebastianbergmann/code-unit-reverse-lookup/zipball/5b5dbe0044085ac41df47e79d34911a15b96d82e",
                "reference": "5b5dbe0044085ac41df47e79d34911a15b96d82e",
                "shasum": ""
            },
            "require": {
                "php": "^7.3"
            },
            "require-dev": {
                "phpunit/phpunit": "^9.0"
            },
            "type": "library",
            "extra": {
                "branch-alias": {
                    "dev-master": "2.0-dev"
                }
            },
            "autoload": {
                "classmap": [
                    "src/"
                ]
            },
            "notification-url": "https://packagist.org/downloads/",
            "license": [
                "BSD-3-Clause"
            ],
            "authors": [
                {
                    "name": "Sebastian Bergmann",
                    "email": "sebastian@phpunit.de"
                }
            ],
            "description": "Looks up which function or method a line of code belongs to",
            "homepage": "https://github.com/sebastianbergmann/code-unit-reverse-lookup/",
            "time": "2020-02-07T06:20:13+00:00"
        },
        {
            "name": "sebastian/comparator",
            "version": "4.0.0",
            "source": {
                "type": "git",
                "url": "https://github.com/sebastianbergmann/comparator.git",
                "reference": "85b3435da967696ed618ff745f32be3ff4a2b8e8"
            },
            "dist": {
                "type": "zip",
                "url": "https://api.github.com/repos/sebastianbergmann/comparator/zipball/85b3435da967696ed618ff745f32be3ff4a2b8e8",
                "reference": "85b3435da967696ed618ff745f32be3ff4a2b8e8",
                "shasum": ""
            },
            "require": {
                "php": "^7.3",
                "sebastian/diff": "^4.0",
                "sebastian/exporter": "^4.0"
            },
            "require-dev": {
                "phpunit/phpunit": "^9.0"
            },
            "type": "library",
            "extra": {
                "branch-alias": {
                    "dev-master": "4.0-dev"
                }
            },
            "autoload": {
                "classmap": [
                    "src/"
                ]
            },
            "notification-url": "https://packagist.org/downloads/",
            "license": [
                "BSD-3-Clause"
            ],
            "authors": [
                {
                    "name": "Sebastian Bergmann",
                    "email": "sebastian@phpunit.de"
                },
                {
                    "name": "Jeff Welch",
                    "email": "whatthejeff@gmail.com"
                },
                {
                    "name": "Volker Dusch",
                    "email": "github@wallbash.com"
                },
                {
                    "name": "Bernhard Schussek",
                    "email": "bschussek@2bepublished.at"
                }
            ],
            "description": "Provides the functionality to compare PHP values for equality",
            "homepage": "https://github.com/sebastianbergmann/comparator",
            "keywords": [
                "comparator",
                "compare",
                "equality"
            ],
            "time": "2020-02-07T06:08:51+00:00"
        },
        {
            "name": "sebastian/diff",
            "version": "4.0.0",
            "source": {
                "type": "git",
                "url": "https://github.com/sebastianbergmann/diff.git",
                "reference": "c0c26c9188b538bfa985ae10c9f05d278f12060d"
            },
            "dist": {
                "type": "zip",
                "url": "https://api.github.com/repos/sebastianbergmann/diff/zipball/c0c26c9188b538bfa985ae10c9f05d278f12060d",
                "reference": "c0c26c9188b538bfa985ae10c9f05d278f12060d",
                "shasum": ""
            },
            "require": {
                "php": "^7.3"
            },
            "require-dev": {
                "phpunit/phpunit": "^9.0",
                "symfony/process": "^4 || ^5"
            },
            "type": "library",
            "extra": {
                "branch-alias": {
                    "dev-master": "4.0-dev"
                }
            },
            "autoload": {
                "classmap": [
                    "src/"
                ]
            },
            "notification-url": "https://packagist.org/downloads/",
            "license": [
                "BSD-3-Clause"
            ],
            "authors": [
                {
                    "name": "Sebastian Bergmann",
                    "email": "sebastian@phpunit.de"
                },
                {
                    "name": "Kore Nordmann",
                    "email": "mail@kore-nordmann.de"
                }
            ],
            "description": "Diff implementation",
            "homepage": "https://github.com/sebastianbergmann/diff",
            "keywords": [
                "diff",
                "udiff",
                "unidiff",
                "unified diff"
            ],
            "time": "2020-02-07T06:09:38+00:00"
        },
        {
            "name": "sebastian/environment",
            "version": "5.0.1",
            "source": {
                "type": "git",
                "url": "https://github.com/sebastianbergmann/environment.git",
                "reference": "9bffdefa7810031a165ddd6275da6a2c1f6f2dfb"
            },
            "dist": {
                "type": "zip",
                "url": "https://api.github.com/repos/sebastianbergmann/environment/zipball/9bffdefa7810031a165ddd6275da6a2c1f6f2dfb",
                "reference": "9bffdefa7810031a165ddd6275da6a2c1f6f2dfb",
                "shasum": ""
            },
            "require": {
                "php": "^7.3"
            },
            "require-dev": {
                "phpunit/phpunit": "^9.0"
            },
            "suggest": {
                "ext-posix": "*"
            },
            "type": "library",
            "extra": {
                "branch-alias": {
                    "dev-master": "5.0-dev"
                }
            },
            "autoload": {
                "classmap": [
                    "src/"
                ]
            },
            "notification-url": "https://packagist.org/downloads/",
            "license": [
                "BSD-3-Clause"
            ],
            "authors": [
                {
                    "name": "Sebastian Bergmann",
                    "email": "sebastian@phpunit.de"
                }
            ],
            "description": "Provides functionality to handle HHVM/PHP environments",
            "homepage": "http://www.github.com/sebastianbergmann/environment",
            "keywords": [
                "Xdebug",
                "environment",
                "hhvm"
            ],
            "time": "2020-02-19T13:40:20+00:00"
        },
        {
            "name": "sebastian/exporter",
            "version": "4.0.0",
            "source": {
                "type": "git",
                "url": "https://github.com/sebastianbergmann/exporter.git",
                "reference": "80c26562e964016538f832f305b2286e1ec29566"
            },
            "dist": {
                "type": "zip",
                "url": "https://api.github.com/repos/sebastianbergmann/exporter/zipball/80c26562e964016538f832f305b2286e1ec29566",
                "reference": "80c26562e964016538f832f305b2286e1ec29566",
                "shasum": ""
            },
            "require": {
                "php": "^7.3",
                "sebastian/recursion-context": "^4.0"
            },
            "require-dev": {
                "ext-mbstring": "*",
                "phpunit/phpunit": "^9.0"
            },
            "type": "library",
            "extra": {
                "branch-alias": {
                    "dev-master": "4.0-dev"
                }
            },
            "autoload": {
                "classmap": [
                    "src/"
                ]
            },
            "notification-url": "https://packagist.org/downloads/",
            "license": [
                "BSD-3-Clause"
            ],
            "authors": [
                {
                    "name": "Sebastian Bergmann",
                    "email": "sebastian@phpunit.de"
                },
                {
                    "name": "Jeff Welch",
                    "email": "whatthejeff@gmail.com"
                },
                {
                    "name": "Volker Dusch",
                    "email": "github@wallbash.com"
                },
                {
                    "name": "Adam Harvey",
                    "email": "aharvey@php.net"
                },
                {
                    "name": "Bernhard Schussek",
                    "email": "bschussek@gmail.com"
                }
            ],
            "description": "Provides the functionality to export PHP variables for visualization",
            "homepage": "http://www.github.com/sebastianbergmann/exporter",
            "keywords": [
                "export",
                "exporter"
            ],
            "time": "2020-02-07T06:10:52+00:00"
        },
        {
            "name": "sebastian/global-state",
            "version": "4.0.0",
            "source": {
                "type": "git",
                "url": "https://github.com/sebastianbergmann/global-state.git",
                "reference": "bdb1e7c79e592b8c82cb1699be3c8743119b8a72"
            },
            "dist": {
                "type": "zip",
                "url": "https://api.github.com/repos/sebastianbergmann/global-state/zipball/bdb1e7c79e592b8c82cb1699be3c8743119b8a72",
                "reference": "bdb1e7c79e592b8c82cb1699be3c8743119b8a72",
                "shasum": ""
            },
            "require": {
                "php": "^7.3",
                "sebastian/object-reflector": "^2.0",
                "sebastian/recursion-context": "^4.0"
            },
            "require-dev": {
                "ext-dom": "*",
                "phpunit/phpunit": "^9.0"
            },
            "suggest": {
                "ext-uopz": "*"
            },
            "type": "library",
            "extra": {
                "branch-alias": {
                    "dev-master": "4.0-dev"
                }
            },
            "autoload": {
                "classmap": [
                    "src/"
                ]
            },
            "notification-url": "https://packagist.org/downloads/",
            "license": [
                "BSD-3-Clause"
            ],
            "authors": [
                {
                    "name": "Sebastian Bergmann",
                    "email": "sebastian@phpunit.de"
                }
            ],
            "description": "Snapshotting of global state",
            "homepage": "http://www.github.com/sebastianbergmann/global-state",
            "keywords": [
                "global state"
            ],
            "time": "2020-02-07T06:11:37+00:00"
        },
        {
            "name": "sebastian/object-enumerator",
            "version": "4.0.0",
            "source": {
                "type": "git",
                "url": "https://github.com/sebastianbergmann/object-enumerator.git",
                "reference": "e67516b175550abad905dc952f43285957ef4363"
            },
            "dist": {
                "type": "zip",
                "url": "https://api.github.com/repos/sebastianbergmann/object-enumerator/zipball/e67516b175550abad905dc952f43285957ef4363",
                "reference": "e67516b175550abad905dc952f43285957ef4363",
                "shasum": ""
            },
            "require": {
                "php": "^7.3",
                "sebastian/object-reflector": "^2.0",
                "sebastian/recursion-context": "^4.0"
            },
            "require-dev": {
                "phpunit/phpunit": "^9.0"
            },
            "type": "library",
            "extra": {
                "branch-alias": {
                    "dev-master": "4.0-dev"
                }
            },
            "autoload": {
                "classmap": [
                    "src/"
                ]
            },
            "notification-url": "https://packagist.org/downloads/",
            "license": [
                "BSD-3-Clause"
            ],
            "authors": [
                {
                    "name": "Sebastian Bergmann",
                    "email": "sebastian@phpunit.de"
                }
            ],
            "description": "Traverses array structures and object graphs to enumerate all referenced objects",
            "homepage": "https://github.com/sebastianbergmann/object-enumerator/",
            "time": "2020-02-07T06:12:23+00:00"
        },
        {
            "name": "sebastian/object-reflector",
            "version": "2.0.0",
            "source": {
                "type": "git",
                "url": "https://github.com/sebastianbergmann/object-reflector.git",
                "reference": "f4fd0835cabb0d4a6546d9fe291e5740037aa1e7"
            },
            "dist": {
                "type": "zip",
                "url": "https://api.github.com/repos/sebastianbergmann/object-reflector/zipball/f4fd0835cabb0d4a6546d9fe291e5740037aa1e7",
                "reference": "f4fd0835cabb0d4a6546d9fe291e5740037aa1e7",
                "shasum": ""
            },
            "require": {
                "php": "^7.3"
            },
            "require-dev": {
                "phpunit/phpunit": "^9.0"
            },
            "type": "library",
            "extra": {
                "branch-alias": {
                    "dev-master": "2.0-dev"
                }
            },
            "autoload": {
                "classmap": [
                    "src/"
                ]
            },
            "notification-url": "https://packagist.org/downloads/",
            "license": [
                "BSD-3-Clause"
            ],
            "authors": [
                {
                    "name": "Sebastian Bergmann",
                    "email": "sebastian@phpunit.de"
                }
            ],
            "description": "Allows reflection of object attributes, including inherited and non-public ones",
            "homepage": "https://github.com/sebastianbergmann/object-reflector/",
            "time": "2020-02-07T06:19:40+00:00"
        },
        {
            "name": "sebastian/recursion-context",
            "version": "4.0.0",
            "source": {
                "type": "git",
                "url": "https://github.com/sebastianbergmann/recursion-context.git",
                "reference": "cdd86616411fc3062368b720b0425de10bd3d579"
            },
            "dist": {
                "type": "zip",
                "url": "https://api.github.com/repos/sebastianbergmann/recursion-context/zipball/cdd86616411fc3062368b720b0425de10bd3d579",
                "reference": "cdd86616411fc3062368b720b0425de10bd3d579",
                "shasum": ""
            },
            "require": {
                "php": "^7.3"
            },
            "require-dev": {
                "phpunit/phpunit": "^9.0"
            },
            "type": "library",
            "extra": {
                "branch-alias": {
                    "dev-master": "4.0-dev"
                }
            },
            "autoload": {
                "classmap": [
                    "src/"
                ]
            },
            "notification-url": "https://packagist.org/downloads/",
            "license": [
                "BSD-3-Clause"
            ],
            "authors": [
                {
                    "name": "Sebastian Bergmann",
                    "email": "sebastian@phpunit.de"
                },
                {
                    "name": "Jeff Welch",
                    "email": "whatthejeff@gmail.com"
                },
                {
                    "name": "Adam Harvey",
                    "email": "aharvey@php.net"
                }
            ],
            "description": "Provides functionality to recursively process PHP variables",
            "homepage": "http://www.github.com/sebastianbergmann/recursion-context",
            "time": "2020-02-07T06:18:20+00:00"
        },
        {
            "name": "sebastian/resource-operations",
            "version": "3.0.0",
            "source": {
                "type": "git",
                "url": "https://github.com/sebastianbergmann/resource-operations.git",
                "reference": "8c98bf0dfa1f9256d0468b9803a1e1df31b6fa98"
            },
            "dist": {
                "type": "zip",
                "url": "https://api.github.com/repos/sebastianbergmann/resource-operations/zipball/8c98bf0dfa1f9256d0468b9803a1e1df31b6fa98",
                "reference": "8c98bf0dfa1f9256d0468b9803a1e1df31b6fa98",
                "shasum": ""
            },
            "require": {
                "php": "^7.3"
            },
            "require-dev": {
                "phpunit/phpunit": "^9.0"
            },
            "type": "library",
            "extra": {
                "branch-alias": {
                    "dev-master": "3.0-dev"
                }
            },
            "autoload": {
                "classmap": [
                    "src/"
                ]
            },
            "notification-url": "https://packagist.org/downloads/",
            "license": [
                "BSD-3-Clause"
            ],
            "authors": [
                {
                    "name": "Sebastian Bergmann",
                    "email": "sebastian@phpunit.de"
                }
            ],
            "description": "Provides a list of PHP built-in functions that operate on resources",
            "homepage": "https://www.github.com/sebastianbergmann/resource-operations",
            "time": "2020-02-07T06:13:02+00:00"
        },
        {
            "name": "sebastian/type",
            "version": "2.0.0",
            "source": {
                "type": "git",
                "url": "https://github.com/sebastianbergmann/type.git",
                "reference": "9e8f42f740afdea51f5f4e8cec2035580e797ee1"
            },
            "dist": {
                "type": "zip",
                "url": "https://api.github.com/repos/sebastianbergmann/type/zipball/9e8f42f740afdea51f5f4e8cec2035580e797ee1",
                "reference": "9e8f42f740afdea51f5f4e8cec2035580e797ee1",
                "shasum": ""
            },
            "require": {
                "php": "^7.3"
            },
            "require-dev": {
                "phpunit/phpunit": "^9.0"
            },
            "type": "library",
            "extra": {
                "branch-alias": {
                    "dev-master": "2.0-dev"
                }
            },
            "autoload": {
                "classmap": [
                    "src/"
                ]
            },
            "notification-url": "https://packagist.org/downloads/",
            "license": [
                "BSD-3-Clause"
            ],
            "authors": [
                {
                    "name": "Sebastian Bergmann",
                    "email": "sebastian@phpunit.de",
                    "role": "lead"
                }
            ],
            "description": "Collection of value objects that represent the types of the PHP type system",
            "homepage": "https://github.com/sebastianbergmann/type",
            "time": "2020-02-07T06:13:43+00:00"
        },
        {
            "name": "sebastian/version",
            "version": "3.0.0",
            "source": {
                "type": "git",
                "url": "https://github.com/sebastianbergmann/version.git",
                "reference": "0411bde656dce64202b39c2f4473993a9081d39e"
            },
            "dist": {
                "type": "zip",
                "url": "https://api.github.com/repos/sebastianbergmann/version/zipball/0411bde656dce64202b39c2f4473993a9081d39e",
                "reference": "0411bde656dce64202b39c2f4473993a9081d39e",
                "shasum": ""
            },
            "require": {
                "php": "^7.3"
            },
            "type": "library",
            "extra": {
                "branch-alias": {
                    "dev-master": "3.0-dev"
                }
            },
            "autoload": {
                "classmap": [
                    "src/"
                ]
            },
            "notification-url": "https://packagist.org/downloads/",
            "license": [
                "BSD-3-Clause"
            ],
            "authors": [
                {
                    "name": "Sebastian Bergmann",
                    "email": "sebastian@phpunit.de",
                    "role": "lead"
                }
            ],
            "description": "Library that helps with managing the version number of Git-hosted PHP projects",
            "homepage": "https://github.com/sebastianbergmann/version",
            "time": "2020-01-21T06:36:37+00:00"
        },
        {
            "name": "slevomat/coding-standard",
            "version": "6.1.1",
            "source": {
                "type": "git",
                "url": "https://github.com/slevomat/coding-standard.git",
                "reference": "0a7934d7ecdfe402079027513daa3b7e881f315d"
            },
            "dist": {
                "type": "zip",
                "url": "https://api.github.com/repos/slevomat/coding-standard/zipball/0a7934d7ecdfe402079027513daa3b7e881f315d",
                "reference": "0a7934d7ecdfe402079027513daa3b7e881f315d",
                "shasum": ""
            },
            "require": {
                "php": "^7.1",
                "phpstan/phpdoc-parser": "0.3.5 - 0.4.2",
                "squizlabs/php_codesniffer": "^3.5.3"
            },
            "require-dev": {
                "dealerdirect/phpcodesniffer-composer-installer": "0.5.0",
                "jakub-onderka/php-parallel-lint": "1.0.0",
                "phing/phing": "2.16.2",
                "phpstan/phpstan": "0.11.19|0.12.5",
                "phpstan/phpstan-phpunit": "0.11.2|0.12.6",
                "phpstan/phpstan-strict-rules": "0.11.1|0.12.1",
                "phpunit/phpunit": "7.5.18|8.5.2"
            },
            "type": "phpcodesniffer-standard",
            "autoload": {
                "psr-4": {
                    "SlevomatCodingStandard\\": "SlevomatCodingStandard"
                }
            },
            "notification-url": "https://packagist.org/downloads/",
            "license": [
                "MIT"
            ],
            "description": "Slevomat Coding Standard for PHP_CodeSniffer complements Consistence Coding Standard by providing sniffs with additional checks.",
            "time": "2020-01-23T15:37:30+00:00"
        },
        {
            "name": "squizlabs/php_codesniffer",
            "version": "3.5.3",
            "source": {
                "type": "git",
                "url": "https://github.com/squizlabs/PHP_CodeSniffer.git",
                "reference": "557a1fc7ac702c66b0bbfe16ab3d55839ef724cb"
            },
            "dist": {
                "type": "zip",
                "url": "https://api.github.com/repos/squizlabs/PHP_CodeSniffer/zipball/557a1fc7ac702c66b0bbfe16ab3d55839ef724cb",
                "reference": "557a1fc7ac702c66b0bbfe16ab3d55839ef724cb",
                "shasum": ""
            },
            "require": {
                "ext-simplexml": "*",
                "ext-tokenizer": "*",
                "ext-xmlwriter": "*",
                "php": ">=5.4.0"
            },
            "require-dev": {
                "phpunit/phpunit": "^4.0 || ^5.0 || ^6.0 || ^7.0"
            },
            "bin": [
                "bin/phpcs",
                "bin/phpcbf"
            ],
            "type": "library",
            "extra": {
                "branch-alias": {
                    "dev-master": "3.x-dev"
                }
            },
            "notification-url": "https://packagist.org/downloads/",
            "license": [
                "BSD-3-Clause"
            ],
            "authors": [
                {
                    "name": "Greg Sherwood",
                    "role": "lead"
                }
            ],
            "description": "PHP_CodeSniffer tokenizes PHP, JavaScript and CSS files and detects violations of a defined set of coding standards.",
            "homepage": "https://github.com/squizlabs/PHP_CodeSniffer",
            "keywords": [
                "phpcs",
                "standards"
            ],
            "time": "2019-12-04T04:46:47+00:00"
        },
        {
            "name": "symfony/console",
            "version": "v4.2.4",
            "source": {
                "type": "git",
                "url": "https://github.com/symfony/console.git",
                "reference": "9dc2299a016497f9ee620be94524e6c0af0280a9"
            },
            "dist": {
                "type": "zip",
                "url": "https://api.github.com/repos/symfony/console/zipball/9dc2299a016497f9ee620be94524e6c0af0280a9",
                "reference": "9dc2299a016497f9ee620be94524e6c0af0280a9",
                "shasum": ""
            },
            "require": {
                "php": "^7.1.3",
                "symfony/contracts": "^1.0",
                "symfony/polyfill-mbstring": "~1.0"
            },
            "conflict": {
                "symfony/dependency-injection": "<3.4",
                "symfony/process": "<3.3"
            },
            "provide": {
                "psr/log-implementation": "1.0"
            },
            "require-dev": {
                "psr/log": "~1.0",
                "symfony/config": "~3.4|~4.0",
                "symfony/dependency-injection": "~3.4|~4.0",
                "symfony/event-dispatcher": "~3.4|~4.0",
                "symfony/lock": "~3.4|~4.0",
                "symfony/process": "~3.4|~4.0"
            },
            "suggest": {
                "psr/log": "For using the console logger",
                "symfony/event-dispatcher": "",
                "symfony/lock": "",
                "symfony/process": ""
            },
            "type": "library",
            "extra": {
                "branch-alias": {
                    "dev-master": "4.2-dev"
                }
            },
            "autoload": {
                "psr-4": {
                    "Symfony\\Component\\Console\\": ""
                },
                "exclude-from-classmap": [
                    "/Tests/"
                ]
            },
            "notification-url": "https://packagist.org/downloads/",
            "license": [
                "MIT"
            ],
            "authors": [
                {
                    "name": "Fabien Potencier",
                    "email": "fabien@symfony.com"
                },
                {
                    "name": "Symfony Community",
                    "homepage": "https://symfony.com/contributors"
                }
            ],
            "description": "Symfony Console Component",
            "homepage": "https://symfony.com",
            "time": "2019-02-23T15:17:42+00:00"
        },
        {
            "name": "symfony/contracts",
            "version": "v1.0.2",
            "source": {
                "type": "git",
                "url": "https://github.com/symfony/contracts.git",
                "reference": "1aa7ab2429c3d594dd70689604b5cf7421254cdf"
            },
            "dist": {
                "type": "zip",
                "url": "https://api.github.com/repos/symfony/contracts/zipball/1aa7ab2429c3d594dd70689604b5cf7421254cdf",
                "reference": "1aa7ab2429c3d594dd70689604b5cf7421254cdf",
                "shasum": ""
            },
            "require": {
                "php": "^7.1.3"
            },
            "require-dev": {
                "psr/cache": "^1.0",
                "psr/container": "^1.0"
            },
            "suggest": {
                "psr/cache": "When using the Cache contracts",
                "psr/container": "When using the Service contracts",
                "symfony/cache-contracts-implementation": "",
                "symfony/service-contracts-implementation": "",
                "symfony/translation-contracts-implementation": ""
            },
            "type": "library",
            "extra": {
                "branch-alias": {
                    "dev-master": "1.0-dev"
                }
            },
            "autoload": {
                "psr-4": {
                    "Symfony\\Contracts\\": ""
                },
                "exclude-from-classmap": [
                    "**/Tests/"
                ]
            },
            "notification-url": "https://packagist.org/downloads/",
            "license": [
                "MIT"
            ],
            "authors": [
                {
                    "name": "Nicolas Grekas",
                    "email": "p@tchwork.com"
                },
                {
                    "name": "Symfony Community",
                    "homepage": "https://symfony.com/contributors"
                }
            ],
            "description": "A set of abstractions extracted out of the Symfony components",
            "homepage": "https://symfony.com",
            "keywords": [
                "abstractions",
                "contracts",
                "decoupling",
                "interfaces",
                "interoperability",
                "standards"
            ],
            "time": "2018-12-05T08:06:11+00:00"
        },
        {
            "name": "symfony/debug",
            "version": "v4.0.6",
            "source": {
                "type": "git",
                "url": "https://github.com/symfony/debug.git",
                "reference": "1721e4e7effb23480966690cdcdc7d2a4152d489"
            },
            "dist": {
                "type": "zip",
                "url": "https://api.github.com/repos/symfony/debug/zipball/1721e4e7effb23480966690cdcdc7d2a4152d489",
                "reference": "1721e4e7effb23480966690cdcdc7d2a4152d489",
                "shasum": ""
            },
            "require": {
                "php": "^7.1.3",
                "psr/log": "~1.0"
            },
            "conflict": {
                "symfony/http-kernel": "<3.4"
            },
            "require-dev": {
                "symfony/http-kernel": "~3.4|~4.0"
            },
            "type": "library",
            "extra": {
                "branch-alias": {
                    "dev-master": "4.0-dev"
                }
            },
            "autoload": {
                "psr-4": {
                    "Symfony\\Component\\Debug\\": ""
                },
                "exclude-from-classmap": [
                    "/Tests/"
                ]
            },
            "notification-url": "https://packagist.org/downloads/",
            "license": [
                "MIT"
            ],
            "authors": [
                {
                    "name": "Fabien Potencier",
                    "email": "fabien@symfony.com"
                },
                {
                    "name": "Symfony Community",
                    "homepage": "https://symfony.com/contributors"
                }
            ],
            "description": "Symfony Debug Component",
            "homepage": "https://symfony.com",
            "time": "2018-02-28T21:50:02+00:00"
        },
        {
            "name": "symfony/polyfill-ctype",
            "version": "v1.14.0",
            "source": {
                "type": "git",
                "url": "https://github.com/symfony/polyfill-ctype.git",
                "reference": "fbdeaec0df06cf3d51c93de80c7eb76e271f5a38"
            },
            "dist": {
                "type": "zip",
                "url": "https://api.github.com/repos/symfony/polyfill-ctype/zipball/fbdeaec0df06cf3d51c93de80c7eb76e271f5a38",
                "reference": "fbdeaec0df06cf3d51c93de80c7eb76e271f5a38",
                "shasum": ""
            },
            "require": {
                "php": ">=5.3.3"
            },
            "suggest": {
                "ext-ctype": "For best performance"
            },
            "type": "library",
            "extra": {
                "branch-alias": {
                    "dev-master": "1.14-dev"
                }
            },
            "autoload": {
                "psr-4": {
                    "Symfony\\Polyfill\\Ctype\\": ""
                },
                "files": [
                    "bootstrap.php"
                ]
            },
            "notification-url": "https://packagist.org/downloads/",
            "license": [
                "MIT"
            ],
            "authors": [
                {
                    "name": "Gert de Pagter",
                    "email": "BackEndTea@gmail.com"
                },
                {
                    "name": "Symfony Community",
                    "homepage": "https://symfony.com/contributors"
                }
            ],
            "description": "Symfony polyfill for ctype functions",
            "homepage": "https://symfony.com",
            "keywords": [
                "compatibility",
                "ctype",
                "polyfill",
                "portable"
            ],
            "time": "2020-01-13T11:15:53+00:00"
        },
        {
            "name": "symfony/polyfill-mbstring",
            "version": "v1.10.0",
            "source": {
                "type": "git",
                "url": "https://github.com/symfony/polyfill-mbstring.git",
                "reference": "c79c051f5b3a46be09205c73b80b346e4153e494"
            },
            "dist": {
                "type": "zip",
                "url": "https://api.github.com/repos/symfony/polyfill-mbstring/zipball/c79c051f5b3a46be09205c73b80b346e4153e494",
                "reference": "c79c051f5b3a46be09205c73b80b346e4153e494",
                "shasum": ""
            },
            "require": {
                "php": ">=5.3.3"
            },
            "suggest": {
                "ext-mbstring": "For best performance"
            },
            "type": "library",
            "extra": {
                "branch-alias": {
                    "dev-master": "1.9-dev"
                }
            },
            "autoload": {
                "psr-4": {
                    "Symfony\\Polyfill\\Mbstring\\": ""
                },
                "files": [
                    "bootstrap.php"
                ]
            },
            "notification-url": "https://packagist.org/downloads/",
            "license": [
                "MIT"
            ],
            "authors": [
                {
                    "name": "Nicolas Grekas",
                    "email": "p@tchwork.com"
                },
                {
                    "name": "Symfony Community",
                    "homepage": "https://symfony.com/contributors"
                }
            ],
            "description": "Symfony polyfill for the Mbstring extension",
            "homepage": "https://symfony.com",
            "keywords": [
                "compatibility",
                "mbstring",
                "polyfill",
                "portable",
                "shim"
            ],
            "time": "2018-09-21T13:07:52+00:00"
        },
        {
            "name": "theseer/tokenizer",
            "version": "1.1.3",
            "source": {
                "type": "git",
                "url": "https://github.com/theseer/tokenizer.git",
                "reference": "11336f6f84e16a720dae9d8e6ed5019efa85a0f9"
            },
            "dist": {
                "type": "zip",
                "url": "https://api.github.com/repos/theseer/tokenizer/zipball/11336f6f84e16a720dae9d8e6ed5019efa85a0f9",
                "reference": "11336f6f84e16a720dae9d8e6ed5019efa85a0f9",
                "shasum": ""
            },
            "require": {
                "ext-dom": "*",
                "ext-tokenizer": "*",
                "ext-xmlwriter": "*",
                "php": "^7.0"
            },
            "type": "library",
            "autoload": {
                "classmap": [
                    "src/"
                ]
            },
            "notification-url": "https://packagist.org/downloads/",
            "license": [
                "BSD-3-Clause"
            ],
            "authors": [
                {
                    "name": "Arne Blankerts",
                    "role": "Developer",
                    "email": "arne@blankerts.de"
                }
            ],
            "description": "A small library for converting tokenized PHP source code into XML and potentially other formats",
            "time": "2019-06-13T22:48:21+00:00"
        },
        {
            "name": "webmozart/assert",
            "version": "1.7.0",
            "source": {
                "type": "git",
                "url": "https://github.com/webmozart/assert.git",
                "reference": "aed98a490f9a8f78468232db345ab9cf606cf598"
            },
            "dist": {
                "type": "zip",
                "url": "https://api.github.com/repos/webmozart/assert/zipball/aed98a490f9a8f78468232db345ab9cf606cf598",
                "reference": "aed98a490f9a8f78468232db345ab9cf606cf598",
                "shasum": ""
            },
            "require": {
                "php": "^5.3.3 || ^7.0",
                "symfony/polyfill-ctype": "^1.8"
            },
            "conflict": {
                "vimeo/psalm": "<3.6.0"
            },
            "require-dev": {
                "phpunit/phpunit": "^4.8.36 || ^7.5.13"
            },
            "type": "library",
            "autoload": {
                "psr-4": {
                    "Webmozart\\Assert\\": "src/"
                }
            },
            "notification-url": "https://packagist.org/downloads/",
            "license": [
                "MIT"
            ],
            "authors": [
                {
                    "name": "Bernhard Schussek",
                    "email": "bschussek@gmail.com"
                }
            ],
            "description": "Assertions to validate method input/output with nice error messages.",
            "keywords": [
                "assert",
                "check",
                "validate"
            ],
            "time": "2020-02-14T12:15:55+00:00"
        }
    ],
    "aliases": [],
    "minimum-stability": "stable",
    "stability-flags": [],
    "prefer-stable": false,
    "prefer-lowest": false,
    "platform": {
        "php": "^7.3"
    },
    "platform-dev": [],
    "platform-overrides": {
        "php": "7.3.0"
    }
}<|MERGE_RESOLUTION|>--- conflicted
+++ resolved
@@ -4,11 +4,7 @@
         "Read more about it at https://getcomposer.org/doc/01-basic-usage.md#installing-dependencies",
         "This file is @generated automatically"
     ],
-<<<<<<< HEAD
-    "content-hash": "ea6ec5389b21f5bda19d375bad21d81f",
-=======
-    "content-hash": "33232ba3c41c9de6f6bc60c784726991",
->>>>>>> 8be6d163
+    "content-hash": "d06c0dac6585d3779056ae835b684c93",
     "packages": [
         {
             "name": "doctrine/cache",
@@ -798,16 +794,16 @@
         },
         {
             "name": "phpstan/phpdoc-parser",
-            "version": "0.3.5",
+            "version": "0.4.2",
             "source": {
                 "type": "git",
                 "url": "https://github.com/phpstan/phpdoc-parser.git",
-                "reference": "8c4ef2aefd9788238897b678a985e1d5c8df6db4"
-            },
-            "dist": {
-                "type": "zip",
-                "url": "https://api.github.com/repos/phpstan/phpdoc-parser/zipball/8c4ef2aefd9788238897b678a985e1d5c8df6db4",
-                "reference": "8c4ef2aefd9788238897b678a985e1d5c8df6db4",
+                "reference": "a6d13524641bb780efc821d9e0a1e1bfb23cbd0e"
+            },
+            "dist": {
+                "type": "zip",
+                "url": "https://api.github.com/repos/phpstan/phpdoc-parser/zipball/a6d13524641bb780efc821d9e0a1e1bfb23cbd0e",
+                "reference": "a6d13524641bb780efc821d9e0a1e1bfb23cbd0e",
                 "shasum": ""
             },
             "require": {
@@ -817,16 +813,17 @@
                 "consistence/coding-standard": "^3.5",
                 "jakub-onderka/php-parallel-lint": "^0.9.2",
                 "phing/phing": "^2.16.0",
-                "phpstan/phpstan": "^0.10",
+                "phpstan/extension-installer": "^1.0",
+                "phpstan/phpstan": "^0.12",
+                "phpstan/phpstan-strict-rules": "^0.12",
                 "phpunit/phpunit": "^6.3",
                 "slevomat/coding-standard": "^4.7.2",
-                "squizlabs/php_codesniffer": "^3.3.2",
-                "symfony/process": "^3.4 || ^4.0"
-            },
-            "type": "library",
-            "extra": {
-                "branch-alias": {
-                    "dev-master": "0.3-dev"
+                "symfony/process": "^4.0"
+            },
+            "type": "library",
+            "extra": {
+                "branch-alias": {
+                    "dev-master": "0.4-dev"
                 }
             },
             "autoload": {
@@ -841,7 +838,7 @@
                 "MIT"
             ],
             "description": "PHPDoc parser with support for nullable, intersection and generic types",
-            "time": "2019-06-07T19:13:52+00:00"
+            "time": "2019-12-13T12:03:22+00:00"
         },
         {
             "name": "phpstan/phpstan",
@@ -884,41 +881,40 @@
         },
         {
             "name": "phpstan/phpstan-phpunit",
-            "version": "0.11.2",
+            "version": "0.12.6",
             "source": {
                 "type": "git",
                 "url": "https://github.com/phpstan/phpstan-phpunit.git",
-                "reference": "fbf2ad56c3b13189d29655e226c9b1da47c2fad9"
-            },
-            "dist": {
-                "type": "zip",
-                "url": "https://api.github.com/repos/phpstan/phpstan-phpunit/zipball/fbf2ad56c3b13189d29655e226c9b1da47c2fad9",
-                "reference": "fbf2ad56c3b13189d29655e226c9b1da47c2fad9",
-                "shasum": ""
-            },
-            "require": {
-                "nikic/php-parser": "^4.0",
+                "reference": "26394996368b6d033d012547d3197f4e07e23021"
+            },
+            "dist": {
+                "type": "zip",
+                "url": "https://api.github.com/repos/phpstan/phpstan-phpunit/zipball/26394996368b6d033d012547d3197f4e07e23021",
+                "reference": "26394996368b6d033d012547d3197f4e07e23021",
+                "shasum": ""
+            },
+            "require": {
                 "php": "~7.1",
-                "phpstan/phpdoc-parser": "^0.3",
-                "phpstan/phpstan": "^0.11.4"
+                "phpstan/phpstan": "^0.12.4"
             },
             "conflict": {
                 "phpunit/phpunit": "<7.0"
             },
             "require-dev": {
-                "consistence/coding-standard": "^3.0.1",
+                "consistence/coding-standard": "^3.5",
                 "dealerdirect/phpcodesniffer-composer-installer": "^0.4.4",
+                "ergebnis/composer-normalize": "^2.0.2",
                 "jakub-onderka/php-parallel-lint": "^1.0",
                 "phing/phing": "^2.16.0",
-                "phpstan/phpstan-strict-rules": "^0.11",
+                "phpstan/phpstan-strict-rules": "^0.12",
                 "phpunit/phpunit": "^7.0",
                 "satooshi/php-coveralls": "^1.0",
-                "slevomat/coding-standard": "^4.5.2"
+                "slevomat/coding-standard": "^4.7.2"
             },
             "type": "phpstan-extension",
             "extra": {
                 "branch-alias": {
-                    "dev-master": "0.11-dev"
+                    "dev-master": "0.12-dev"
                 },
                 "phpstan": {
                     "includes": [
@@ -937,7 +933,7 @@
                 "MIT"
             ],
             "description": "PHPUnit extensions and rules for PHPStan",
-            "time": "2019-05-17T17:50:16+00:00"
+            "time": "2020-01-10T12:07:21+00:00"
         },
         {
             "name": "phpunit/php-code-coverage",
