--- conflicted
+++ resolved
@@ -4,11 +4,7 @@
         "Read more about it at https://getcomposer.org/doc/01-basic-usage.md#installing-dependencies",
         "This file is @generated automatically"
     ],
-<<<<<<< HEAD
-    "content-hash": "5f410c8c6508d1d55fe96b64ab5353e4",
-=======
-    "content-hash": "c7a5a6e253d55b762c8113554a570902",
->>>>>>> 51cb7a83
+    "content-hash": "c2da0be4e1f7440e4f3b689dce7c9942",
     "packages": [
         {
             "name": "doctrine/cache",
@@ -932,16 +928,16 @@
         },
         {
             "name": "nikic/php-parser",
-            "version": "v4.7.0",
+            "version": "v4.9.0",
             "source": {
                 "type": "git",
                 "url": "https://github.com/nikic/PHP-Parser.git",
-                "reference": "21dce06dfbf0365c6a7cc8fdbdc995926c6a9300"
-            },
-            "dist": {
-                "type": "zip",
-                "url": "https://api.github.com/repos/nikic/PHP-Parser/zipball/21dce06dfbf0365c6a7cc8fdbdc995926c6a9300",
-                "reference": "21dce06dfbf0365c6a7cc8fdbdc995926c6a9300",
+                "reference": "aaee038b912e567780949787d5fe1977be11a778"
+            },
+            "dist": {
+                "type": "zip",
+                "url": "https://api.github.com/repos/nikic/PHP-Parser/zipball/aaee038b912e567780949787d5fe1977be11a778",
+                "reference": "aaee038b912e567780949787d5fe1977be11a778",
                 "shasum": ""
             },
             "require": {
@@ -949,8 +945,8 @@
                 "php": ">=7.0"
             },
             "require-dev": {
-                "ircmaxell/php-yacc": "0.0.5",
-                "phpunit/phpunit": "^6.5 || ^7.0 || ^8.0"
+                "ircmaxell/php-yacc": "^0.0.7",
+                "phpunit/phpunit": "^6.5 || ^7.0 || ^8.0 || ^9.0"
             },
             "bin": [
                 "bin/php-parse"
@@ -958,7 +954,7 @@
             "type": "library",
             "extra": {
                 "branch-alias": {
-                    "dev-master": "4.7-dev"
+                    "dev-master": "4.9-dev"
                 }
             },
             "autoload": {
@@ -980,11 +976,7 @@
                 "parser",
                 "php"
             ],
-            "support": {
-                "issues": "https://github.com/nikic/PHP-Parser/issues",
-                "source": "https://github.com/nikic/PHP-Parser/tree/master"
-            },
-            "time": "2020-07-25T13:18:53+00:00"
+            "time": "2020-08-18T19:48:01+00:00"
         },
         {
             "name": "openlss/lib-array2xml",
@@ -1193,29 +1185,10 @@
                 "reflection",
                 "static analysis"
             ],
-<<<<<<< HEAD
-            "support": {
-                "issues": "https://github.com/phpDocumentor/ReflectionCommon/issues",
-                "source": "https://github.com/phpDocumentor/ReflectionCommon/tree/2.x"
-            },
-=======
->>>>>>> 51cb7a83
             "time": "2020-06-27T09:03:43+00:00"
         },
         {
             "name": "phpdocumentor/reflection-docblock",
-<<<<<<< HEAD
-            "version": "5.2.0",
-            "source": {
-                "type": "git",
-                "url": "https://github.com/phpDocumentor/ReflectionDocBlock.git",
-                "reference": "3170448f5769fe19f456173d833734e0ff1b84df"
-            },
-            "dist": {
-                "type": "zip",
-                "url": "https://api.github.com/repos/phpDocumentor/ReflectionDocBlock/zipball/3170448f5769fe19f456173d833734e0ff1b84df",
-                "reference": "3170448f5769fe19f456173d833734e0ff1b84df",
-=======
             "version": "5.2.1",
             "source": {
                 "type": "git",
@@ -1226,7 +1199,6 @@
                 "type": "zip",
                 "url": "https://api.github.com/repos/phpDocumentor/ReflectionDocBlock/zipball/d870572532cd70bc3fab58f2e23ad423c8404c44",
                 "reference": "d870572532cd70bc3fab58f2e23ad423c8404c44",
->>>>>>> 51cb7a83
                 "shasum": ""
             },
             "require": {
@@ -1265,15 +1237,7 @@
                 }
             ],
             "description": "With this component, a library can provide support for annotations via DocBlocks or otherwise retrieve information that is embedded in a DocBlock.",
-<<<<<<< HEAD
-            "support": {
-                "issues": "https://github.com/phpDocumentor/ReflectionDocBlock/issues",
-                "source": "https://github.com/phpDocumentor/ReflectionDocBlock/tree/master"
-            },
-            "time": "2020-07-20T20:05:34+00:00"
-=======
             "time": "2020-08-15T11:14:08+00:00"
->>>>>>> 51cb7a83
         },
         {
             "name": "phpdocumentor/type-resolver",
@@ -1318,13 +1282,6 @@
                 }
             ],
             "description": "A PSR-5 based resolver of Class names, Types and Structural Element Names",
-<<<<<<< HEAD
-            "support": {
-                "issues": "https://github.com/phpDocumentor/TypeResolver/issues",
-                "source": "https://github.com/phpDocumentor/TypeResolver/tree/1.x"
-            },
-=======
->>>>>>> 51cb7a83
             "time": "2020-06-27T10:12:23+00:00"
         },
         {
@@ -1805,7 +1762,6 @@
             "keywords": [
                 "timer"
             ],
-<<<<<<< HEAD
             "support": {
                 "issues": "https://github.com/sebastianbergmann/php-timer/issues",
                 "source": "https://github.com/sebastianbergmann/php-timer/tree/master"
@@ -1817,10 +1773,6 @@
                 }
             ],
             "time": "2020-06-26T11:58:13+00:00"
-=======
-            "abandoned": true,
-            "time": "2019-09-17T06:23:10+00:00"
->>>>>>> 51cb7a83
         },
         {
             "name": "phpunit/phpunit",
@@ -3279,9 +3231,6 @@
                 "polyfill",
                 "portable"
             ],
-            "support": {
-                "source": "https://github.com/symfony/polyfill-ctype/tree/v1.18.0"
-            },
             "funding": [
                 {
                     "url": "https://symfony.com/sponsor",
@@ -3667,13 +3616,6 @@
                 "check",
                 "validate"
             ],
-<<<<<<< HEAD
-            "support": {
-                "issues": "https://github.com/webmozart/assert/issues",
-                "source": "https://github.com/webmozart/assert/tree/master"
-            },
-=======
->>>>>>> 51cb7a83
             "time": "2020-07-08T17:02:28+00:00"
         },
         {
@@ -3783,5 +3725,5 @@
     "platform-overrides": {
         "php": "7.3.0"
     },
-    "plugin-api-version": "2.0.0"
+    "plugin-api-version": "1.1.0"
 }