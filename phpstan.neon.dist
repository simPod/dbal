--- conflicted
+++ resolved
@@ -61,36 +61,12 @@
             paths:
                 - src/Schema/Column.php
 
-<<<<<<< HEAD
-        # https://github.com/phpstan/phpstan/issues/3146
-        -
-            message: '~^Only numeric types are allowed in -, int<1, max>\|false given on the left side\.~'
-            paths:
-                - src/Platforms/SQLServerPlatform.php
-
-=======
->>>>>>> 92998a73
         # Unlike Psalm, PHPStan doesn't understand the shape of the parse_str() return value
         -
             message: '~^Parameter #1 \$scheme of static method Doctrine\\DBAL\\DriverManager::parseDatabaseUrlScheme\(\) expects string\|null, int\|string\|null given\.$~'
             paths:
                 - src/DriverManager.php
 
-<<<<<<< HEAD
-        # Unlike Psalm, PHPStan doesn't understand that $matchesCount cannot be false
-        -
-            message: '~^Only numeric types are allowed in pre\-decrement, int\<1, max\>\|false given\.$~'
-            paths:
-                - src/Platforms/SQLServerPlatform.php
-
-        # https://github.com/phpstan/phpstan-phpunit/issues/83
-        -
-            message: '~^Only iterables can be unpacked, array<int, mixed>\|false given in argument #1\.$~'
-            paths:
-                - tests/Functional/Platform/DefaultExpressionTest.php
-
-=======
->>>>>>> 92998a73
         -
             message: '~^Instanceof between Doctrine\\DBAL\\Platforms\\Keywords\\KeywordList and Doctrine\\DBAL\\Platforms\\Keywords\\KeywordList will always evaluate to true\.~'
             paths:
@@ -127,12 +103,6 @@
                 - src/Schema/Comparator.php
                 - src/Schema/Schema.php
 
-        # We're checking for invalid invalid input
-        -
-            message: "#^Strict comparison using \\!\\=\\= between null and null will always evaluate to false\\.$#"
-            count: 1
-            path: src/Cache/QueryCacheProfile.php
-
         # https://github.com/phpstan/phpstan/issues/1901
         -
             message: '~^Method Doctrine\\DBAL\\Platforms\\AbstractPlatform::escapeStringForLike\(\) should return string but returns string\|null\.$~'
