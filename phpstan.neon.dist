parameters:
    level: 7
    paths:
        - %currentWorkingDirectory%/src
        - %currentWorkingDirectory%/tests
    treatPhpDocTypesAsCertain: false
    reportUnmatchedIgnoredErrors: false
    checkMissingIterableValueType: false
    checkGenericClassInNonGenericObjectType: false
    ignoreErrors:
        # legacy remnants from doctrine/common
        - '~^Class Doctrine\\Common\\(Collections\\Collection|Persistence\\Proxy) not found\.\z~'
        - '~^.+ on an unknown class Doctrine\\Common\\(Collections\\Collection|Persistence\\Proxy)\.\z~'

        # may not exist when pdo_sqlsrv is not loaded but PDO is
        - '~^Access to undefined constant PDO::SQLSRV_ENCODING_BINARY\.\z~'

        # weird class name, represented in stubs as OCI_(Lob|Collection)
        - '~unknown class OCI-(Lob|Collection)~'
        - '~^Call to method writetemporary\(\) on an unknown class OCILob\.~'

        # Requires a release of https://github.com/JetBrains/phpstorm-stubs/pull/553
        -
            message: '~^Call to function assert\(\) with true will always evaluate to true\.$~'
            path: %currentWorkingDirectory%/src/Driver/PDO/Connection.php

        # Requires a release of https://github.com/JetBrains/phpstorm-stubs/pull/923
        -
            message: '~^Instanceof between PDOStatement and PDOStatement will always evaluate to true\.$~'
            path: %currentWorkingDirectory%/src/Driver/PDO/Connection.php

        # Requires a release of https://github.com/JetBrains/phpstorm-stubs/pull/1158
        -
            message: '~^Strict comparison using === between string and null will always evaluate to false\.$~'
            path: %currentWorkingDirectory%/src/Driver/IBMDB2/Connection.php

        # Needs Generics
        - '~Method Doctrine\\DBAL\\Schema\\SchemaDiff::getNewTablesSortedByDependencies\(\) should return array<Doctrine\\DBAL\\Schema\\Table> but returns array<object>.~'

        # https://github.com/phpstan/phpstan/issues/3134
        -
            message: '~^Call to static method PHPUnit\\Framework\\Assert::assertSame\(\) with Doctrine\\DBAL\\Types\\Type and Doctrine\\DBAL\\Types\\Type will always evaluate to true\.$~'
            path: %currentWorkingDirectory%/tests/Types/TypeRegistryTest.php

        # https://github.com/phpstan/phpstan-strict-rules/issues/103
        -
            message: '~^Construct empty\(\) is not allowed. Use more strict comparison\.~'
            paths:
                - %currentWorkingDirectory%/src/Connections/PrimaryReadReplicaConnection.php
                - %currentWorkingDirectory%/src/Driver/*/Driver.php
                - %currentWorkingDirectory%/src/Driver/AbstractOracleDriver/EasyConnectString.php
                - %currentWorkingDirectory%/src/Platforms/*Platform.php
                - %currentWorkingDirectory%/src/Schema/*SchemaManager.php

        # Fixing the issue may cause a BC break.
        -
            message: '~^Method Doctrine\\DBAL\\Driver\\Mysqli\\MysqliConnection::lastInsertId\(\) should return string but returns int\|string\.$~'
            paths:
                - %currentWorkingDirectory%/lib/Doctrine/DBAL/Driver/Mysqli/MysqliConnection.php

        # In some namespaces, we use array<string,mixed>, some elements of which are actually boolean
        -
            message: '~^Only booleans are allowed in .*, mixed given~'
            paths:
                - %currentWorkingDirectory%/src/Driver/*/Driver.php
                - %currentWorkingDirectory%/src/Platforms/*Platform.php
                - %currentWorkingDirectory%/src/Schema/*SchemaManager.php

        # Some APIs use variable method calls internally
        -
            message: '~^Variable method call on .*~'
            paths:
                - %currentWorkingDirectory%/src/Schema/AbstractSchemaManager.php
                - %currentWorkingDirectory%/src/Schema/Column.php

        # https://github.com/phpstan/phpstan/issues/3146
        -
            message: '~^Only numeric types are allowed in -, int<1, max>\|false given on the left side\.~'
            paths:
                - %currentWorkingDirectory%/src/Platforms/SQLServerPlatform.php

        # Temporaily suppressed during up-merging an upgrade PHPStan 0.12
        -
            message: '~^Call to an undefined method Doctrine\\DBAL\\Driver::createDatabasePlatformForVersion\(\)\.$~'
            path: %currentWorkingDirectory%/tests/Driver/AbstractDriverTest.php

        # Temporaily suppressed during up-merging an upgrade to PHPStan 0.12.33
        -
            message: '~^Parameter #1 \$expected of static method PHPUnit\\Framework\\Assert::assertInstanceOf\(\) expects class-string<Doctrine\\DBAL\\Connection&PHPUnit\\Framework\\MockObject\\MockObject>, class-string<Doctrine\\DBAL\\Connection>&class-string<PHPUnit\\Framework\\MockObject\\MockObject> given\.$~'
            path: %currentWorkingDirectory%/tests/DriverManagerTest.php

        # Unlike Psalm, PHPStan doesn't understand the shape of the parse_str() return value
        -
            message: '~^Parameter #1 \$scheme of static method Doctrine\\DBAL\\DriverManager::parseDatabaseUrlScheme\(\) expects string\|null, int\|string\|null given\.$~'
            paths:
                - %currentWorkingDirectory%/src/DriverManager.php

        # Unlike Psalm, PHPStan doesn't understand that $matchesCount cannot be false
        -
            message: '~^Only numeric types are allowed in pre\-decrement, int\<1, max\>\|false given\.$~'
            paths:
                - %currentWorkingDirectory%/src/Platforms/SQLServerPlatform.php

        # https://github.com/phpstan/phpstan-phpunit/issues/83
        -
            message: '~^Only iterables can be unpacked, array<int, mixed>\|false given in argument #1\.$~'
            paths:
                - %currentWorkingDirectory%/tests/Functional/Platform/DefaultExpressionTest.php

        # https://github.com/phpstan/phpstan/issues/4126
        -
            message: '~^Call to function iterator_to_array\(\) on a separate line has no effect\.$~'
            paths:
                - %currentWorkingDirectory%/tests/Functional/Connection/FetchTest.php

        # https://github.com/phpstan/phpstan/issues/4557
        -
            message: '~^Parameter #1 \$originalClassName of method PHPUnit\\Framework\\TestCase::createMock\(\) expects class-string<T of Doctrine\\DBAL\\Platforms\\AbstractPlatform>, string given\.$~'
            paths:
                - %currentWorkingDirectory%/tests/Platforms/AbstractPlatformTestCase.php

        # https://github.com/phpstan/phpstan/issues/4557
        -
            message: '~^Unable to resolve the template type T in call to method PHPUnit\\Framework\\TestCase::createMock\(\)$~'
            paths:
                - %currentWorkingDirectory%/tests/Platforms/AbstractPlatformTestCase.php

        -
            message: '~^Instanceof between Doctrine\\DBAL\\Platforms\\Keywords\\KeywordList and Doctrine\\DBAL\\Platforms\\Keywords\\KeywordList will always evaluate to true\.~'
            paths:
                - %currentWorkingDirectory%/src/Platforms/AbstractPlatform.php

        # TODO: remove this once the support for PHP 7 is dropped
        -
            message: '~^Strict comparison using !== between int and false will always evaluate to true\.$~'
            paths:
                - %currentWorkingDirectory%/src/Driver/OCI8/Result.php
        -
            message: '~^Unreachable statement - code above always terminates\.$~'
            paths:
                - %currentWorkingDirectory%/src/Driver/OCI8/Result.php
        -
            message: '~^Call to function assert\(\) with true will always evaluate to true\.$~'
            paths:
                - %currentWorkingDirectory%/src/Driver/OCI8/Statement.php
        -
            message: '~^Strict comparison using !== between OCILob\|null and false will always evaluate to true\.$~'
            paths:
                - %currentWorkingDirectory%/src/Driver/OCI8/Statement.php

<<<<<<< HEAD
=======
        # This class has been added in PHP 8.1
        - '/^Attribute class ReturnTypeWillChange does not exist\.$/'

        # See https://github.com/doctrine/dbal/pull/4707
        # TODO: remove in 4.0.0
        -
            message: '~^Dynamic call to static method Doctrine\\DBAL\\Schema\\Comparator::compareSchemas\(\)\.$~'
            paths:
                - %currentWorkingDirectory%/src/Schema/AbstractSchemaManager.php
                - %currentWorkingDirectory%/src/Schema/Comparator.php
                - %currentWorkingDirectory%/src/Schema/Schema.php

        # We're checking for invalid invalid input
        -
            message: "#^Strict comparison using \\!\\=\\= between null and null will always evaluate to false\\.$#"
            count: 1
            path: src/Cache/QueryCacheProfile.php
>>>>>>> 525eda78
includes:
    - vendor/phpstan/phpstan-phpunit/extension.neon
    - vendor/phpstan/phpstan-phpunit/rules.neon
    - vendor/phpstan/phpstan-strict-rules/rules.neon<|MERGE_RESOLUTION|>--- conflicted
+++ resolved
@@ -148,26 +148,9 @@
             paths:
                 - %currentWorkingDirectory%/src/Driver/OCI8/Statement.php
 
-<<<<<<< HEAD
-=======
         # This class has been added in PHP 8.1
         - '/^Attribute class ReturnTypeWillChange does not exist\.$/'
 
-        # See https://github.com/doctrine/dbal/pull/4707
-        # TODO: remove in 4.0.0
-        -
-            message: '~^Dynamic call to static method Doctrine\\DBAL\\Schema\\Comparator::compareSchemas\(\)\.$~'
-            paths:
-                - %currentWorkingDirectory%/src/Schema/AbstractSchemaManager.php
-                - %currentWorkingDirectory%/src/Schema/Comparator.php
-                - %currentWorkingDirectory%/src/Schema/Schema.php
-
-        # We're checking for invalid invalid input
-        -
-            message: "#^Strict comparison using \\!\\=\\= between null and null will always evaluate to false\\.$#"
-            count: 1
-            path: src/Cache/QueryCacheProfile.php
->>>>>>> 525eda78
 includes:
     - vendor/phpstan/phpstan-phpunit/extension.neon
     - vendor/phpstan/phpstan-phpunit/rules.neon
