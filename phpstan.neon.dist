parameters:
    level: 8
    paths:
        - src
    treatPhpDocTypesAsCertain: false
    reportUnmatchedIgnoredErrors: false
    checkMissingIterableValueType: false
    checkGenericClassInNonGenericObjectType: false
    ignoreErrors:
        # changing these would be a BC break, to be done in next major
        - '~^Return type \(int\|false\) of method Doctrine\\DBAL\\Driver\\OCI8\\Connection\:\:lastInsertId\(\) should be compatible with return type \(string\) of method Doctrine\\DBAL\\Driver\\Connection::lastInsertId\(\)~'
        - '~^Method Doctrine\\DBAL\\Driver\\Mysqli\\Connection::lastInsertId\(\) should return string but returns int\|string\.$~'

        # https://github.com/doctrine/dbal/pull/3836
        # TODO: remove in 4.0.0
        - '~^Parameter #2 \$registeredAliases of static method Doctrine\\DBAL\\Query\\QueryException::nonUniqueAlias\(\) expects array<string>, array<int, int\|string> given\.\z~'

        # some drivers actually do accept 2nd parameter...
        - '~^Method Doctrine\\DBAL\\Platforms\\AbstractPlatform::getListTableForeignKeysSQL\(\) invoked with \d+ parameters, 1 required\.\z~'

        # legacy remnants from doctrine/common
        - '~^Class Doctrine\\Common\\(Collections\\Collection|Persistence\\Proxy) not found\.\z~'
        - '~^.+ on an unknown class Doctrine\\Common\\(Collections\\Collection|Persistence\\Proxy)\.\z~'

        # Requires a release of https://github.com/JetBrains/phpstorm-stubs/pull/553
        -
            message: '~^Call to function assert\(\) with true will always evaluate to true\.$~'
            path: src/Driver/PDO/Connection.php

        # Requires a release of https://github.com/JetBrains/phpstorm-stubs/pull/923
        -
            message: '~^Instanceof between PDOStatement and PDOStatement will always evaluate to true\.$~'
            path: src/Driver/PDO/Connection.php

        # https://github.com/phpstan/phpstan/issues/3134
        -
            message: '~^Call to static method PHPUnit\\Framework\\Assert::assertSame\(\) with Doctrine\\DBAL\\Types\\Type and Doctrine\\DBAL\\Types\\Type will always evaluate to true\.$~'
            path: tests/Types/TypeRegistryTest.php

        # https://github.com/phpstan/phpstan-strict-rules/issues/103
        -
            message: '~^Construct empty\(\) is not allowed. Use more strict comparison\.~'
            paths:
                - src/Driver/*/Driver.php
                - src/Driver/AbstractOracleDriver/EasyConnectString.php
                - src/Platforms/*Platform.php
                - src/Schema/*SchemaManager.php

        # In some namespaces, we use array<string,mixed>, some elements of which are actually boolean
        -
            message: '~^Only booleans are allowed in .*, mixed given~'
            paths:
                - src/Driver/*/Driver.php
                - src/Platforms/*Platform.php
                - src/Query/QueryBuilder.php
                - src/Schema/*SchemaManager.php

        # Some APIs use variable method calls internally
        -
            message: '~^Variable method call on .*~'
            paths:
                - src/Schema/Column.php

        # Unlike Psalm, PHPStan doesn't understand the shape of the parse_str() return value
        -
            message: '~^Parameter #1 \$scheme of static method Doctrine\\DBAL\\DriverManager::parseDatabaseUrlScheme\(\) expects string\|null, int\|string\|null given\.$~'
            paths:
                - src/DriverManager.php

        -
            message: '~^Instanceof between Doctrine\\DBAL\\Platforms\\Keywords\\KeywordList and Doctrine\\DBAL\\Platforms\\Keywords\\KeywordList will always evaluate to true\.~'
            paths:
                - src/Platforms/AbstractPlatform.php

        # TODO: remove this once the support for PHP 7 is dropped
        -
            message: '~^Strict comparison using !== between int and false will always evaluate to true\.$~'
            paths:
                - src/Driver/OCI8/Result.php
        -
            message: '~^Unreachable statement - code above always terminates\.$~'
            paths:
                - src/Driver/OCI8/Result.php

        # https://github.com/phpstan/phpstan/issues/5608
        -
            message: '~^Circular definition detected in type alias (Override)?Params\.$~'
            paths:
                - src/DriverManager.php

        # TODO: remove in 4.0.0
        -
            message: '~^Parameter #2 \$table of class Doctrine\\DBAL\\Event\\SchemaIndexDefinitionEventArgs constructor expects string, string\|null given\.$~'
            paths:
                - src/Schema/AbstractSchemaManager.php

        # See https://github.com/doctrine/dbal/pull/4707
        # TODO: remove in 4.0.0
        -
            message: '~^Dynamic call to static method Doctrine\\DBAL\\Schema\\Comparator::compareSchemas\(\)\.$~'
            paths:
                - src/Schema/AbstractSchemaManager.php
                - src/Schema/Comparator.php
                - src/Schema/Schema.php

        # https://github.com/phpstan/phpstan/issues/1901
        -
            message: '~^Method Doctrine\\DBAL\\Platforms\\AbstractPlatform::escapeStringForLike\(\) should return string but returns string\|null\.$~'
            paths:
                - src/Platforms/AbstractPlatform.php

        # https://github.com/phpstan/phpstan/issues/4679
        -
            message: '~^Cannot call method writeTemporary\(\) on OCILob\|null\.$~'
            paths:
                - src/Driver/OCI8/Statement.php

        # TODO: check for null after calling Connection::getDatabase()
        -
            message: '~Parameter.*\$database of method.*expects string, string\|null given\.~'
            path: src/Schema/AbstractSchemaManager.php
            count: 3

        # TODO: prevent unsafe usage of operator - with null
        -
            message: '~Only numeric types are allowed in \-, float\|null given on the right side\.~'
            path: src/Logging/DebugStack.php

<<<<<<< HEAD
        # https://github.com/phpstan/phpstan-src/pull/731
        -
            message: '~Parameter #1 \$array of function array_column expects array, array\|false given\.~'
            path: src/Driver/Mysqli/Result.php

=======
        # https://github.com/phpstan/phpstan-src/pull/700
        -
            message: '~^Parameter #2 \$count of function array_fill expects int<0, max>, int given\.$~'
            paths:
                - src/Driver/Mysqli/Statement.php
>>>>>>> 2ee5f341
includes:
    - vendor/phpstan/phpstan-strict-rules/rules.neon<|MERGE_RESOLUTION|>--- conflicted
+++ resolved
@@ -126,18 +126,15 @@
             message: '~Only numeric types are allowed in \-, float\|null given on the right side\.~'
             path: src/Logging/DebugStack.php
 
-<<<<<<< HEAD
         # https://github.com/phpstan/phpstan-src/pull/731
         -
             message: '~Parameter #1 \$array of function array_column expects array, array\|false given\.~'
             path: src/Driver/Mysqli/Result.php
 
-=======
         # https://github.com/phpstan/phpstan-src/pull/700
         -
             message: '~^Parameter #2 \$count of function array_fill expects int<0, max>, int given\.$~'
             paths:
                 - src/Driver/Mysqli/Statement.php
->>>>>>> 2ee5f341
 includes:
     - vendor/phpstan/phpstan-strict-rules/rules.neon