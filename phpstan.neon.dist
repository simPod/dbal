--- conflicted
+++ resolved
@@ -49,52 +49,16 @@
             paths:
                 - src/Driver/OCI8/Statement.php
 
-<<<<<<< HEAD
-        # Removing the (int) cast will make Psalm unhappy.
-        -
-            message: '~^Casting to int something that''s already int\.$~'
-            paths:
-                - src/Driver/Mysqli/Exception/ConnectionError.php
-                - src/Driver/Mysqli/Exception/ConnectionFailed.php
-                - src/Driver/Mysqli/Exception/InvalidCharset.php
-                - src/Driver/Mysqli/Exception/StatementError.php
-
         # We're testing with invalid input.
         -
             message: '~array{driver: ''invalid_driver''} given\.$~'
             path: tests/DriverManagerTest.php
-=======
-        # TODO: check for null after calling Connection::getDatabase()
-        -
-            message: '~Parameter.*\$database of method.*expects string, string\|null given\.~'
-            path: src/Schema/AbstractSchemaManager.php
-
-        # TODO: prevent unsafe usage of operator - with null
-        -
-            message: '~Only numeric types are allowed in \-, float\|null given on the right side\.~'
-            path: src/Logging/DebugStack.php
-
-        -
-            message: '~Method Doctrine\\DBAL\\Driver\\Mysqli\\Result::rowCount\(\) should return int but returns int(:?<\-?[0,1], max>)?\|string\.~'
-            paths:
-                - src/Driver/Mysqli/Result.php
-
-        # Type check for legacy implementations of the Connection interface
-        # TODO: remove in 4.0.0
-        - "~Call to function method_exists\\(\\) with Doctrine\\\\DBAL\\\\Driver\\\\Connection and 'getNativeConnection' will always evaluate to true\\.~"
-
-        # Fixing the issue would cause a BC break.
-        # TODO: fix in 4.0.0
->>>>>>> e7331bcb
         -
             message: '~array{driver: ''pdo_sqlite'', memory: true, wrapperClass: ''stdClass''} given\.$~'
             path: tests/DriverManagerTest.php
         -
             message: '~array{driverClass: ''stdClass''} given\.$~'
             path: tests/DriverManagerTest.php
-        -
-            message: '~^Call to static method PHPUnit\\Framework\\Assert\:\:assert(?:NotNull|Null|InstanceOf|IsFloat|IsInt)\(\) with .* will always evaluate to true\.$~'
-            path: tests/Types/
         -
             message: '~^Parameter #1 \$driverOptions of method Doctrine\\DBAL\\Tests\\Functional\\Driver\\Mysqli\\ConnectionTest\:\:getConnection\(\) expects array<string, mixed>, .* given\.$~'
             path: tests/Functional/Driver/Mysqli/ConnectionTest.php
@@ -125,16 +89,6 @@
             count: 1
             path: src/Driver/Mysqli/Connection.php
 
-        -
-            message: '~^Method Doctrine\\DBAL\\Driver\\Mysqli\\Result\:\:rowCount\(\) should return int\|numeric\-string but returns int\<0, max\>\|string\.$~'
-            count: 1
-            path: src/Driver/Mysqli/Result.php
-
-        -
-            message: '~^Method Doctrine\\DBAL\\Driver\\Mysqli\\Result\:\:rowCount\(\) should return int\|numeric\-string but returns int\|string\.$~'
-            count: 1
-            path: src/Driver/Mysqli/Result.php
-
 includes:
     - vendor/phpstan/phpstan-phpunit/extension.neon
     - vendor/phpstan/phpstan-phpunit/rules.neon
