--- conflicted
+++ resolved
@@ -39,26 +39,16 @@
     },
     "require-dev": {
         "doctrine/coding-standard": "10.0.0",
-<<<<<<< HEAD
-        "jetbrains/phpstorm-stubs": "2022.2",
-        "phpstan/phpstan": "1.9.1",
-        "phpstan/phpstan-phpunit": "1.1.1",
-=======
         "jetbrains/phpstorm-stubs": "2022.3",
         "phpstan/phpstan": "1.9.2",
->>>>>>> db3ad9c1
+        "phpstan/phpstan-phpunit": "1.3.0",
         "phpstan/phpstan-strict-rules": "^1.4",
         "phpunit/phpunit": "9.5.27",
         "psalm/plugin-phpunit": "0.18.4",
         "squizlabs/php_codesniffer": "3.7.1",
         "symfony/cache": "^5.4|^6.0",
-<<<<<<< HEAD
         "symfony/console": "^4.4.30|^5.4|^6.0",
-        "vimeo/psalm": "4.29.0"
-=======
-        "symfony/console": "^4.4|^5.4|^6.0",
         "vimeo/psalm": "4.30.0"
->>>>>>> db3ad9c1
     },
     "suggest": {
         "symfony/console": "For helpful console commands such as SQL execution and import of files."
