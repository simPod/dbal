--- conflicted
+++ resolved
@@ -39,14 +39,9 @@
     "require-dev": {
         "doctrine/coding-standard": "12.0.0",
         "fig/log-test": "^1",
-<<<<<<< HEAD
         "jetbrains/phpstorm-stubs": "2023.2",
-        "phpstan/phpstan": "1.11.7",
+        "phpstan/phpstan": "1.11.10",
         "phpstan/phpstan-phpunit": "1.4.0",
-=======
-        "jetbrains/phpstorm-stubs": "2023.1",
-        "phpstan/phpstan": "1.11.10",
->>>>>>> e1b0263c
         "phpstan/phpstan-strict-rules": "^1.6",
         "phpunit/phpunit": "10.5.28",
         "psalm/plugin-phpunit": "0.19.0",
