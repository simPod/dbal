{
    "name": "doctrine/dbal",
    "type": "library",
    "description": "Powerful PHP database abstraction layer (DBAL) with many features for database schema introspection and management.",
    "keywords": [
        "abstraction",
        "database",
        "dbal",
        "db2",
        "mariadb",
        "mssql",
        "mysql",
        "pgsql",
        "postgresql",
        "oci8",
        "oracle",
        "pdo",
        "queryobject",
        "sasql",
        "sql",
        "sqlite",
        "sqlserver",
        "sqlsrv"
    ],
    "homepage": "https://www.doctrine-project.org/projects/dbal.html",
    "license": "MIT",
    "authors": [
        {"name": "Guilherme Blanco", "email": "guilhermeblanco@gmail.com"},
        {"name": "Roman Borschel", "email": "roman@code-factory.org"},
        {"name": "Benjamin Eberlei", "email": "kontakt@beberlei.de"},
        {"name": "Jonathan Wage", "email": "jonwage@gmail.com"}
    ],
    "require": {
        "php": "^8.1",
        "composer-runtime-api": "^2",
        "doctrine/deprecations": "^0.5.3|^1",
        "psr/cache": "^1|^2|^3",
        "psr/log": "^1|^2|^3"
    },
    "require-dev": {
        "doctrine/coding-standard": "10.0.0",
        "jetbrains/phpstorm-stubs": "2022.2",
<<<<<<< HEAD
        "phpstan/phpstan": "1.8.10",
        "phpstan/phpstan-phpunit": "1.1.1",
=======
        "phpstan/phpstan": "1.9.1",
>>>>>>> 0fbb1f2a
        "phpstan/phpstan-strict-rules": "^1.4",
        "phpunit/phpunit": "9.5.26",
        "psalm/plugin-phpunit": "0.18.0",
        "squizlabs/php_codesniffer": "3.7.1",
        "symfony/cache": "^5.4|^6.0",
        "symfony/console": "^4.4.30|^5.4|^6.0",
        "vimeo/psalm": "4.29.0"
    },
    "suggest": {
        "symfony/console": "For helpful console commands such as SQL execution and import of files."
    },
    "config": {
        "sort-packages": true,
        "allow-plugins": {
            "dealerdirect/phpcodesniffer-composer-installer": true,
            "composer/package-versions-deprecated": true
        }
    },
    "autoload": {
        "psr-4": { "Doctrine\\DBAL\\": "src" }
    },
    "autoload-dev": {
        "psr-4": { "Doctrine\\DBAL\\Tests\\": "tests" }
    }
}<|MERGE_RESOLUTION|>--- conflicted
+++ resolved
@@ -40,12 +40,8 @@
     "require-dev": {
         "doctrine/coding-standard": "10.0.0",
         "jetbrains/phpstorm-stubs": "2022.2",
-<<<<<<< HEAD
-        "phpstan/phpstan": "1.8.10",
+        "phpstan/phpstan": "1.9.1",
         "phpstan/phpstan-phpunit": "1.1.1",
-=======
-        "phpstan/phpstan": "1.9.1",
->>>>>>> 0fbb1f2a
         "phpstan/phpstan-strict-rules": "^1.4",
         "phpunit/phpunit": "9.5.26",
         "psalm/plugin-phpunit": "0.18.0",
