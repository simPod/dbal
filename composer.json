{
    "name": "doctrine/dbal",
    "type": "library",
    "description": "Powerful PHP database abstraction layer (DBAL) with many features for database schema introspection and management.",
    "keywords": [
        "abstraction",
        "database",
        "dbal",
        "db2",
        "mariadb",
        "mssql",
        "mysql",
        "pgsql",
        "postgresql",
        "oci8",
        "oracle",
        "pdo",
        "queryobject",
        "sasql",
        "sql",
        "sqlite",
        "sqlserver",
        "sqlsrv"
    ],
    "homepage": "https://www.doctrine-project.org/projects/dbal.html",
    "license": "MIT",
    "authors": [
        {"name": "Guilherme Blanco", "email": "guilhermeblanco@gmail.com"},
        {"name": "Roman Borschel", "email": "roman@code-factory.org"},
        {"name": "Benjamin Eberlei", "email": "kontakt@beberlei.de"},
        {"name": "Jonathan Wage", "email": "jonwage@gmail.com"}
    ],
    "require": {
        "php": "^7.3 || ^8.0",
        "composer/package-versions-deprecated": "^1.11.99",
        "doctrine/cache": "^1.0|^2.0",
        "doctrine/deprecations": "^0.5.3",
        "doctrine/event-manager": "^1.0"
    },
    "require-dev": {
        "doctrine/coding-standard": "9.0.0",
        "jetbrains/phpstorm-stubs": "2021.1",
<<<<<<< HEAD
        "phpstan/phpstan": "0.12.99",
        "phpstan/phpstan-strict-rules": "^0.12.11",
        "phpunit/phpunit": "9.5.10",
=======
        "phpstan/phpstan": "1.0.2",
        "phpunit/phpunit": "^7.5.20|^8.5|9.5.10",
>>>>>>> 01595c01
        "psalm/plugin-phpunit": "0.16.1",
        "squizlabs/php_codesniffer": "3.6.1",
        "symfony/cache": "^5.2|^6.0",
        "symfony/console": "^2.0.5|^3.0|^4.0|^5.0|^6.0",
        "vimeo/psalm": "4.11.2"
    },
    "suggest": {
        "symfony/console": "For helpful console commands such as SQL execution and import of files."
    },
    "bin": ["bin/doctrine-dbal"],
    "config": {
        "sort-packages": true
    },
    "autoload": {
        "psr-4": { "Doctrine\\DBAL\\": "src" }
    },
    "autoload-dev": {
        "psr-4": { "Doctrine\\DBAL\\Tests\\": "tests" }
    }
}<|MERGE_RESOLUTION|>--- conflicted
+++ resolved
@@ -40,14 +40,9 @@
     "require-dev": {
         "doctrine/coding-standard": "9.0.0",
         "jetbrains/phpstorm-stubs": "2021.1",
-<<<<<<< HEAD
-        "phpstan/phpstan": "0.12.99",
-        "phpstan/phpstan-strict-rules": "^0.12.11",
+        "phpstan/phpstan": "1.0.2",
+        "phpstan/phpstan-strict-rules": "^1",
         "phpunit/phpunit": "9.5.10",
-=======
-        "phpstan/phpstan": "1.0.2",
-        "phpunit/phpunit": "^7.5.20|^8.5|9.5.10",
->>>>>>> 01595c01
         "psalm/plugin-phpunit": "0.16.1",
         "squizlabs/php_codesniffer": "3.6.1",
         "symfony/cache": "^5.2|^6.0",
