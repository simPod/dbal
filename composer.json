{
    "name": "doctrine/dbal",
    "type": "library",
    "description": "Powerful PHP database abstraction layer (DBAL) with many features for database schema introspection and management.",
    "keywords": [
        "abstraction",
        "database",
        "dbal",
        "db2",
        "mariadb",
        "mssql",
        "mysql",
        "pgsql",
        "postgresql",
        "oci8",
        "oracle",
        "pdo",
        "queryobject",
        "sasql",
        "sql",
        "sqlite",
        "sqlserver",
        "sqlsrv"
    ],
    "homepage": "https://www.doctrine-project.org/projects/dbal.html",
    "license": "MIT",
    "authors": [
        {"name": "Guilherme Blanco", "email": "guilhermeblanco@gmail.com"},
        {"name": "Roman Borschel", "email": "roman@code-factory.org"},
        {"name": "Benjamin Eberlei", "email": "kontakt@beberlei.de"},
        {"name": "Jonathan Wage", "email": "jonwage@gmail.com"}
    ],
    "require": {
        "php": "^8.1",
        "composer-runtime-api": "^2",
        "doctrine/deprecations": "^0.5.3|^1",
        "psr/cache": "^1|^2|^3",
        "psr/log": "^1|^2|^3"
    },
    "require-dev": {
        "doctrine/coding-standard": "11.1.0",
        "jetbrains/phpstorm-stubs": "2022.3",
<<<<<<< HEAD
        "phpstan/phpstan": "1.9.4",
        "phpstan/phpstan-phpunit": "1.3.3",
=======
        "phpstan/phpstan": "1.9.14",
>>>>>>> e4f65b5e
        "phpstan/phpstan-strict-rules": "^1.4",
        "phpunit/phpunit": "9.5.28",
        "psalm/plugin-phpunit": "0.18.4",
        "squizlabs/php_codesniffer": "3.7.1",
        "symfony/cache": "^5.4|^6.0",
        "symfony/console": "^4.4.30|^5.4|^6.0",
        "vimeo/psalm": "4.30.0"
    },
    "suggest": {
        "symfony/console": "For helpful console commands such as SQL execution and import of files."
    },
    "config": {
        "sort-packages": true,
        "allow-plugins": {
            "dealerdirect/phpcodesniffer-composer-installer": true,
            "composer/package-versions-deprecated": true
        }
    },
    "autoload": {
        "psr-4": { "Doctrine\\DBAL\\": "src" }
    },
    "autoload-dev": {
        "psr-4": { "Doctrine\\DBAL\\Tests\\": "tests" }
    }
}<|MERGE_RESOLUTION|>--- conflicted
+++ resolved
@@ -40,12 +40,8 @@
     "require-dev": {
         "doctrine/coding-standard": "11.1.0",
         "jetbrains/phpstorm-stubs": "2022.3",
-<<<<<<< HEAD
-        "phpstan/phpstan": "1.9.4",
+        "phpstan/phpstan": "1.9.14",
         "phpstan/phpstan-phpunit": "1.3.3",
-=======
-        "phpstan/phpstan": "1.9.14",
->>>>>>> e4f65b5e
         "phpstan/phpstan-strict-rules": "^1.4",
         "phpunit/phpunit": "9.5.28",
         "psalm/plugin-phpunit": "0.18.4",
