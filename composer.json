--- conflicted
+++ resolved
@@ -40,12 +40,8 @@
     "require-dev": {
         "doctrine/coding-standard": "^7.0",
         "jetbrains/phpstorm-stubs": "^2019.1",
-<<<<<<< HEAD
-        "phpstan/phpstan": "^0.11.6",
-        "phpstan/phpstan-phpunit": "^0.11",
-=======
         "phpstan/phpstan": "^0.12",
->>>>>>> 8be6d163
+        "phpstan/phpstan-phpunit": "^0.12",
         "phpunit/phpunit": "^9.0",
         "symfony/console": "^2.0.5|^3.0|^4.0|^5.0"
     },
