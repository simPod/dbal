<?php

<<<<<<< HEAD
declare(strict_types=1);

use Doctrine\DBAL\Tools\Console\ConnectionProvider;
=======
>>>>>>> 4509f271
use Doctrine\DBAL\Tools\Console\ConsoleRunner;

$files       = [__DIR__ . '/../vendor/autoload.php', __DIR__ . '/../../../autoload.php'];
$loader      = null;
$cwd         = getcwd();
$directories = [$cwd, $cwd . DIRECTORY_SEPARATOR . 'config'];
$configFile  = null;

foreach ($files as $file) {
    if (file_exists($file)) {
        $loader = require $file;

        break;
    }
}

if (! $loader) {
    throw new RuntimeException('vendor/autoload.php could not be found. Did you run `php composer.phar install`?');
}

foreach ($directories as $directory) {
    $configFile = $directory . DIRECTORY_SEPARATOR . 'cli-config.php';

    if (file_exists($configFile)) {
        break;
    }
}

if (! file_exists($configFile)) {
    ConsoleRunner::printCliConfigTemplate();

    exit(1);
}

if (! is_readable($configFile)) {
    echo 'Configuration file [' . $configFile . '] does not have read permission.' . PHP_EOL;

    exit(1);
}

$commands           = [];
$connectionProvider = require $configFile;

ConsoleRunner::run($connectionProvider, $commands);<|MERGE_RESOLUTION|>--- conflicted
+++ resolved
@@ -1,11 +1,7 @@
 <?php
 
-<<<<<<< HEAD
 declare(strict_types=1);
 
-use Doctrine\DBAL\Tools\Console\ConnectionProvider;
-=======
->>>>>>> 4509f271
 use Doctrine\DBAL\Tools\Console\ConsoleRunner;
 
 $files       = [__DIR__ . '/../vendor/autoload.php', __DIR__ . '/../../../autoload.php'];
