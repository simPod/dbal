<?xml version="1.0"?>
<psalm
    errorLevel="2"
    xmlns:xsi="http://www.w3.org/2001/XMLSchema-instance"
    xmlns="https://getpsalm.org/schema/config"
    xsi:schemaLocation="https://getpsalm.org/schema/config vendor/vimeo/psalm/config.xsd"
>
    <projectFiles>
        <directory name="src" />
        <directory name="static-analysis" />
        <directory name="tests" />
        <ignoreFiles>
            <directory name="vendor" />
        </ignoreFiles>
    </projectFiles>
    <stubs>
        <file name="vendor/jetbrains/phpstorm-stubs/PDO/PDO.php" />
        <file name="vendor/jetbrains/phpstorm-stubs/ibm_db2/ibm_db2.php" />
        <file name="vendor/jetbrains/phpstorm-stubs/mysqli/mysqli.php" />
        <file name="vendor/jetbrains/phpstorm-stubs/oci8/oci8.php" />
        <file name="vendor/jetbrains/phpstorm-stubs/pgsql/pgsql.php" />
        <file name="vendor/jetbrains/phpstorm-stubs/sqlsrv/sqlsrv.php" />
    </stubs>
    <issueHandlers>
        <ArgumentTypeCoercion>
            <errorLevel type="suppress">
                <!--
                    See https://github.com/composer/package-versions-deprecated/pull/12
                -->
                <file name="src/Tools/Console/ConsoleRunner.php"/>
            </errorLevel>
        </ArgumentTypeCoercion>
        <ConflictingReferenceConstraint>
            <errorLevel type="suppress">
                <!--
                    This one is just too convoluted for Psalm to figure out, by
                    its author's own admission
                -->
                <file name="src/Driver/OCI8/ConvertPositionalToNamedPlaceholders.php"/>
            </errorLevel>
        </ConflictingReferenceConstraint>
        <DeprecatedMethod>
            <errorLevel type="suppress">
                <!--
                    This suppression should be removed after 2022
                    See https://github.com/doctrine/dbal/pull/4317
                -->
                <file name="tests/Functional/LegacyAPITest.php"/>
                <!--
                    TODO: remove in 4.0.0
                -->
                <referencedMethod name="Doctrine\DBAL\Platforms\AbstractPlatform::getListTablesSQL"/>
            </errorLevel>
        </DeprecatedMethod>
        <DocblockTypeContradiction>
            <errorLevel type="suppress">
                <!--
                    Requires a release of https://github.com/JetBrains/phpstorm-stubs/pull/1158
                -->
                <file name="src/Driver/IBMDB2/Connection.php"/>
                <!--
                    Requires a release of https://github.com/JetBrains/phpstorm-stubs/pull/766
                -->
                <file name="src/Driver/Mysqli/Result.php"/>
                <!--
                    These issues can be mostly divided in the following categories:
                      1. Union types not supported at the language level (require dropping PHP 7 support)
                      2. Associative arrays with typed elements used instead of classes (require breaking API changes)
                -->
                <file name="src/Connection.php"/>
                <file name="src/Driver/IBMDB2/Statement.php"/>
                <!--
                    Requires a release of https://github.com/JetBrains/phpstorm-stubs/pull/1255
                -->
                <file name="src/Driver/PDO/Connection.php"/>
                <file name="src/DriverManager.php"/>
                <file name="src/Platforms/AbstractMySQLPlatform.php"/>
                <file name="src/Platforms/AbstractPlatform.php"/>
                <file name="src/Platforms/SQLServerPlatform.php"/>
                <file name="src/Platforms/SqlitePlatform.php"/>
                <file name="src/Schema/Column.php"/>
                <!--
                    See https://github.com/vimeo/psalm/issues/5325
                -->
                <file name="tests/Driver/OCI8/ExecutionModeTest.php"/>
                <!-- See https://github.com/vimeo/psalm/issues/5472 -->
                <file name="src/Portability/Converter.php"/>
            </errorLevel>
        </DocblockTypeContradiction>
        <FalsableReturnStatement>
            <errorLevel type="suppress">
                <!--
                    Fixing these issues requires an API change
                -->
                <file name="src/Driver/PDO/SQLSrv/Connection.php"/>
                <file name="src/Driver/SQLSrv/Connection.php"/>
            </errorLevel>
        </FalsableReturnStatement>
        <ImpureMethodCall>
            <errorLevel type="suppress">
                <!--
                    Requires a release of
                    https://github.com/vimeo/psalm/pull/3171
                -->
                <file name="src/Exception/DriverException.php"/>
            </errorLevel>
        </ImpureMethodCall>
        <ImplementedReturnTypeMismatch>
            <errorLevel type="suppress">
                <!-- Fixing this issue requires an API change -->
                <file name="src/Driver/OCI8/Connection.php"/>
            </errorLevel>
        </ImplementedReturnTypeMismatch>
        <InvalidArgument>
            <errorLevel type="suppress">
                <!-- We're testing with invalid input here. -->
                <file name="tests/Platforms/AbstractPlatformTestCase.php"/>
            </errorLevel>
        </InvalidArgument>
        <InvalidDocblock>
            <errorLevel type="suppress">
                <!-- See https://github.com/vimeo/psalm/issues/5472 -->
                <file name="src/Portability/Converter.php"/>
            </errorLevel>
        </InvalidDocblock>
        <InvalidPropertyAssignmentValue>
            <errorLevel type="suppress">
                <!-- Fixing this issue requires an API change -->
                <file name="src/Driver/PDO/Exception.php"/>
            </errorLevel>
        </InvalidPropertyAssignmentValue>
        <NullableReturnStatement>
            <errorLevel type="suppress">
                <!--
                    Fixing this issue requires an API change
                -->
                <file name="src/Driver/AbstractSQLiteDriver.php"/>
            </errorLevel>
        </NullableReturnStatement>
        <PossiblyNullArgument>
            <errorLevel type="suppress">
                <!--
                    This is a valid issue and requires some refactoring.
                -->
                <file name="src/Schema/SqliteSchemaManager.php"/>
            </errorLevel>
        </PossiblyNullArgument>
        <PossiblyUndefinedArrayOffset>
            <errorLevel type="suppress">
                <!-- See https://github.com/psalm/psalm-plugin-phpunit/pull/82 -->
                <file name="tests/Functional/PrimaryReadReplicaConnectionTest.php"/>
                <file name="tests/Functional/Schema/PostgreSQLSchemaManagerTest.php"/>
            </errorLevel>
        </PossiblyUndefinedArrayOffset>
        <PossiblyUndefinedVariable>
            <errorLevel type="suppress">
                <!--
                    See https://github.com/vimeo/psalm/issues/4354
                -->
                <file name="src/Schema/AbstractSchemaManager.php"/>
            </errorLevel>
        </PossiblyUndefinedVariable>
        <PossiblyFalseReference>
            <errorLevel type="suppress">
                <!--
                    oci_new_descriptor() returns OCI-Lob|false on PHP 7 and OCILob|null on PHP 8
                -->
                <file name="src/Driver/OCI8/Statement.php"/>
            </errorLevel>
        </PossiblyFalseReference>
        <PropertyNotSetInConstructor>
            <errorLevel type="suppress">
                <!-- See https://github.com/psalm/psalm-plugin-phpunit/issues/107 -->
                <!-- See https://github.com/sebastianbergmann/phpunit/pull/4610 -->
                <directory name="tests"/>
            </errorLevel>
        </PropertyNotSetInConstructor>
<<<<<<< HEAD
        <RedundantCondition>
            <errorLevel type="suppress">
                <!--
                    See https://github.com/vimeo/psalm/pull/7660
                -->
                <file name="src/Driver/Mysqli/Exception/ConnectionFailed.php"/>
            </errorLevel>
        </RedundantCondition>
=======
        <!-- This is necessary pre 4.0  -->
        <RedundantCastGivenDocblockType>
            <errorLevel type="suppress">
                <!--
                    This suppression should be removed in 4.0.x
                    where we have scalar argument types enforced
                -->
                <directory name="src"/>
            </errorLevel>
        </RedundantCastGivenDocblockType>
>>>>>>> 2a649c46
        <RedundantConditionGivenDocblockType>
            <errorLevel type="suppress">
                <!--
                    Fixing these issues requires support of union types at the language level
                    or breaking API changes.
                -->
                <file name="src/Platforms/AbstractMySQLPlatform.php"/>
                <file name="tests/Functional/Driver/AbstractDriverTest.php"/>
            </errorLevel>
        </RedundantConditionGivenDocblockType>
        <TypeDoesNotContainNull>
            <errorLevel type="suppress">
                <!-- See https://github.com/psalm/psalm-plugin-phpunit/issues/107 -->
                <file name="tests/Functional/Schema/SchemaManagerFunctionalTestCase.php"/>
            </errorLevel>
        </TypeDoesNotContainNull>
        <UndefinedConstant>
            <errorLevel type="suppress">
                <!--
                    Requires a release of
                    https://github.com/JetBrains/phpstorm-stubs/pull/732
                -->
                <file name="tests/Driver/PDO/PgSQL/DriverTest.php" />
            </errorLevel>
        </UndefinedConstant>
        <UndefinedDocblockClass>
            <errorLevel type="suppress">
                <!-- See https://github.com/vimeo/psalm/issues/5472 -->
                <referencedClass name="Doctrine\DBAL\Portability\T"/>
            </errorLevel>
        </UndefinedDocblockClass>
        <InvalidReturnStatement>
            <errorLevel type="suppress">
                <!-- lastInsertId has a return type that does not match the one defined in the interface-->
                <file name="src/Driver/Mysqli/Connection.php"/>
            </errorLevel>
        </InvalidReturnStatement>
        <InvalidReturnType>
            <errorLevel type="suppress">
                <!-- lastInsertId has a return type that does not match the one defined in the interface-->
                <file name="src/Driver/Mysqli/Connection.php"/>
            </errorLevel>
        </InvalidReturnType>
        <InvalidScalarArgument>
            <errorLevel type="suppress">
                <!-- See https://github.com/vimeo/psalm/issues/4295 -->
                <file name="src/Exception/DriverException.php"/>

                <!-- See https://bugs.php.net/bug.php?id=77591 -->
                <referencedFunction name="db2_autocommit"/>
            </errorLevel>
        </InvalidScalarArgument>
    </issueHandlers>
</psalm><|MERGE_RESOLUTION|>--- conflicted
+++ resolved
@@ -175,27 +175,6 @@
                 <directory name="tests"/>
             </errorLevel>
         </PropertyNotSetInConstructor>
-<<<<<<< HEAD
-        <RedundantCondition>
-            <errorLevel type="suppress">
-                <!--
-                    See https://github.com/vimeo/psalm/pull/7660
-                -->
-                <file name="src/Driver/Mysqli/Exception/ConnectionFailed.php"/>
-            </errorLevel>
-        </RedundantCondition>
-=======
-        <!-- This is necessary pre 4.0  -->
-        <RedundantCastGivenDocblockType>
-            <errorLevel type="suppress">
-                <!--
-                    This suppression should be removed in 4.0.x
-                    where we have scalar argument types enforced
-                -->
-                <directory name="src"/>
-            </errorLevel>
-        </RedundantCastGivenDocblockType>
->>>>>>> 2a649c46
         <RedundantConditionGivenDocblockType>
             <errorLevel type="suppress">
                 <!--
