<?xml version="1.0"?>
<psalm
    errorLevel="2"
    phpVersion="8.2"
    xmlns:xsi="http://www.w3.org/2001/XMLSchema-instance"
    xmlns="https://getpsalm.org/schema/config"
    xsi:schemaLocation="https://getpsalm.org/schema/config vendor/vimeo/psalm/config.xsd"
>
    <projectFiles>
        <directory name="src" />
        <directory name="static-analysis" />
        <directory name="tests" />
        <ignoreFiles>
            <directory name="vendor" />
        </ignoreFiles>
    </projectFiles>
    <stubs>
        <file name="vendor/jetbrains/phpstorm-stubs/PDO/PDO.php" />
        <file name="vendor/jetbrains/phpstorm-stubs/ibm_db2/ibm_db2.php" />
        <file name="vendor/jetbrains/phpstorm-stubs/mysqli/mysqli.php" />
        <file name="vendor/jetbrains/phpstorm-stubs/oci8/oci8.php" />
        <file name="vendor/jetbrains/phpstorm-stubs/sqlsrv/sqlsrv.php" />
    </stubs>
    <issueHandlers>
        <ConflictingReferenceConstraint>
            <errorLevel type="suppress">
                <!--
                    This one is just too convoluted for Psalm to figure out, by
                    its author's own admission
                -->
                <file name="src/Driver/OCI8/ConvertPositionalToNamedPlaceholders.php"/>
            </errorLevel>
        </ConflictingReferenceConstraint>
        <DeprecatedMethod>
            <errorLevel type="suppress">
                <!--
                    This suppression should be removed after 2022
                    See https://github.com/doctrine/dbal/pull/4317
                -->
                <file name="tests/Functional/LegacyAPITest.php"/>
<<<<<<< HEAD
=======
                <!--
                    This suppression should be removed in 4.0.0.
                -->
                <file name="src/Platforms/AbstractPlatform.php"/>
                <!--
                    This suppression should be removed in 4.0.x
                    See https://github.com/doctrine/dbal/pull/3865
                -->
                <file name="src/Query/Expression/CompositeExpression.php"/>
                <file name="tests/Query/Expression/CompositeExpressionTest.php"/>
                <file name="tests/Query/Expression/ExpressionBuilderTest.php"/>
                <!--
                    This suppression should be removed in 4.0.x
                    See https://github.com/doctrine/dbal/pull/4518
                -->
                <file name="src/Query/QueryBuilder.php"/>
                <file name="src/Tools/Console/Command/ReservedWordsCommand.php"/>
                <!--
                    This suppression should be removed in 4.0.x
                -->
                <file name="src/Schema/AbstractSchemaManager.php" />
                <file name="src/Schema/PostgreSQLSchemaManager.php" />
                <!--
                    See https://github.com/doctrine/dbal/pull/4518
                    TODO: remove in 4.0.0
                -->
                <referencedMethod name="Doctrine\DBAL\Connection::getSchemaManager"/>
                <!--
                    See https://github.com/doctrine/dbal/issues/4503
                    TODO: remove in 4.0.0
                -->
                <referencedMethod name="Doctrine\DBAL\Schema\AbstractSchemaManager::listNamespaceNames"/>
                <referencedMethod name="Doctrine\DBAL\Schema\PostgreSQLSchemaManager::getSchemaNames"/>
                <!--
                    See https://github.com/doctrine/dbal/pull/4722
                    TODO: remove in 4.0.0
                -->
                <referencedMethod name="Doctrine\DBAL\Schema\Comparator::compare" />
                <!--
                    See https://github.com/doctrine/dbal/pull/4578
                    TODO: remove in 4.0.0
                -->
                <referencedMethod name="Doctrine\DBAL\Query\QueryBuilder::execute" />
                <referencedMethod name="Doctrine\DBAL\Statement::execute"/>
                <!--
                    TODO: remove in 4.0.0
                -->
                <referencedMethod name="Doctrine\DBAL\Platforms\AbstractPlatform::getBinaryDefaultLength"/>
                <referencedMethod name="Doctrine\DBAL\Platforms\AbstractPlatform::getBinaryMaxLength"/>
                <referencedMethod name="Doctrine\DBAL\Platforms\AbstractPlatform::getIsNullExpression"/>
                <referencedMethod name="Doctrine\DBAL\Platforms\AbstractPlatform::getUniqueFieldDeclarationSQL"/>
                <referencedMethod name="Doctrine\DBAL\Platforms\DB2Platform::getCharMaxLength"/>
                <referencedMethod name="Doctrine\DBAL\Platforms\OraclePlatform::getBinaryMaxLength"/>
                <!--
                    See https://github.com/doctrine/dbal/pull/5058
                    TODO: remove in 4.0.0
                -->
                <referencedMethod name="Doctrine\DBAL\Platforms\AbstractPlatform::isCommentedDoctrineType"/>
                <referencedMethod name="Doctrine\DBAL\Platforms\AbstractPlatform::initializeCommentedDoctrineTypes"/>
                <referencedMethod name="Doctrine\DBAL\Platforms\AbstractPlatform::markedDoctrineTypeCommented"/>
                <referencedMethod name="Doctrine\DBAL\Platforms\AbstractPlatform::supportsAlterTable"/>
                <referencedMethod name="Doctrine\DBAL\Platforms\AbstractPlatform::supportsViews"/>
                <!--
                    See https://github.com/doctrine/dbal/pull/4742
                    TODO: remove in 4.0.0
                -->
                <referencedMethod name="Doctrine\DBAL\Schema\ForeignKeyConstraint::getLocalTable"/>
                <referencedMethod name="Doctrine\DBAL\Schema\ForeignKeyConstraint::getLocalTableName"/>
                <referencedMethod name="Doctrine\DBAL\Schema\ForeignKeyConstraint::setLocalTable"/>
                <!--
                    TODO: remove in 4.0.0
                -->
                <referencedMethod name="Doctrine\DBAL\Schema\Schema::getMigrateToSql"/>
                <!--
                    TODO: remove in 4.0.0
                -->
                <referencedMethod name="Doctrine\DBAL\Platforms\OraclePlatform::assertValidIdentifier"/>
                <!--
                    TODO: remove in 4.0.0
                    See https://github.com/doctrine/dbal/pull/4822
                -->
                <referencedMethod name="Doctrine\DBAL\Schema\SchemaConfig::hasExplicitForeignKeyIndexes"/>
                <!--
                    TODO: remove in 4.0.0
                    See https://github.com/doctrine/dbal/pull/4814
                -->
                <referencedMethod name="Doctrine\DBAL\Schema\AbstractAsset::getFullQualifiedName"/>
                <!--
                    TODO: remove in 4.0.0
                    See https://github.com/doctrine/dbal/pull/4821
                -->
                <referencedMethod name="Doctrine\DBAL\Schema\AbstractSchemaManager::getSchemaSearchPaths"/>
                <!--
                    TODO: remove in 4.0.0
                -->
                <referencedMethod name="Doctrine\DBAL\Platforms\AbstractPlatform::getCreateConstraintSQL"/>
                <referencedMethod name="Doctrine\DBAL\Schema\ForeignKeyConstraint::getColumns"/>
                <!--
                    TODO: remove in 4.0.0
                    See https://github.com/doctrine/dbal/pull/4897
                -->
                <referencedMethod name="Doctrine\DBAL\Schema\AbstractSchemaManager::tryMethod"/>

                <!-- TODO: remove in 4.0.0 -->
                <referencedMethod name="Doctrine\DBAL\Driver\PDO\Connection::getWrappedConnection"/>
                <!--
                    TODO: remove in 4.0.0
                    See https://github.com/doctrine/dbal/pull/4966
                -->
                <referencedMethod name="Doctrine\DBAL\Connection::getWrappedConnection"/>
                <!--
                    TODO: remove in 4.0.0
                -->
                <referencedMethod name="Doctrine\DBAL\Platforms\AbstractMySQLPlatform::getListTableColumnsSQL"/>
                <referencedMethod name="Doctrine\DBAL\Platforms\AbstractMySQLPlatform::getListTableForeignKeysSQL"/>
                <referencedMethod name="Doctrine\DBAL\Platforms\AbstractMySQLPlatform::getListTableIndexesSQL"/>
                <referencedMethod name="Doctrine\DBAL\Platforms\AbstractPlatform::getListTableColumnsSQL"/>
                <referencedMethod name="Doctrine\DBAL\Platforms\AbstractPlatform::getListTableForeignKeysSQL"/>
                <referencedMethod name="Doctrine\DBAL\Platforms\AbstractPlatform::getListTableIndexesSQL"/>
                <referencedMethod name="Doctrine\DBAL\Platforms\DB2Platform::getListTableColumnsSQL"/>
                <referencedMethod name="Doctrine\DBAL\Platforms\DB2Platform::getListTableCommentsSQL"/>
                <referencedMethod name="Doctrine\DBAL\Platforms\DB2Platform::getListTableForeignKeysSQL"/>
                <referencedMethod name="Doctrine\DBAL\Platforms\DB2Platform::getListTableIndexesSQL"/>
                <referencedMethod name="Doctrine\DBAL\Platforms\OraclePlatform::getListTableColumnsSQL"/>
                <referencedMethod name="Doctrine\DBAL\Platforms\OraclePlatform::getListTableForeignKeysSQL"/>
                <referencedMethod name="Doctrine\DBAL\Platforms\OraclePlatform::getListTableIndexesSQL"/>
                <referencedMethod name="Doctrine\DBAL\Platforms\PostgreSQLPlatform::getListTableColumnsSQL"/>
                <referencedMethod name="Doctrine\DBAL\Platforms\PostgreSQLPlatform::getListTableForeignKeysSQL"/>
                <referencedMethod name="Doctrine\DBAL\Platforms\PostgreSQLPlatform::getListTableIndexesSQL"/>
                <referencedMethod name="Doctrine\DBAL\Platforms\PostgreSQLPlatform::getListTableMetadataSQL"/>
                <referencedMethod name="Doctrine\DBAL\Platforms\SQLServerPlatform::getListTableColumnsSQL"/>
                <referencedMethod name="Doctrine\DBAL\Platforms\SQLServerPlatform::getListTableForeignKeysSQL"/>
                <referencedMethod name="Doctrine\DBAL\Platforms\SQLServerPlatform::getListTableIndexesSQL"/>
                <referencedMethod name="Doctrine\DBAL\Platforms\SQLServerPlatform::getListTableMetadataSQL"/>
                <referencedMethod name="Doctrine\DBAL\Platforms\SqlitePlatform::getListTableColumnsSQL"/>
                <referencedMethod name="Doctrine\DBAL\Platforms\SqlitePlatform::getListTableForeignKeysSQL"/>
                <referencedMethod name="Doctrine\DBAL\Platforms\SqlitePlatform::getListTableIndexesSQL"/>
                <!--
                    See https://github.com/doctrine/dbal/pull/1519
                -->
                <referencedMethod name="Doctrine\DBAL\Platforms\AbstractMySQLPlatform::prefersIdentityColumns"/>
                <referencedMethod name="Doctrine\DBAL\Platforms\AbstractPlatform::prefersIdentityColumns"/>
                <referencedMethod name="Doctrine\DBAL\Platforms\DB2Platform::prefersIdentityColumns"/>
                <referencedMethod name="Doctrine\DBAL\Platforms\SQLServerPlatform::prefersIdentityColumns"/>
                <referencedMethod name="Doctrine\DBAL\Platforms\SqlitePlatform::prefersIdentityColumns"/>
                <!--
                    TODO: remove in 4.0.0
                    See https://github.com/doctrine/dbal/pull/5136
                -->
                <referencedMethod name="Doctrine\DBAL\Types\Type::canRequireSQLConversion"/>
                <!--
                    TODO: remove in 4.0.0
                    See https://github.com/doctrine/dbal/pull/4967
                -->
                <referencedMethod name="Doctrine\DBAL\Configuration::getSQLLogger"/>
                <referencedMethod name="Doctrine\DBAL\Configuration::setSQLLogger"/>
                <!--
                    TODO: remove in 4.0.0
                    See https://github.com/doctrine/dbal/pull/5204
                -->
                <referencedMethod name="Doctrine\DBAL\Platforms\AbstractPlatform::getColumnComment"/>
                <!--
                    TODO: remove in 4.0.0
                    See https://github.com/doctrine/dbal/pull/5049
                -->
                <referencedMethod name="Doctrine\DBAL\Types\Type::getName"/>
                <!--
                    TODO: remove in 4.0.0
                -->
                <referencedMethod name="Doctrine\DBAL\Platforms\OraclePlatform::getListTableConstraintsSQL"/>
                <referencedMethod name="Doctrine\DBAL\Platforms\PostgreSQLPlatform::getListTableConstraintsSQL"/>
                <referencedMethod name="Doctrine\DBAL\Platforms\SqlitePlatform::getListTableConstraintsSQL"/>
                <!--
                    TODO: remove in 4.0.0
                -->
                <referencedMethod name="Doctrine\DBAL\Platforms\AbstractPlatform::getVarcharTypeDeclarationSQL"/>
                <!--
                    TODO: remove in 4.0.0
                -->
                <referencedMethod name="Doctrine\DBAL\Platforms\AbstractMySQLPlatform::getIdentifierQuoteCharacter"/>
                <referencedMethod name="Doctrine\DBAL\Platforms\AbstractPlatform::getIdentifierQuoteCharacter"/>
                <referencedMethod name="Doctrine\DBAL\Platforms\AbstractPlatform::getStringLiteralQuoteCharacter"/>
                <!--
                    TODO: remove in 4.0.0
                -->
                <referencedMethod name="Doctrine\DBAL\Platforms\AbstractPlatform::supportsForeignKeyConstraints"/>
                <!--
                    TODO: remove in 4.0.0
                -->
                <referencedMethod name="Doctrine\DBAL\Platforms\Keywords\KeywordList::getName"/>
                <!--
                    TODO: remove in 4.0.0
                -->
                <referencedMethod name="Doctrine\DBAL\Schema\Schema::visit"/>
                <referencedMethod name="Doctrine\DBAL\Schema\Sequence::visit"/>
                <referencedMethod name="Doctrine\DBAL\Schema\Table::visit"/>
                <!--
                    TODO: remove in 4.0.0
                -->
                <referencedMethod name="Doctrine\DBAL\Driver::getSchemaManager"/>
                <!--
                    TODO: remove in 4.0.0
                -->
                <referencedMethod name="Doctrine\DBAL\Schema\Column::getCustomSchemaOption"/>
                <referencedMethod name="Doctrine\DBAL\Schema\Column::getCustomSchemaOptions"/>
                <referencedMethod name="Doctrine\DBAL\Schema\Column::hasCustomSchemaOption"/>
                <referencedMethod name="Doctrine\DBAL\Schema\Column::setCustomSchemaOption"/>
                <!--
                    TODO: remove in 4.0.0
                -->
                <referencedMethod name="Doctrine\DBAL\Types\Type::requiresSQLCommentHint"/>
                <referencedMethod name="Doctrine\DBAL\Types\DateImmutableType::requiresSQLCommentHint"/>
                <referencedMethod name="Doctrine\DBAL\Types\DateIntervalType::requiresSQLCommentHint"/>
                <referencedMethod name="Doctrine\DBAL\Types\DateTimeTzImmutableType::requiresSQLCommentHint"/>
                <referencedMethod name="Doctrine\DBAL\Types\DateTimeImmutableType::requiresSQLCommentHint"/>
                <referencedMethod name="Doctrine\DBAL\Types\GuidType::requiresSQLCommentHint"/>
                <referencedMethod name="Doctrine\DBAL\Types\JsonType::requiresSQLCommentHint"/>
                <referencedMethod name="Doctrine\DBAL\Types\TimeImmutableType::requiresSQLCommentHint"/>
                <referencedMethod name="Doctrine\DBAL\Types\VarDateTimeImmutableType::requiresSQLCommentHint"/>
                <!--
                    TODO: remove in 4.0.0
                -->
                <referencedMethod name="Doctrine\DBAL\Platforms\AbstractPlatform::hasNativeGuidType"/>
                <referencedMethod name="Doctrine\DBAL\Platforms\AbstractPlatform::hasNativeJsonType"/>
                <referencedMethod name="Doctrine\DBAL\Platforms\PostgreSQLPlatform::hasNativeJsonType"/>
                <!--
                    TODO: remove in 4.0.0
                -->
                <referencedMethod name="Doctrine\DBAL\Platforms\SqlitePlatform::getTinyIntTypeDeclarationSQL"/>
                <referencedMethod name="Doctrine\DBAL\Platforms\SqlitePlatform::getMediumIntTypeDeclarationSQL"/>
                <!--
                    TODO: remove in 4.0.0
                -->
                <referencedMethod name="Doctrine\DBAL\Platforms\AbstractPlatform::getDefaultSchemaName"/>
                <referencedMethod name="Doctrine\DBAL\Platforms\AbstractPlatform::getIdentitySequenceName"/>
                <referencedMethod name="Doctrine\DBAL\Platforms\AbstractPlatform::supportsCreateDropDatabase"/>
                <referencedMethod name="Doctrine\DBAL\Platforms\AbstractPlatform::usesSequenceEmulatedIdentityColumns"/>
                <referencedMethod name="Doctrine\DBAL\Platforms\DB2Platform::supportsCreateDropDatabase"/>
                <referencedMethod name="Doctrine\DBAL\Platforms\OraclePlatform::usesSequenceEmulatedIdentityColumns"/>
                <referencedMethod name="Doctrine\DBAL\Platforms\PostgreSQLPlatform::getIdentitySequenceName"/>
                <referencedMethod name="Doctrine\DBAL\Platforms\PostgreSQLPlatform::usesSequenceEmulatedIdentityColumns"/>
                <!--
                    TODO: remove in 4.0.0
                -->
                <referencedMethod name="Doctrine\DBAL\Platforms\AbstractPlatform::getIndexFieldDeclarationListSQL"/>
                <referencedMethod name="Doctrine\DBAL\Platforms\AbstractPlatform::getCustomTypeDeclarationSQL"/>
                <!--
                    TODO: remove in 4.0.0
                -->
                <referencedMethod name="Doctrine\DBAL\Query\QueryBuilder::getState"/>
                <referencedMethod name="Doctrine\DBAL\Query\QueryBuilder::getType"/>
                <!--
                    TODO: remove in 4.0.0
                -->
                <referencedMethod name="Doctrine\DBAL\Driver\Statement::bindParam"/>
                <referencedMethod name="Doctrine\DBAL\Driver\IBMDB2\Statement::bindParam"/>
                <referencedMethod name="Doctrine\DBAL\Driver\Middleware\AbstractStatementMiddleware::bindParam"/>
                <referencedMethod name="Doctrine\DBAL\Driver\OCI8\Statement::bindParam"/>
                <referencedMethod name="Doctrine\DBAL\Driver\PDO\Statement::bindParam"/>
                <referencedMethod name="Doctrine\DBAL\Driver\PDO\SQLSrv\Statement::bindParam"/>
                <referencedMethod name="Doctrine\DBAL\Statement::bindParam"/>
                <!--
                    TODO: remove in 4.0.0
                -->
                <referencedMethod name="Doctrine\DBAL\Schema\AbstractSchemaManager::listTableDetails"/>
                <referencedMethod name="Doctrine\DBAL\Schema\SqliteSchemaManager::listTableDetails"/>
                <!--
                    TODO: remove in 4.0.0
                -->
                <referencedMethod name="Doctrine\DBAL\Schema\ColumnDiff::getOldColumnName"/>
                <!--
                    TODO: remove in 4.0.0
                -->
                <referencedMethod name="Doctrine\DBAL\Schema\ColumnDiff::hasChanged"/>
                <referencedMethod name="Doctrine\DBAL\Schema\Comparator::diffColumn"/>
                <!--
                    TODO: remove in 4.0.0
                -->
                <referencedMethod name="Doctrine\DBAL\Schema\TableDiff::getNewName"/>
                <!--
                    TODO: remove in 4.0.0
                -->
                <referencedMethod name="Doctrine\DBAL\Schema\TableDiff::getName"/>
                <!--
                    TODO: remove in 4.0.0
                -->
                <referencedMethod name="Doctrine\DBAL\Schema\Table::changeColumn"/>
                <referencedMethod name="Doctrine\DBAL\Schema\Table::getForeignKeyColumns"/>
                <referencedMethod name="Doctrine\DBAL\Schema\Table::getPrimaryKeyColumns"/>
                <referencedMethod name="Doctrine\DBAL\Schema\Table::hasPrimaryKey"/>
                <!--
                    TODO: remove in 4.0.0
                -->
                <referencedMethod name="Doctrine\DBAL\Schema\SchemaDiff::toSql"/>
                <!--
                    TODO: remove in 4.0.0
                -->
                <referencedMethod name="Doctrine\DBAL\Schema\Comparator::diffTable"/>
                <!--
                    TODO: remove in 4.0.0
                -->
                <referencedMethod name="Doctrine\DBAL\Query\QueryBuilder::getConnection"/>
                <!--
                    TODO: remove in 4.0.0
                -->
                <referencedMethod name="Doctrine\DBAL\Connection::getEventManager"/>
                <referencedMethod name="Doctrine\DBAL\Platforms\AbstractPlatform::setEventManager"/>

                <!-- TODO for PHPUnit 10 -->
                <referencedMethod name="PHPUnit\Framework\MockObject\Builder\InvocationMocker::withConsecutive"/>
>>>>>>> 46d6635b
            </errorLevel>
        </DeprecatedMethod>
        <DocblockTypeContradiction>
            <errorLevel type="suppress">
                <!--
                    These issues can be mostly divided in the following categories:
                      1. Union types not supported at the language level (require dropping PHP 7 support)
                      2. Associative arrays with typed elements used instead of classes (require breaking API changes)
                -->
                <file name="src/Connection.php"/>
                <file name="src/Driver/IBMDB2/Statement.php"/>
                <directory name="src/Driver/PgSQL"/>
                <!--
                    Requires a release of https://github.com/JetBrains/phpstorm-stubs/pull/1255
                -->
                <file name="src/Driver/PDO/Connection.php"/>
                <file name="src/DriverManager.php"/>
                <file name="src/Platforms/AbstractMySQLPlatform.php"/>
                <file name="src/Platforms/AbstractPlatform.php"/>
                <file name="src/Platforms/SQLServerPlatform.php"/>
                <file name="src/Platforms/SQLitePlatform.php"/>
                <file name="src/Schema/Column.php"/>
                <!-- See https://github.com/vimeo/psalm/issues/5472 -->
                <file name="src/Portability/Converter.php"/>
            </errorLevel>
        </DocblockTypeContradiction>
        <FalsableReturnStatement>
            <errorLevel type="suppress">
                <!--
                    Fixing these issues requires an API change
                -->
                <file name="src/Driver/PDO/SQLSrv/Connection.php"/>
                <file name="src/Driver/SQLSrv/Connection.php"/>
            </errorLevel>
        </FalsableReturnStatement>
        <ImpureMethodCall>
            <errorLevel type="suppress">
                <!--
                    Requires a release of
                    https://github.com/vimeo/psalm/pull/3171
                -->
                <file name="src/Exception/DriverException.php"/>
            </errorLevel>
        </ImpureMethodCall>
        <ImplementedReturnTypeMismatch>
            <errorLevel type="suppress">
                <!-- Fixing this issue requires an API change -->
                <file name="src/Driver/OCI8/Connection.php"/>
            </errorLevel>
        </ImplementedReturnTypeMismatch>
        <InvalidArgument>
            <errorLevel type="suppress">
                <!-- We're testing with invalid input here. -->
                <file name="tests/Functional/Driver/Mysqli/ConnectionTest.php"/>
                <file name="tests/Platforms/AbstractPlatformTestCase.php"/>
            </errorLevel>
        </InvalidArgument>
        <InvalidDocblock>
            <errorLevel type="suppress">
                <!-- See https://github.com/vimeo/psalm/issues/5472 -->
                <file name="src/Portability/Converter.php"/>
            </errorLevel>
        </InvalidDocblock>
        <InvalidPropertyAssignmentValue>
            <errorLevel type="suppress">
                <!-- Fixing this issue requires an API change -->
                <file name="src/Driver/PDO/Exception.php"/>
            </errorLevel>
        </InvalidPropertyAssignmentValue>
        <NullableReturnStatement>
            <errorLevel type="suppress">
                <!--
                    Fixing this issue requires an API change
                -->
                <file name="src/Driver/AbstractSQLiteDriver.php"/>
            </errorLevel>
        </NullableReturnStatement>
        <PossiblyInvalidArgument>
            <errorLevel type="suppress">
                <!-- PgSql objects are represented as resources in PHP 7.4 -->
                <referencedFunction name="pg_affected_rows"/>
                <referencedFunction name="pg_close"/>
                <referencedFunction name="pg_escape_bytea"/>
                <referencedFunction name="pg_escape_identifier"/>
                <referencedFunction name="pg_escape_literal"/>
                <referencedFunction name="pg_fetch_all"/>
                <referencedFunction name="pg_fetch_all_columns"/>
                <referencedFunction name="pg_fetch_assoc"/>
                <referencedFunction name="pg_fetch_row"/>
                <referencedFunction name="pg_field_name"/>
                <referencedFunction name="pg_field_type"/>
                <referencedFunction name="pg_free_result"/>
                <referencedFunction name="pg_get_result"/>
                <referencedFunction name="pg_last_error"/>
                <referencedFunction name="pg_num_fields"/>
                <referencedFunction name="pg_query"/>
                <referencedFunction name="pg_result_error_field"/>
                <referencedFunction name="pg_send_execute"/>
                <referencedFunction name="pg_send_prepare"/>
                <referencedFunction name="pg_send_query"/>
                <referencedFunction name="pg_version"/>
            </errorLevel>
        </PossiblyInvalidArgument>
        <PossiblyInvalidArrayOffset>
            <errorLevel type="suppress">
                <!-- $array[key($array)] is safe. -->
                <file name="src/Query/QueryBuilder.php"/>
            </errorLevel>
        </PossiblyInvalidArrayOffset>
        <PossiblyNullArgument>
            <errorLevel type="suppress">
                <!--
                    This is a valid issue and requires some refactoring.
                -->
                <file name="src/Schema/SQLiteSchemaManager.php"/>
            </errorLevel>
        </PossiblyNullArgument>
        <PossiblyUndefinedArrayOffset>
            <errorLevel type="suppress">
                <!-- See https://github.com/psalm/psalm-plugin-phpunit/pull/82 -->
                <file name="tests/Functional/PrimaryReadReplicaConnectionTest.php"/>
                <file name="tests/Functional/Schema/PostgreSQLSchemaManagerTest.php"/>
            </errorLevel>
        </PossiblyUndefinedArrayOffset>
        <PossiblyUndefinedVariable>
            <errorLevel type="suppress">
                <!--
                    See https://github.com/vimeo/psalm/issues/4354
                -->
                <file name="src/Schema/AbstractSchemaManager.php"/>
            </errorLevel>
        </PossiblyUndefinedVariable>
        <PossiblyFalseReference>
            <errorLevel type="suppress">
                <!--
                    oci_new_descriptor() returns OCI-Lob|false on PHP 7 and OCILob|null on PHP 8
                -->
                <file name="src/Driver/OCI8/Statement.php"/>
            </errorLevel>
        </PossiblyFalseReference>
        <PropertyNotSetInConstructor>
            <errorLevel type="suppress">
                <!-- See https://github.com/psalm/psalm-plugin-phpunit/issues/107 -->
                <!-- See https://github.com/sebastianbergmann/phpunit/pull/4610 -->
                <directory name="tests"/>
            </errorLevel>
        </PropertyNotSetInConstructor>
        <RedundantConditionGivenDocblockType>
            <errorLevel type="suppress">
                <!--
                    Fixing these issues requires support of union types at the language level
                    or breaking API changes.
                -->
                <file name="src/Platforms/AbstractMySQLPlatform.php"/>
                <file name="tests/Functional/Driver/AbstractDriverTest.php"/>

                <!-- We're checking for invalid input. -->
                <directory name="src/Driver/PgSQL"/>

                <!-- We're testing invalid input. -->
                <file name="tests/Types/DateImmutableTypeTest.php"/>
                <file name="tests/Types/DateTimeImmutableTypeTest.php"/>
                <file name="tests/Types/TimeImmutableTypeTest.php"/>

                <!-- False positive: "mixed is never string" -->
                <file name="src/Platforms/PostgreSQLPlatform.php" />
            </errorLevel>
        </RedundantConditionGivenDocblockType>
        <RedundantPropertyInitializationCheck>
            <errorLevel type="suppress">
                <!-- Running isset() checks on properties that should be initialized by setUp() is fine. -->
                <directory name="tests"/>

                <!-- Ignore isset() checks in destructors. -->
                <file name="src/Driver/PgSQL/Connection.php"/>
                <file name="src/Driver/PgSQL/Statement.php"/>
            </errorLevel>
        </RedundantPropertyInitializationCheck>
        <TypeDoesNotContainNull>
            <errorLevel type="suppress">
                <!-- See https://github.com/psalm/psalm-plugin-phpunit/issues/107 -->
                <file name="tests/Functional/Schema/SchemaManagerFunctionalTestCase.php"/>
            </errorLevel>
        </TypeDoesNotContainNull>
        <TypeDoesNotContainType>
            <errorLevel type="suppress">
                <!-- On PHP 7.4, pg_fetch_all() might return false for empty result sets. -->
                <file name="src/Driver/PgSQL/Result.php"/>
            </errorLevel>
        </TypeDoesNotContainType>
        <UndefinedDocblockClass>
            <errorLevel type="suppress">
                <!-- See https://github.com/vimeo/psalm/issues/5472 -->
                <referencedClass name="Doctrine\DBAL\Portability\T"/>
                <!--
                    The OCI-Lob class was renamed to OCILob in PHP 8 while Psalm infers PHP 7 from composer.json
                    and may not properly interpret the LanguageLevelTypeAware annotation from the stubs.
                -->
                <referencedClass name="OCILob"/>
            </errorLevel>
        </UndefinedDocblockClass>
        <InvalidReturnStatement>
            <errorLevel type="suppress">
                <!-- lastInsertId has a return type that does not match the one defined in the interface-->
                <file name="src/Driver/Mysqli/Connection.php"/>
            </errorLevel>
        </InvalidReturnStatement>
        <InvalidReturnType>
            <errorLevel type="suppress">
                <!-- lastInsertId has a return type that does not match the one defined in the interface-->
                <file name="src/Driver/Mysqli/Connection.php"/>
            </errorLevel>
        </InvalidReturnType>
        <InvalidScalarArgument>
            <errorLevel type="suppress">
                <!-- See https://github.com/vimeo/psalm/issues/4295 -->
                <file name="src/Exception/DriverException.php"/>

                <!-- See https://bugs.php.net/bug.php?id=77591 -->
                <referencedFunction name="db2_autocommit"/>

                <!-- We're testing invalid input. -->
                <file name="tests/Functional/Driver/Mysqli/ConnectionTest.php"/>
            </errorLevel>
        </InvalidScalarArgument>
    </issueHandlers>
</psalm><|MERGE_RESOLUTION|>--- conflicted
+++ resolved
@@ -38,319 +38,9 @@
                     See https://github.com/doctrine/dbal/pull/4317
                 -->
                 <file name="tests/Functional/LegacyAPITest.php"/>
-<<<<<<< HEAD
-=======
-                <!--
-                    This suppression should be removed in 4.0.0.
-                -->
-                <file name="src/Platforms/AbstractPlatform.php"/>
-                <!--
-                    This suppression should be removed in 4.0.x
-                    See https://github.com/doctrine/dbal/pull/3865
-                -->
-                <file name="src/Query/Expression/CompositeExpression.php"/>
-                <file name="tests/Query/Expression/CompositeExpressionTest.php"/>
-                <file name="tests/Query/Expression/ExpressionBuilderTest.php"/>
-                <!--
-                    This suppression should be removed in 4.0.x
-                    See https://github.com/doctrine/dbal/pull/4518
-                -->
-                <file name="src/Query/QueryBuilder.php"/>
-                <file name="src/Tools/Console/Command/ReservedWordsCommand.php"/>
-                <!--
-                    This suppression should be removed in 4.0.x
-                -->
-                <file name="src/Schema/AbstractSchemaManager.php" />
-                <file name="src/Schema/PostgreSQLSchemaManager.php" />
-                <!--
-                    See https://github.com/doctrine/dbal/pull/4518
-                    TODO: remove in 4.0.0
-                -->
-                <referencedMethod name="Doctrine\DBAL\Connection::getSchemaManager"/>
-                <!--
-                    See https://github.com/doctrine/dbal/issues/4503
-                    TODO: remove in 4.0.0
-                -->
-                <referencedMethod name="Doctrine\DBAL\Schema\AbstractSchemaManager::listNamespaceNames"/>
-                <referencedMethod name="Doctrine\DBAL\Schema\PostgreSQLSchemaManager::getSchemaNames"/>
-                <!--
-                    See https://github.com/doctrine/dbal/pull/4722
-                    TODO: remove in 4.0.0
-                -->
-                <referencedMethod name="Doctrine\DBAL\Schema\Comparator::compare" />
-                <!--
-                    See https://github.com/doctrine/dbal/pull/4578
-                    TODO: remove in 4.0.0
-                -->
-                <referencedMethod name="Doctrine\DBAL\Query\QueryBuilder::execute" />
-                <referencedMethod name="Doctrine\DBAL\Statement::execute"/>
-                <!--
-                    TODO: remove in 4.0.0
-                -->
-                <referencedMethod name="Doctrine\DBAL\Platforms\AbstractPlatform::getBinaryDefaultLength"/>
-                <referencedMethod name="Doctrine\DBAL\Platforms\AbstractPlatform::getBinaryMaxLength"/>
-                <referencedMethod name="Doctrine\DBAL\Platforms\AbstractPlatform::getIsNullExpression"/>
-                <referencedMethod name="Doctrine\DBAL\Platforms\AbstractPlatform::getUniqueFieldDeclarationSQL"/>
-                <referencedMethod name="Doctrine\DBAL\Platforms\DB2Platform::getCharMaxLength"/>
-                <referencedMethod name="Doctrine\DBAL\Platforms\OraclePlatform::getBinaryMaxLength"/>
-                <!--
-                    See https://github.com/doctrine/dbal/pull/5058
-                    TODO: remove in 4.0.0
-                -->
-                <referencedMethod name="Doctrine\DBAL\Platforms\AbstractPlatform::isCommentedDoctrineType"/>
-                <referencedMethod name="Doctrine\DBAL\Platforms\AbstractPlatform::initializeCommentedDoctrineTypes"/>
-                <referencedMethod name="Doctrine\DBAL\Platforms\AbstractPlatform::markedDoctrineTypeCommented"/>
-                <referencedMethod name="Doctrine\DBAL\Platforms\AbstractPlatform::supportsAlterTable"/>
-                <referencedMethod name="Doctrine\DBAL\Platforms\AbstractPlatform::supportsViews"/>
-                <!--
-                    See https://github.com/doctrine/dbal/pull/4742
-                    TODO: remove in 4.0.0
-                -->
-                <referencedMethod name="Doctrine\DBAL\Schema\ForeignKeyConstraint::getLocalTable"/>
-                <referencedMethod name="Doctrine\DBAL\Schema\ForeignKeyConstraint::getLocalTableName"/>
-                <referencedMethod name="Doctrine\DBAL\Schema\ForeignKeyConstraint::setLocalTable"/>
-                <!--
-                    TODO: remove in 4.0.0
-                -->
-                <referencedMethod name="Doctrine\DBAL\Schema\Schema::getMigrateToSql"/>
-                <!--
-                    TODO: remove in 4.0.0
-                -->
-                <referencedMethod name="Doctrine\DBAL\Platforms\OraclePlatform::assertValidIdentifier"/>
-                <!--
-                    TODO: remove in 4.0.0
-                    See https://github.com/doctrine/dbal/pull/4822
-                -->
-                <referencedMethod name="Doctrine\DBAL\Schema\SchemaConfig::hasExplicitForeignKeyIndexes"/>
-                <!--
-                    TODO: remove in 4.0.0
-                    See https://github.com/doctrine/dbal/pull/4814
-                -->
-                <referencedMethod name="Doctrine\DBAL\Schema\AbstractAsset::getFullQualifiedName"/>
-                <!--
-                    TODO: remove in 4.0.0
-                    See https://github.com/doctrine/dbal/pull/4821
-                -->
-                <referencedMethod name="Doctrine\DBAL\Schema\AbstractSchemaManager::getSchemaSearchPaths"/>
-                <!--
-                    TODO: remove in 4.0.0
-                -->
-                <referencedMethod name="Doctrine\DBAL\Platforms\AbstractPlatform::getCreateConstraintSQL"/>
-                <referencedMethod name="Doctrine\DBAL\Schema\ForeignKeyConstraint::getColumns"/>
-                <!--
-                    TODO: remove in 4.0.0
-                    See https://github.com/doctrine/dbal/pull/4897
-                -->
-                <referencedMethod name="Doctrine\DBAL\Schema\AbstractSchemaManager::tryMethod"/>
-
-                <!-- TODO: remove in 4.0.0 -->
-                <referencedMethod name="Doctrine\DBAL\Driver\PDO\Connection::getWrappedConnection"/>
-                <!--
-                    TODO: remove in 4.0.0
-                    See https://github.com/doctrine/dbal/pull/4966
-                -->
-                <referencedMethod name="Doctrine\DBAL\Connection::getWrappedConnection"/>
-                <!--
-                    TODO: remove in 4.0.0
-                -->
-                <referencedMethod name="Doctrine\DBAL\Platforms\AbstractMySQLPlatform::getListTableColumnsSQL"/>
-                <referencedMethod name="Doctrine\DBAL\Platforms\AbstractMySQLPlatform::getListTableForeignKeysSQL"/>
-                <referencedMethod name="Doctrine\DBAL\Platforms\AbstractMySQLPlatform::getListTableIndexesSQL"/>
-                <referencedMethod name="Doctrine\DBAL\Platforms\AbstractPlatform::getListTableColumnsSQL"/>
-                <referencedMethod name="Doctrine\DBAL\Platforms\AbstractPlatform::getListTableForeignKeysSQL"/>
-                <referencedMethod name="Doctrine\DBAL\Platforms\AbstractPlatform::getListTableIndexesSQL"/>
-                <referencedMethod name="Doctrine\DBAL\Platforms\DB2Platform::getListTableColumnsSQL"/>
-                <referencedMethod name="Doctrine\DBAL\Platforms\DB2Platform::getListTableCommentsSQL"/>
-                <referencedMethod name="Doctrine\DBAL\Platforms\DB2Platform::getListTableForeignKeysSQL"/>
-                <referencedMethod name="Doctrine\DBAL\Platforms\DB2Platform::getListTableIndexesSQL"/>
-                <referencedMethod name="Doctrine\DBAL\Platforms\OraclePlatform::getListTableColumnsSQL"/>
-                <referencedMethod name="Doctrine\DBAL\Platforms\OraclePlatform::getListTableForeignKeysSQL"/>
-                <referencedMethod name="Doctrine\DBAL\Platforms\OraclePlatform::getListTableIndexesSQL"/>
-                <referencedMethod name="Doctrine\DBAL\Platforms\PostgreSQLPlatform::getListTableColumnsSQL"/>
-                <referencedMethod name="Doctrine\DBAL\Platforms\PostgreSQLPlatform::getListTableForeignKeysSQL"/>
-                <referencedMethod name="Doctrine\DBAL\Platforms\PostgreSQLPlatform::getListTableIndexesSQL"/>
-                <referencedMethod name="Doctrine\DBAL\Platforms\PostgreSQLPlatform::getListTableMetadataSQL"/>
-                <referencedMethod name="Doctrine\DBAL\Platforms\SQLServerPlatform::getListTableColumnsSQL"/>
-                <referencedMethod name="Doctrine\DBAL\Platforms\SQLServerPlatform::getListTableForeignKeysSQL"/>
-                <referencedMethod name="Doctrine\DBAL\Platforms\SQLServerPlatform::getListTableIndexesSQL"/>
-                <referencedMethod name="Doctrine\DBAL\Platforms\SQLServerPlatform::getListTableMetadataSQL"/>
-                <referencedMethod name="Doctrine\DBAL\Platforms\SqlitePlatform::getListTableColumnsSQL"/>
-                <referencedMethod name="Doctrine\DBAL\Platforms\SqlitePlatform::getListTableForeignKeysSQL"/>
-                <referencedMethod name="Doctrine\DBAL\Platforms\SqlitePlatform::getListTableIndexesSQL"/>
-                <!--
-                    See https://github.com/doctrine/dbal/pull/1519
-                -->
-                <referencedMethod name="Doctrine\DBAL\Platforms\AbstractMySQLPlatform::prefersIdentityColumns"/>
-                <referencedMethod name="Doctrine\DBAL\Platforms\AbstractPlatform::prefersIdentityColumns"/>
-                <referencedMethod name="Doctrine\DBAL\Platforms\DB2Platform::prefersIdentityColumns"/>
-                <referencedMethod name="Doctrine\DBAL\Platforms\SQLServerPlatform::prefersIdentityColumns"/>
-                <referencedMethod name="Doctrine\DBAL\Platforms\SqlitePlatform::prefersIdentityColumns"/>
-                <!--
-                    TODO: remove in 4.0.0
-                    See https://github.com/doctrine/dbal/pull/5136
-                -->
-                <referencedMethod name="Doctrine\DBAL\Types\Type::canRequireSQLConversion"/>
-                <!--
-                    TODO: remove in 4.0.0
-                    See https://github.com/doctrine/dbal/pull/4967
-                -->
-                <referencedMethod name="Doctrine\DBAL\Configuration::getSQLLogger"/>
-                <referencedMethod name="Doctrine\DBAL\Configuration::setSQLLogger"/>
-                <!--
-                    TODO: remove in 4.0.0
-                    See https://github.com/doctrine/dbal/pull/5204
-                -->
-                <referencedMethod name="Doctrine\DBAL\Platforms\AbstractPlatform::getColumnComment"/>
-                <!--
-                    TODO: remove in 4.0.0
-                    See https://github.com/doctrine/dbal/pull/5049
-                -->
-                <referencedMethod name="Doctrine\DBAL\Types\Type::getName"/>
-                <!--
-                    TODO: remove in 4.0.0
-                -->
-                <referencedMethod name="Doctrine\DBAL\Platforms\OraclePlatform::getListTableConstraintsSQL"/>
-                <referencedMethod name="Doctrine\DBAL\Platforms\PostgreSQLPlatform::getListTableConstraintsSQL"/>
-                <referencedMethod name="Doctrine\DBAL\Platforms\SqlitePlatform::getListTableConstraintsSQL"/>
-                <!--
-                    TODO: remove in 4.0.0
-                -->
-                <referencedMethod name="Doctrine\DBAL\Platforms\AbstractPlatform::getVarcharTypeDeclarationSQL"/>
-                <!--
-                    TODO: remove in 4.0.0
-                -->
-                <referencedMethod name="Doctrine\DBAL\Platforms\AbstractMySQLPlatform::getIdentifierQuoteCharacter"/>
-                <referencedMethod name="Doctrine\DBAL\Platforms\AbstractPlatform::getIdentifierQuoteCharacter"/>
-                <referencedMethod name="Doctrine\DBAL\Platforms\AbstractPlatform::getStringLiteralQuoteCharacter"/>
-                <!--
-                    TODO: remove in 4.0.0
-                -->
-                <referencedMethod name="Doctrine\DBAL\Platforms\AbstractPlatform::supportsForeignKeyConstraints"/>
-                <!--
-                    TODO: remove in 4.0.0
-                -->
-                <referencedMethod name="Doctrine\DBAL\Platforms\Keywords\KeywordList::getName"/>
-                <!--
-                    TODO: remove in 4.0.0
-                -->
-                <referencedMethod name="Doctrine\DBAL\Schema\Schema::visit"/>
-                <referencedMethod name="Doctrine\DBAL\Schema\Sequence::visit"/>
-                <referencedMethod name="Doctrine\DBAL\Schema\Table::visit"/>
-                <!--
-                    TODO: remove in 4.0.0
-                -->
-                <referencedMethod name="Doctrine\DBAL\Driver::getSchemaManager"/>
-                <!--
-                    TODO: remove in 4.0.0
-                -->
-                <referencedMethod name="Doctrine\DBAL\Schema\Column::getCustomSchemaOption"/>
-                <referencedMethod name="Doctrine\DBAL\Schema\Column::getCustomSchemaOptions"/>
-                <referencedMethod name="Doctrine\DBAL\Schema\Column::hasCustomSchemaOption"/>
-                <referencedMethod name="Doctrine\DBAL\Schema\Column::setCustomSchemaOption"/>
-                <!--
-                    TODO: remove in 4.0.0
-                -->
-                <referencedMethod name="Doctrine\DBAL\Types\Type::requiresSQLCommentHint"/>
-                <referencedMethod name="Doctrine\DBAL\Types\DateImmutableType::requiresSQLCommentHint"/>
-                <referencedMethod name="Doctrine\DBAL\Types\DateIntervalType::requiresSQLCommentHint"/>
-                <referencedMethod name="Doctrine\DBAL\Types\DateTimeTzImmutableType::requiresSQLCommentHint"/>
-                <referencedMethod name="Doctrine\DBAL\Types\DateTimeImmutableType::requiresSQLCommentHint"/>
-                <referencedMethod name="Doctrine\DBAL\Types\GuidType::requiresSQLCommentHint"/>
-                <referencedMethod name="Doctrine\DBAL\Types\JsonType::requiresSQLCommentHint"/>
-                <referencedMethod name="Doctrine\DBAL\Types\TimeImmutableType::requiresSQLCommentHint"/>
-                <referencedMethod name="Doctrine\DBAL\Types\VarDateTimeImmutableType::requiresSQLCommentHint"/>
-                <!--
-                    TODO: remove in 4.0.0
-                -->
-                <referencedMethod name="Doctrine\DBAL\Platforms\AbstractPlatform::hasNativeGuidType"/>
-                <referencedMethod name="Doctrine\DBAL\Platforms\AbstractPlatform::hasNativeJsonType"/>
-                <referencedMethod name="Doctrine\DBAL\Platforms\PostgreSQLPlatform::hasNativeJsonType"/>
-                <!--
-                    TODO: remove in 4.0.0
-                -->
-                <referencedMethod name="Doctrine\DBAL\Platforms\SqlitePlatform::getTinyIntTypeDeclarationSQL"/>
-                <referencedMethod name="Doctrine\DBAL\Platforms\SqlitePlatform::getMediumIntTypeDeclarationSQL"/>
-                <!--
-                    TODO: remove in 4.0.0
-                -->
-                <referencedMethod name="Doctrine\DBAL\Platforms\AbstractPlatform::getDefaultSchemaName"/>
-                <referencedMethod name="Doctrine\DBAL\Platforms\AbstractPlatform::getIdentitySequenceName"/>
-                <referencedMethod name="Doctrine\DBAL\Platforms\AbstractPlatform::supportsCreateDropDatabase"/>
-                <referencedMethod name="Doctrine\DBAL\Platforms\AbstractPlatform::usesSequenceEmulatedIdentityColumns"/>
-                <referencedMethod name="Doctrine\DBAL\Platforms\DB2Platform::supportsCreateDropDatabase"/>
-                <referencedMethod name="Doctrine\DBAL\Platforms\OraclePlatform::usesSequenceEmulatedIdentityColumns"/>
-                <referencedMethod name="Doctrine\DBAL\Platforms\PostgreSQLPlatform::getIdentitySequenceName"/>
-                <referencedMethod name="Doctrine\DBAL\Platforms\PostgreSQLPlatform::usesSequenceEmulatedIdentityColumns"/>
-                <!--
-                    TODO: remove in 4.0.0
-                -->
-                <referencedMethod name="Doctrine\DBAL\Platforms\AbstractPlatform::getIndexFieldDeclarationListSQL"/>
-                <referencedMethod name="Doctrine\DBAL\Platforms\AbstractPlatform::getCustomTypeDeclarationSQL"/>
-                <!--
-                    TODO: remove in 4.0.0
-                -->
-                <referencedMethod name="Doctrine\DBAL\Query\QueryBuilder::getState"/>
-                <referencedMethod name="Doctrine\DBAL\Query\QueryBuilder::getType"/>
-                <!--
-                    TODO: remove in 4.0.0
-                -->
-                <referencedMethod name="Doctrine\DBAL\Driver\Statement::bindParam"/>
-                <referencedMethod name="Doctrine\DBAL\Driver\IBMDB2\Statement::bindParam"/>
-                <referencedMethod name="Doctrine\DBAL\Driver\Middleware\AbstractStatementMiddleware::bindParam"/>
-                <referencedMethod name="Doctrine\DBAL\Driver\OCI8\Statement::bindParam"/>
-                <referencedMethod name="Doctrine\DBAL\Driver\PDO\Statement::bindParam"/>
-                <referencedMethod name="Doctrine\DBAL\Driver\PDO\SQLSrv\Statement::bindParam"/>
-                <referencedMethod name="Doctrine\DBAL\Statement::bindParam"/>
-                <!--
-                    TODO: remove in 4.0.0
-                -->
-                <referencedMethod name="Doctrine\DBAL\Schema\AbstractSchemaManager::listTableDetails"/>
-                <referencedMethod name="Doctrine\DBAL\Schema\SqliteSchemaManager::listTableDetails"/>
-                <!--
-                    TODO: remove in 4.0.0
-                -->
-                <referencedMethod name="Doctrine\DBAL\Schema\ColumnDiff::getOldColumnName"/>
-                <!--
-                    TODO: remove in 4.0.0
-                -->
-                <referencedMethod name="Doctrine\DBAL\Schema\ColumnDiff::hasChanged"/>
-                <referencedMethod name="Doctrine\DBAL\Schema\Comparator::diffColumn"/>
-                <!--
-                    TODO: remove in 4.0.0
-                -->
-                <referencedMethod name="Doctrine\DBAL\Schema\TableDiff::getNewName"/>
-                <!--
-                    TODO: remove in 4.0.0
-                -->
-                <referencedMethod name="Doctrine\DBAL\Schema\TableDiff::getName"/>
-                <!--
-                    TODO: remove in 4.0.0
-                -->
-                <referencedMethod name="Doctrine\DBAL\Schema\Table::changeColumn"/>
-                <referencedMethod name="Doctrine\DBAL\Schema\Table::getForeignKeyColumns"/>
-                <referencedMethod name="Doctrine\DBAL\Schema\Table::getPrimaryKeyColumns"/>
-                <referencedMethod name="Doctrine\DBAL\Schema\Table::hasPrimaryKey"/>
-                <!--
-                    TODO: remove in 4.0.0
-                -->
-                <referencedMethod name="Doctrine\DBAL\Schema\SchemaDiff::toSql"/>
-                <!--
-                    TODO: remove in 4.0.0
-                -->
-                <referencedMethod name="Doctrine\DBAL\Schema\Comparator::diffTable"/>
-                <!--
-                    TODO: remove in 4.0.0
-                -->
-                <referencedMethod name="Doctrine\DBAL\Query\QueryBuilder::getConnection"/>
-                <!--
-                    TODO: remove in 4.0.0
-                -->
-                <referencedMethod name="Doctrine\DBAL\Connection::getEventManager"/>
-                <referencedMethod name="Doctrine\DBAL\Platforms\AbstractPlatform::setEventManager"/>
 
                 <!-- TODO for PHPUnit 10 -->
                 <referencedMethod name="PHPUnit\Framework\MockObject\Builder\InvocationMocker::withConsecutive"/>
->>>>>>> 46d6635b
             </errorLevel>
         </DeprecatedMethod>
         <DocblockTypeContradiction>
