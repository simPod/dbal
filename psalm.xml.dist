--- conflicted
+++ resolved
@@ -46,41 +46,11 @@
                     is no longer supported.
                 -->
                 <file name="src/Tools/Console/ConsoleRunner.php"/>
-<<<<<<< HEAD
-=======
-                <!--
-                    This suppression should be removed in 4.0.0.
-                -->
-                <referencedClass name="Doctrine\DBAL\Id\TableGenerator"/>
-                <referencedClass name="Doctrine\DBAL\Id\TableGeneratorSchemaVisitor"/>
                 <!--
                     TODO: remove in 4.0.0
                 -->
-                <referencedClass name="Doctrine\DBAL\Driver\ServerInfoAwareConnection"/>
-                <referencedClass name="Doctrine\DBAL\VersionAwarePlatformDriver"/>
-                <!--
-                    TODO: remove in 4.0.0
-                -->
                 <referencedClass name="Doctrine\DBAL\Platforms\Keywords\MySQL57Keywords"/>
-                <referencedClass name="Doctrine\DBAL\Platforms\Keywords\PostgreSQL100Keywords"/>
-                <referencedClass name="Doctrine\DBAL\Platforms\Keywords\PostgreSQL94Keywords"/>
-                <referencedClass name="Doctrine\DBAL\Platforms\Keywords\SQLServer2012Keywords"/>
                 <referencedClass name="Doctrine\DBAL\Platforms\MySQL57Platform"/>
-                <referencedClass name="Doctrine\DBAL\Platforms\PostgreSQL100Platform"/>
-                <referencedClass name="Doctrine\DBAL\Platforms\PostgreSQL94Platform"/>
-                <referencedClass name="Doctrine\DBAL\Platforms\SQLServer2012Platform"/>
-                <!--
-                    TODO: remove in 4.0.0
-                -->
-                <referencedClass name="Doctrine\DBAL\Schema\Constraint"/>
-                <!--
-                    TODO: remove in 4.0.0
-                    See https://github.com/doctrine/dbal/pull/4967
-                -->
-                <referencedClass name="Doctrine\DBAL\Logging\DebugStack"/>
-                <referencedClass name="Doctrine\DBAL\Logging\SQLLogger"/>
-                <referencedClass name="Doctrine\DBAL\Logging\LoggerChain"/>
->>>>>>> 0c6e8f63
             </errorLevel>
         </DeprecatedClass>
         <DeprecatedMethod>
@@ -136,7 +106,6 @@
                 <file name="src/Driver/SQLSrv/Connection.php"/>
             </errorLevel>
         </FalsableReturnStatement>
-<<<<<<< HEAD
         <ImpureMethodCall>
             <errorLevel type="suppress">
                 <!--
@@ -146,14 +115,6 @@
                 <file name="src/Exception/DriverException.php"/>
             </errorLevel>
         </ImpureMethodCall>
-        <ForbiddenCode>
-            <errorLevel type="suppress">
-                <!-- The call to var_dump() here is by design -->
-                <file name="src/Tools/Dumper.php"/>
-            </errorLevel>
-        </ForbiddenCode>
-=======
->>>>>>> 0c6e8f63
         <ImplementedReturnTypeMismatch>
             <errorLevel type="suppress">
                 <!-- Fixing this issue requires an API change -->
